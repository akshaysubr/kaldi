#!/bin/bash -e

# Copyright 2014 QCRI (author: Ahmed Ali)
# Apache 2.0

<<<<<<< HEAD
. ./path.sh
. ./cmd.sh ## You'll want to change cmd.sh to something that will work on your system.
           ## This relates to the queue.
=======
>>>>>>> 9469b64b
num_jobs=120
num_decode_jobs=40
decode_gmm=true
stage=0
overwrite=false

dir1=/export/corpora/LDC/LDC2013S02/
dir2=/export/corpora/LDC/LDC2013S07/
dir3=/export/corpora/LDC/LDC2014S07/
text1=/export/corpora/LDC/LDC2013T17/
text2=/export/corpora/LDC/LDC2013T04/
text3=/export/corpora/LDC/LDC2014T17/

galeData=GALE
. ./cmd.sh ## You'll want to change cmd.sh to something that will work on your system.
           ## This relates to the queue.
. ./path.sh
. ./utils/parse_options.sh  # e.g. this parses the above options
                            # if supplied.

if [ $stage -le 0 ]; then

  if [ -f data/train/text ] && ! $overwrite; then
    echo "$0: Not processing, probably script have run from wrong stage"
    echo "Exiting with status 1 to avoid data corruption"
    exit 1;
  fi

  echo "$0: Preparing data..."
  local/prepare_data.sh --dir1 $dir1 --dir2 $dir2 --dir3 $dir3 \
                        --text1 $text1 --text2 $text2 --text3 $text3

  echo "$0: Preparing lexicon and LM..." 
  local/prepare_dict.sh

  utils/prepare_lang.sh data/local/dict "<UNK>" data/local/lang data/lang

  local/prepare_lm.sh

  utils/format_lm.sh data/lang data/local/lm/lm.gz \
                     data/local/dict/lexicon.txt data/lang_test
fi

mfccdir=mfcc
if [ $stage -le 1 ]; then
  echo "$0: Preparing the test and train feature files..."
  for x in train test ; do
    steps/make_mfcc.sh --cmd "$train_cmd" --nj $num_jobs \
      data/$x exp/make_mfcc/$x $mfccdir
    utils/fix_data_dir.sh data/$x # some files fail to get mfcc for many reasons
    steps/compute_cmvn_stats.sh data/$x exp/make_mfcc/$x $mfccdir
  done
fi

if [ $stage -le 2 ]; then
  echo "$0: creating sub-set and training monophone system"
  utils/subset_data_dir.sh data/train 10000 data/train.10K || exit 1;

  steps/train_mono.sh --nj 40 --cmd "$train_cmd" \
    data/train.10K data/lang exp/mono || exit 1;
fi

if [ $stage -le 3 ]; then
  echo "$0: Aligning data using monophone system"
  steps/align_si.sh --nj $num_jobs --cmd "$train_cmd" \
    data/train data/lang exp/mono exp/mono_ali || exit 1;

  echo "$0: training triphone system with delta features"
  steps/train_deltas.sh --cmd "$train_cmd" \
    2500 30000 data/train data/lang exp/mono_ali exp/tri1 || exit 1;
fi

if [ $stage -le 4 ] && $decode_gmm; then
  utils/mkgraph.sh data/lang_test exp/tri1 exp/tri1/graph
  steps/decode.sh  --nj $num_decode_jobs --cmd "$decode_cmd" \
    exp/tri1/graph data/test exp/tri1/decode
fi

if [ $stage -le 5 ]; then
  echo "$0: Aligning data and retraining and realigning with lda_mllt"
  steps/align_si.sh --nj $num_jobs --cmd "$train_cmd" \
    data/train data/lang exp/tri1 exp/tri1_ali || exit 1;

  steps/train_lda_mllt.sh --cmd "$train_cmd" 4000 50000 \
    data/train data/lang exp/tri1_ali exp/tri2b || exit 1;
fi

if [ $stage -le 6 ] && $decode_gmm; then
  utils/mkgraph.sh data/lang_test exp/tri2b exp/tri2b/graph
  steps/decode.sh --nj $num_decode_jobs --cmd "$decode_cmd" \
    exp/tri2b/graph data/test exp/tri2b/decode
fi

if [ $stage -le 7 ]; then
  echo "$0: Aligning data and retraining and realigning with sat_basis"
  steps/align_si.sh --nj $num_jobs --cmd "$train_cmd" \
    data/train data/lang exp/tri2b exp/tri2b_ali || exit 1;

  steps/train_sat_basis.sh --cmd "$train_cmd" \
    5000 100000 data/train data/lang exp/tri2b_ali exp/tri3b || exit 1;

  steps/align_fmllr.sh --nj $num_jobs --cmd "$train_cmd" \
    data/train data/lang exp/tri3b exp/tri3b_ali || exit 1;
fi

if [ $stage -le 8 ] && $decode_gmm; then
  utils/mkgraph.sh data/lang_test exp/tri3b exp/tri3b/graph
  steps/decode_fmllr.sh --nj $num_decode_jobs --cmd \
    "$decode_cmd" exp/tri3b/graph data/test exp/tri3b/decode
fi

if [ $stage -le 9 ]; then
  echo "$0: Training a regular chain model using the e2e alignments..."
  local/chain/run_tdnn.sh
fi

echo "$0: training succedded"
exit 0<|MERGE_RESOLUTION|>--- conflicted
+++ resolved
@@ -3,12 +3,6 @@
 # Copyright 2014 QCRI (author: Ahmed Ali)
 # Apache 2.0
 
-<<<<<<< HEAD
-. ./path.sh
-. ./cmd.sh ## You'll want to change cmd.sh to something that will work on your system.
-           ## This relates to the queue.
-=======
->>>>>>> 9469b64b
 num_jobs=120
 num_decode_jobs=40
 decode_gmm=true
