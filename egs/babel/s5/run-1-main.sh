--- conflicted
+++ resolved
@@ -2,15 +2,12 @@
 
 # This is not necessarily the top-level run.sh as it is in other directories.   see README.txt first.
 tri5_only=false
-<<<<<<< HEAD
-tri5_only=false
-sgmm2_only=false
-denlats_only=false
-=======
->>>>>>> 401532c3
 
 [ ! -f ./lang.conf ] && echo "Language configuration does not exist! Use the configurations in conf/lang/* as a startup" && exit 1
 [ ! -f ./conf/common_vars.sh ] && echo "the file conf/common_vars.sh does not exist!" && exit 1
+
+. conf/common_vars.sh || exit 1;
+. ./lang.conf || exit 1;
 
 [ -f local.conf ] && . ./local.conf
 
@@ -265,13 +262,6 @@
   touch exp/tri5/.done
 fi
 
-if $tri5_only ; then
-  echo ---------------------------------------------------------------------
-  echo "Finish after TRI5 requested. Done."
-  echo "Finished successfully on" `date`
-  echo ---------------------------------------------------------------------
-  exit
-fi
 
 ################################################################################
 # Ready to start SGMM training
@@ -320,14 +310,6 @@
 # Ready to start discriminative SGMM training
 ################################################################################
 
-if $sgmm2_only ; then
-  echo ---------------------------------------------------------------------
-  echo "Finish after SGMM2 requested. Done."
-  echo "Finished successfully on" `date`
-  echo ---------------------------------------------------------------------
-  exit 0;
-fi
-
 if [ ! -f exp/sgmm5_ali/.done ]; then
   echo ---------------------------------------------------------------------
   echo "Starting exp/sgmm5_ali on" `date`
@@ -349,14 +331,6 @@
     --beam 10.0 --lattice-beam 6 --cmd "$decode_cmd" --transform-dir exp/tri5_ali \
     data/train data/lang exp/sgmm5_ali exp/sgmm5_denlats
   touch exp/sgmm5_denlats/.done
-fi
-
-if $denlats_only ; then
-  echo ---------------------------------------------------------------------
-  echo "Finish after SGMM2 Denominator Lattices requested. Done."
-  echo "Finished successfully on" `date`
-  echo ---------------------------------------------------------------------
-  exit 0
 fi
 
 if [ ! -f exp/sgmm5_mmi_b0.1/.done ]; then
