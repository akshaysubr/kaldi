#!/bin/bash 
# Copyright 2014  Pegah Ghahremani
# Apache 2.0

# decode BNF + sgmm_mmi system 
set -e
set -o pipefail

. conf/common_vars.sh || exit 1;
. ./lang.conf || exit 1;


type=dev10h
data_only=false
fast_path=true
skip_kws=false
extra_kws=false
skip_stt=false
skip_scoring=false
tmpdir=`pwd`
semisupervised=true

. utils/parse_options.sh
if [ $# -ne 0 ]; then
  echo "Usage: $(basename $0) --type (dev10h|dev2h|eval|shadow)"
  echo  "--semisupervised<true>  #set to false to skip unsupervised training."
  exit 1
fi

if [ $babel_type == "full" ] && $semisupervised; then
  echo "Error: Using unsupervised training for fullLP is meaningless, use semisupervised=false "
  exit 1
fi

if $semisupervised ; then
  unsup_string="_semisup"
else
  unsup_string=""  #" ": supervised training, _semi_supervised: unsupervised BNF training
fi

<<<<<<< HEAD
if ! echo {dev10h,dev2h,eval,unsup,shadow,shadow2}{,.uem,.seg} | grep -w "$type" >/dev/null; then
=======
if ! echo {dev10h,dev2h,eval,unsup}{,.pem,.uem,.seg} | grep -w "$type" >/dev/null; then
>>>>>>> 57596e1d
  # note: echo dev10.uem | grep -w dev10h will produce a match, but this
  # doesn't matter because dev10h is also a valid value.
  echo "Invalid variable type=${type}, valid values are " {dev10h,dev2h,eval,unsup}{,.uem,.seg}
  exit 1;
fi

dirid=${type}
exp_dir=exp_bnf${unsup_string}
data_bnf_dir=data_bnf${unsup_string}
param_bnf_dir=param_bnf${unsup_string}
datadir=$data_bnf_dir/${dirid}    

[ ! -d data/${dirid} ] && echo "No such directory data/${dirid}" && exit 1;
[ ! -d exp/tri5/decode_${dirid} ] && echo "No such directory exp/tri5/decode_${dirid}" && exit 1;

# Set my_nj; typically 64.
my_nj=`cat exp/tri5/decode_${dirid}/num_jobs` || exit 1;


if [ ! $data_bnf_dir/${dirid}_bnf/.done -nt exp/tri5/decode_${dirid}/.done ] || \
   [ ! $data_bnf_dir/${dirid}_bnf/.done -nt $exp_dir/tri6_bnf/.done ]; then
  # put the archives in $param_bnf_dir/.
  steps/nnet/make_bn_feats.sh --nj $my_nj --cmd "$train_cmd" \
    --transform-dir exp/tri5/decode_${dirid} data/${dirid} $data_bnf_dir/${dirid}_bnf $exp_dir/tri6_bnf $param_bnf_dir $exp_dir/dump_bnf
  touch $data_bnf_dir/${dirid}_bnf/.done
fi

if [ ! $data_bnf_dir/${dirid}/.done -nt $data_bnf_dir/${dirid}_bnf/.done ]; then
  steps/nnet/make_fmllr_feats.sh --cmd "$train_cmd -tc 10" \
    --nj $train_nj --transform-dir exp/tri5/decode_${dirid} $data_bnf_dir/${dirid}_sat data/${dirid} \
    exp/tri5_ali $exp_dir/make_fmllr_feats/log $param_bnf_dir/ 

  steps/append_feats.sh --cmd "$train_cmd" --nj 4 \
    $data_bnf_dir/${dirid}_bnf $data_bnf_dir/${dirid}_sat $data_bnf_dir/${dirid} \
    $exp_dir/append_feats/log $param_bnf_dir/ 
  steps/compute_cmvn_stats.sh --fake $data_bnf_dir/${dirid} $exp_dir/make_fmllr_feats $param_bnf_dir
  rm -r $data_bnf_dir/${dirid}_sat
  if ! $skip_kws ; then
    cp -r data/${dirid}/*kws* $data_bnf_dir/${dirid}/ || true
  fi
  touch $data_bnf_dir/${dirid}/.done
fi
if ! $skip_kws ; then
  cp -r data/${dirid}/*kws* $data_bnf_dir/${dirid}/ || true
fi


if $data_only ; then
  echo "Exiting, as data-only was requested... "
fi

####################################################################
##
## FMLLR decoding 
##
####################################################################
decode=$exp_dir/tri6/decode_${dirid}
if [ ! -f ${decode}/.done ]; then
  echo ---------------------------------------------------------------------
  echo "Decoding with SAT models on top of bottleneck features on" `date`
  echo ---------------------------------------------------------------------
  utils/mkgraph.sh \
    data/lang $exp_dir/tri6 $exp_dir/tri6/graph |tee $exp_dir/tri6/mkgraph.log

  mkdir -p $decode
  #By default, we do not care about the lattices for this step -- we just want the transforms
  #Therefore, we will reduce the beam sizes, to reduce the decoding times
  steps/decode_fmllr_extra.sh --skip-scoring true --beam 10 --lattice-beam 4 \
    --acwt $bnf_decode_acwt \
    --nj $my_nj --cmd "$decode_cmd" "${decode_extra_opts[@]}"\
    $exp_dir/tri6/graph ${datadir} ${decode} |tee ${decode}/decode.log
  touch ${decode}/.done
fi

if ! $fast_path ; then
  local/run_kws_stt_task.sh --cer $cer --max-states $max_states --skip-scoring $skip_scoring\
    --cmd "$decode_cmd" --skip-kws $skip_kws --skip-stt $skip_stt --extra-kws $extra_kws --wip $wip\
    "${shadow_set_extra_opts[@]}" "${lmwt_bnf_extra_opts[@]}" \
    ${datadir} data/lang ${decode}

  local/run_kws_stt_task.sh --cer $cer --max-states $max_states --skip-scoring $skip_scoring\
    --cmd "$decode_cmd" --skip-kws $skip_kws --skip-stt $skip_stt --extra-kws $extra_kws --wip $wip \
    "${shadow_set_extra_opts[@]}" "${lmwt_bnf_extra_opts[@]}" \
    ${datadir} data/lang  ${decode}.si
fi

####################################################################
## SGMM2 decoding 
####################################################################
decode=$exp_dir/sgmm7/decode_fmllr_${dirid}
if [ ! -f $decode/.done ]; then
  echo ---------------------------------------------------------------------
  echo "Spawning $decode on" `date`
  echo ---------------------------------------------------------------------
  utils/mkgraph.sh \
    data/lang $exp_dir/sgmm7 $exp_dir/sgmm7/graph |tee $exp_dir/sgmm7/mkgraph.log

  mkdir -p $decode
  steps/decode_sgmm2.sh --skip-scoring true --use-fmllr true --nj $my_nj \
    --acwt $bnf_decode_acwt \
    --cmd "$decode_cmd" --transform-dir $exp_dir/tri6/decode_${dirid} "${decode_extra_opts[@]}"\
    $exp_dir/sgmm7/graph ${datadir} $decode |tee $decode/decode.log
  touch $decode/.done
fi

if ! $fast_path ; then
  local/run_kws_stt_task.sh --cer $cer --max-states $max_states --skip-scoring $skip_scoring \
    --cmd "$decode_cmd" --skip-kws $skip_kws --skip-stt $skip_stt --extra-kws $extra_kws --wip $wip \
    "${shadow_set_extra_opts[@]}" "${lmwt_bnf_extra_opts[@]}" \
    ${datadir} data/lang  $exp_dir/sgmm7/decode_fmllr_${dirid}
fi

####################################################################
##
## SGMM_MMI rescoring
##
####################################################################

for iter in 1 2 3 4; do
  # Decode SGMM+MMI (via rescoring).
  decode=$exp_dir/sgmm7_mmi_b0.1/decode_fmllr_${dirid}_it$iter
  if [ ! -f $decode/.done ]; then

    mkdir -p $decode
    steps/decode_sgmm2_rescore.sh  --skip-scoring true \
      --cmd "$decode_cmd" --iter $iter --transform-dir $exp_dir/tri6/decode_${dirid} \
      data/lang ${datadir} $exp_dir/sgmm7/decode_fmllr_${dirid} $decode | tee ${decode}/decode.log

    touch $decode/.done
  fi
done

#We are done -- all lattices has been generated. We have to
#a)Run MBR decoding
#b)Run KW search
for iter in 1 2 3 4; do
  # Decode SGMM+MMI (via rescoring).
  decode=$exp_dir/sgmm7_mmi_b0.1/decode_fmllr_${dirid}_it$iter
  local/run_kws_stt_task.sh --cer $cer --max-states $max_states --skip-scoring $skip_scoring\
    --cmd "$decode_cmd" --skip-kws $skip_kws --skip-stt $skip_stt --extra-kws $extra_kws --wip $wip \
    "${shadow_set_extra_opts[@]}" "${lmwt_bnf_extra_opts[@]}" \
    ${datadir} data/lang $decode
done

exit 0

if [ ! exp_bnf/tri7_nnet/decode_${dirid}/.done -nt data_bnf/${dirid}_bnf/.done ] || \
   [ ! exp_bnf/tri7_nnet/decode_${dirid}/.done -nt exp_bnf/tri7_nnet/.done ]; then
  
  echo ---------------------------------------------------------------------
  echo "Decoding hybrid system on top of bottleneck features on" `date`
  echo ---------------------------------------------------------------------

  # We use the graph from tri6.
  utils/mkgraph.sh \
    data/lang exp_bnf/tri6 exp_bnf/tri6/graph |tee exp_bnf/tri6/mkgraph.log

  decode=exp_bnf/tri7_nnet/decode_${dirid}
  if [ ! -f $decode/.done ]; then
    mkdir -p $decode
    steps/nnet2/decode.sh --cmd "$decode_cmd" --nj $my_nj \
      --acwt $bnf_decode_acwt \
      --beam $dnn_beam --lat-beam $dnn_lat_beam \
      --skip-scoring true "${decode_extra_opts[@]}" \
      --feat-type raw \
      exp_bnf/tri6/graph ${datadir} $decode | tee $decode/decode.log

    touch $decode/.done
  fi

  local/run_kws_stt_task.sh --cer $cer --max-states $max_states --skip-scoring $skip_scoring\
    --cmd "$decode_cmd" --skip-kws $skip_kws --skip-stt $skip_stt --extra-kws $extra_kws --wip $wip \
    "${shadow_set_extra_opts[@]}" "${lmwt_bnf_extra_opts[@]}" \
    ${datadir} data/lang $decode
fi

echo "$0: Everything looking good...." 
exit 0<|MERGE_RESOLUTION|>--- conflicted
+++ resolved
@@ -38,11 +38,7 @@
   unsup_string=""  #" ": supervised training, _semi_supervised: unsupervised BNF training
 fi
 
-<<<<<<< HEAD
-if ! echo {dev10h,dev2h,eval,unsup,shadow,shadow2}{,.uem,.seg} | grep -w "$type" >/dev/null; then
-=======
-if ! echo {dev10h,dev2h,eval,unsup}{,.pem,.uem,.seg} | grep -w "$type" >/dev/null; then
->>>>>>> 57596e1d
+if ! echo {dev10h,dev2h,eval,unsup,shadow}{,.uem,.seg} | grep -w "$type" >/dev/null; then
   # note: echo dev10.uem | grep -w dev10h will produce a match, but this
   # doesn't matter because dev10h is also a valid value.
   echo "Invalid variable type=${type}, valid values are " {dev10h,dev2h,eval,unsup}{,.uem,.seg}
