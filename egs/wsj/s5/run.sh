--- conflicted
+++ resolved
@@ -148,11 +148,6 @@
   fi
 fi
 
-<<<<<<< HEAD
-exit 0 ## TEMP
-
-=======
->>>>>>> 9469b64b
 if [ $stage -le 3 ]; then
   # tri2b.  there is no special meaning in the "b"-- it's historical.
   if $train; then
