# Copyright 2016    Johns Hopkins University (Dan Povey)
#           2016    Vijayaditya Peddinti
# Apache 2.0.

""" This module contains the top level xconfig parsing functions.
"""

from __future__ import print_function

import logging
import sys
import libs.nnet3.xconfig.layers as xlayers
import libs.nnet3.xconfig.utils as xutils

import libs.common as common_lib


# We have to modify this dictionary when adding new layers
config_to_layer = {
        'input' : xlayers.XconfigInputLayer,
        'output' : xlayers.XconfigTrivialOutputLayer,
        'output-layer' : xlayers.XconfigOutputLayer,
        'relu-layer' : xlayers.XconfigBasicLayer,
        'relu-renorm-layer' : xlayers.XconfigBasicLayer,
        'relu-batchnorm-dropout-layer' : xlayers.XconfigBasicLayer,
        'relu-dropout-layer': xlayers.XconfigBasicLayer,
        'relu-batchnorm-layer' : xlayers.XconfigBasicLayer,
        'relu-batchnorm-so-layer' : xlayers.XconfigBasicLayer,
        'batchnorm-so-relu-layer' : xlayers.XconfigBasicLayer,
        'sigmoid-layer' : xlayers.XconfigBasicLayer,
        'tanh-layer' : xlayers.XconfigBasicLayer,
        'fixed-affine-layer' : xlayers.XconfigFixedAffineLayer,
        'idct-layer' : xlayers.XconfigIdctLayer,
        'affine-layer' : xlayers.XconfigAffineLayer,
        'lstm-layer' : xlayers.XconfigLstmLayer,
        'lstmp-layer' : xlayers.XconfigLstmpLayer,
        'lstmp-batchnorm-layer' : xlayers.XconfigLstmpLayer,
        'fast-lstm-layer' : xlayers.XconfigFastLstmLayer,
        'fast-lstm-batchnorm-layer' : xlayers.XconfigFastLstmLayer,
        'fast-lstmp-layer' : xlayers.XconfigFastLstmpLayer,
<<<<<<< HEAD
        'fast-lstmb-layer' : xlayers.XconfigFastLstmbLayer,
=======
        'fast-lstmp-batchnorm-layer' : xlayers.XconfigFastLstmpLayer,
        'lstmb-layer' : xlayers.XconfigLstmbLayer,
>>>>>>> 9469b64b
        'stats-layer': xlayers.XconfigStatsLayer,
        'relu-conv-layer': xlayers.XconfigConvLayer,
        'conv-layer': xlayers.XconfigConvLayer,
        'conv-relu-layer': xlayers.XconfigConvLayer,
        'conv-renorm-layer': xlayers.XconfigConvLayer,
        'relu-conv-renorm-layer': xlayers.XconfigConvLayer,
        'batchnorm-conv-layer': xlayers.XconfigConvLayer,
        'conv-relu-renorm-layer': xlayers.XconfigConvLayer,
        'batchnorm-conv-relu-layer': xlayers.XconfigConvLayer,
        'relu-batchnorm-conv-layer': xlayers.XconfigConvLayer,
        'relu-batchnorm-noconv-layer': xlayers.XconfigConvLayer,
        'relu-noconv-layer': xlayers.XconfigConvLayer,
        'conv-relu-batchnorm-layer': xlayers.XconfigConvLayer,
        'conv-relu-batchnorm-so-layer': xlayers.XconfigConvLayer,
        'conv-relu-batchnorm-dropout-layer': xlayers.XconfigConvLayer,
        'conv-relu-dropout-layer': xlayers.XconfigConvLayer,
        'res-block': xlayers.XconfigResBlock,
        'res2-block': xlayers.XconfigRes2Block,
        'channel-average-layer': xlayers.ChannelAverageLayer,
        'attention-renorm-layer': xlayers.XconfigAttentionLayer,
        'attention-relu-renorm-layer': xlayers.XconfigAttentionLayer,
        'attention-relu-batchnorm-layer': xlayers.XconfigAttentionLayer,
        'relu-renorm-attention-layer': xlayers.XconfigAttentionLayer,
        'gru-layer' : xlayers.XconfigGruLayer,
        'pgru-layer' : xlayers.XconfigPgruLayer,
        'opgru-layer' : xlayers.XconfigOpgruLayer,
        'norm-pgru-layer' : xlayers.XconfigNormPgruLayer,
        'norm-opgru-layer' : xlayers.XconfigNormOpgruLayer,
<<<<<<< HEAD
        'renorm-component': xlayers.XconfigRenormComponent
=======
        'fast-gru-layer' : xlayers.XconfigFastGruLayer,
        'fast-pgru-layer' : xlayers.XconfigFastPgruLayer,
        'fast-norm-pgru-layer' : xlayers.XconfigFastNormPgruLayer,
        'fast-opgru-layer' : xlayers.XconfigFastOpgruLayer,
        'fast-norm-opgru-layer' : xlayers.XconfigFastNormOpgruLayer,
        'tdnnf-layer': xlayers.XconfigTdnnfLayer,
        'prefinal-layer': xlayers.XconfigPrefinalLayer,
        'renorm-component': xlayers.XconfigRenormComponent,
        'batchnorm-component': xlayers.XconfigBatchnormComponent,
        'no-op-component': xlayers.XconfigNoOpComponent,
        'linear-component': xlayers.XconfigLinearComponent,
        'affine-component': xlayers.XconfigAffineComponent,
        'scale-component':  xlayers.XconfigPerElementScaleComponent,
        'dim-range-component': xlayers.XconfigDimRangeComponent,
        'offset-component':  xlayers.XconfigPerElementOffsetComponent,
        'combine-feature-maps-layer': xlayers.XconfigCombineFeatureMapsLayer
>>>>>>> 9469b64b
}

# Turn a config line and a list of previous layers into
# either an object representing that line of the config file; or None
# if the line was empty after removing comments.
# 'prev_layers' is a list of objects corresponding to preceding layers of the
# config file.
def xconfig_line_to_object(config_line, prev_layers = None):
    try:
        x  = xutils.parse_config_line(config_line)
        if x is None:
            return None
        (first_token, key_to_value) = x
        if not first_token in config_to_layer:
            raise RuntimeError("No such layer type '{0}'".format(first_token))
        return config_to_layer[first_token](first_token, key_to_value, prev_layers)
    except Exception:
        logging.error(
            "***Exception caught while parsing the following xconfig line:\n"
            "*** {0}".format(config_line))
        raise


def get_model_component_info(model_filename):
    """
    This function reads existing model (*.raw or *.mdl) and returns array
    of XconfigExistingLayer one per {input,output}-node or component-node
    with same 'name' used in the raw model and 'dim' equal to 'output-dim'
    for component-node and 'dim' for {input,output}-node.

    e.g. layer in *.mdl -> corresponding 'XconfigExistingLayer' layer
         'input-node name=ivector dim=100' ->
         'existing name=ivector dim=100'
         'component-node name=tdnn1.affine ... input-dim=1000 '
         'output-dim=500' ->
         'existing name=tdnn1.affine dim=500'
    """

    all_layers = []
    try:
        f = open(model_filename, 'r')
    except Exception as e:
        sys.exit("{0}: error reading model file '{1}'".format(sys.argv[0],
                                                              model_filename,
                                                              repr(e)))

    # use nnet3-info to get component names in the model.
    out = common_lib.get_command_stdout("""nnet3-info {0} | grep '\-node' """
                                        """ """.format(model_filename))

    # out contains all {output, input, component}-nodes used in model_filename
    # It can parse lines in out like:
    # i.e. input-node name=input dim=40
    #   component-node name=tdnn1.affine component=tdnn1.affine input=lda
    #   input-dim=300 output-dim=512
    layer_names = []
    key_to_value = dict()
    for line in out.split("\n"):
        parts = line.split(" ")
        dim = -1
        for  field in parts:
            key_value = field.split("=")
            if len(key_value) == 2:
                key = key_value[0]
                value = key_value[1]
                if key == "name":           # name=**
                    layer_name = value
                elif key == "dim":          # for input-node
                    dim = int(value)
                elif key == "output-dim":   # for component-node
                    dim = int(value)

        if layer_name is not None and layer_name not in layer_names:
            layer_names.append(layer_name)
            key_to_value['name'] = layer_name
            assert(dim != -1)
            key_to_value['dim'] = dim
            all_layers.append(xlayers.XconfigExistingLayer('existing', key_to_value, all_layers))
    if len(all_layers) == 0:
        raise RuntimeError("{0}: model filename '{1}' is empty.".format(
            sys.argv[0], model_filename))
    f.close()
    return all_layers


# This function reads xconfig file and returns it as a list of layers
# (usually we use the variable name 'all_layers' elsewhere for this).
# It will die if the xconfig file is empty or if there was
# some error parsing it.
# 'existing_layers' contains some layers of type 'existing' (layers which are not really
# layers but are actual component node names from an existing neural net model
# and created using get_model_component_info function).
# 'existing' layers can be used as input to component-nodes in layers of xconfig file.
def read_xconfig_file(xconfig_filename, existing_layers=None):
    if existing_layers is None:
        existing_layers = []
    try:
        f = open(xconfig_filename, 'r')
    except Exception as e:
        sys.exit("{0}: error reading xconfig file '{1}'; error was {2}".format(
            sys.argv[0], xconfig_filename, repr(e)))
    all_layers = []
    while True:
        line = f.readline()
        if line == '':
            break
        # the next call will raise an easy-to-understand exception if
        # it fails.
        this_layer = xconfig_line_to_object(line, existing_layers)
        if this_layer is None:
            continue  # line was blank after removing comments.
        all_layers.append(this_layer)
        existing_layers.append(this_layer)
    if len(all_layers) == 0:
        raise RuntimeError("{0}: xconfig file '{1}' is empty".format(
            sys.argv[0], xconfig_filename))
    f.close()
    return all_layers<|MERGE_RESOLUTION|>--- conflicted
+++ resolved
@@ -38,12 +38,8 @@
         'fast-lstm-layer' : xlayers.XconfigFastLstmLayer,
         'fast-lstm-batchnorm-layer' : xlayers.XconfigFastLstmLayer,
         'fast-lstmp-layer' : xlayers.XconfigFastLstmpLayer,
-<<<<<<< HEAD
-        'fast-lstmb-layer' : xlayers.XconfigFastLstmbLayer,
-=======
         'fast-lstmp-batchnorm-layer' : xlayers.XconfigFastLstmpLayer,
         'lstmb-layer' : xlayers.XconfigLstmbLayer,
->>>>>>> 9469b64b
         'stats-layer': xlayers.XconfigStatsLayer,
         'relu-conv-layer': xlayers.XconfigConvLayer,
         'conv-layer': xlayers.XconfigConvLayer,
@@ -72,9 +68,6 @@
         'opgru-layer' : xlayers.XconfigOpgruLayer,
         'norm-pgru-layer' : xlayers.XconfigNormPgruLayer,
         'norm-opgru-layer' : xlayers.XconfigNormOpgruLayer,
-<<<<<<< HEAD
-        'renorm-component': xlayers.XconfigRenormComponent
-=======
         'fast-gru-layer' : xlayers.XconfigFastGruLayer,
         'fast-pgru-layer' : xlayers.XconfigFastPgruLayer,
         'fast-norm-pgru-layer' : xlayers.XconfigFastNormPgruLayer,
@@ -91,7 +84,6 @@
         'dim-range-component': xlayers.XconfigDimRangeComponent,
         'offset-component':  xlayers.XconfigPerElementOffsetComponent,
         'combine-feature-maps-layer': xlayers.XconfigCombineFeatureMapsLayer
->>>>>>> 9469b64b
 }
 
 # Turn a config line and a list of previous layers into
