--- conflicted
+++ resolved
@@ -509,12 +509,8 @@
                 run_opts=run_opts, chunk_width=args.chunk_width,
                 get_raw_nnet_from_am=False,
                 compute_per_dim_accuracy=args.compute_per_dim_accuracy,
-<<<<<<< HEAD
-                max_objective_evaluations=args.max_objective_evaluations)
-=======
                 max_objective_evaluations=args.max_objective_evaluations,
                 use_multitask_egs=use_multitask_egs)
->>>>>>> 9469b64b
         else:
             common_lib.force_symlink("{0}.raw".format(num_iters),
                                      "{0}/final.raw".format(args.dir))
