#!/usr/bin/env python

# Copyright 2016    Vijayaditya Peddinti.
#           2016    Vimal Manohar
# Apache 2.0.

""" This script is similar to steps/nnet3/train_dnn.py but trains a
raw neural network instead of an acoustic model.
"""

import argparse
import logging
import pprint
import os
import sys
import traceback

sys.path.insert(0, 'steps')
import libs.nnet3.train.common as common_train_lib
import libs.common as common_lib
import libs.nnet3.train.frame_level_objf as train_lib
import libs.nnet3.report.log_parse as nnet3_log_parse


logger = logging.getLogger('libs')
logger.setLevel(logging.INFO)
handler = logging.StreamHandler()
handler.setLevel(logging.INFO)
formatter = logging.Formatter("%(asctime)s [%(pathname)s:%(lineno)s - "
                              "%(funcName)s - %(levelname)s ] %(message)s")
handler.setFormatter(formatter)
logger.addHandler(handler)
logger.info('Starting raw DNN trainer (train_raw_dnn.py)')


def get_args():
    """ Get args from stdin.

    The common options are defined in the object
    libs.nnet3.train.common.CommonParser.parser.
    See steps/libs/nnet3/train/common.py
    """

    parser = argparse.ArgumentParser(
        description="""Trains a feed forward raw DNN (without transition model)
        using frame-level objectives like cross-entropy and mean-squared-error.
        DNNs include simple DNNs, TDNNs and CNNs.""",
        formatter_class=argparse.ArgumentDefaultsHelpFormatter,
        conflict_handler='resolve',
        parents=[common_train_lib.CommonParser(include_chunk_context = False).parser])

    # egs extraction options
    parser.add_argument("--egs.frames-per-eg", type=int, dest='frames_per_eg',
                        default=8,
                        help="Number of output labels per example")
    parser.add_argument("--image.augmentation-opts", type=str,
                        dest='image_augmentation_opts',
                        default=None,
                        help="Image augmentation options")

    # trainer options
    parser.add_argument("--trainer.final-combination", type=str,
                        action=common_lib.StrToBoolAction,
                        default=True, choices=["true", "false"],
                        dest='final_combination',
                        help="If false, skip final combination step")
    parser.add_argument("--trainer.prior-subset-size", type=int,
                        dest='prior_subset_size', default=20000,
                        help="Number of samples for computing priors")
    parser.add_argument("--trainer.num-jobs-compute-prior", type=int,
                        dest='num_jobs_compute_prior', default=10,
                        help="The prior computation jobs are single "
                        "threaded and run on the CPU")

    # Parameters for the optimization
    parser.add_argument("--trainer.optimization.minibatch-size",
                        type=str, dest='minibatch_size', default='512',
                        help="""Size of the minibatch used in SGD training
                        (argument to nnet3-merge-egs); may be a more general
                        rule as accepted by the --minibatch-size option of
                        nnet3-merge-egs; run that program without args to see
                        the format.""")
    parser.add_argument("--trainer.optimization.proportional-shrink", type=float,
                        dest='proportional_shrink', default=0.0,
                        help="""If nonzero, this will set a shrinkage (scaling)
                        factor for the parameters, whose value is set as:
                        shrink-value=(1.0 - proportional-shrink * learning-rate), where
                        'learning-rate' is the learning rate being applied
                        on the current iteration, which will vary from
                        initial-effective-lrate*num-jobs-initial to
                        final-effective-lrate*num-jobs-final.
                        Unlike for train_rnn.py, this is applied unconditionally,
                        it does not depend on saturation of nonlinearities.
                        Can be used to roughly approximate l2 regularization.""")

    # General options
    parser.add_argument("--nj", type=int, default=4,
                        help="Number of parallel jobs")
    parser.add_argument("--use-dense-targets", type=str,
                        action=common_lib.StrToBoolAction,
                        default=True, choices=["true", "false"],
                        help="Train neural network using dense targets")
    parser.add_argument("--feat-dir", type=str, required=False,
                        help="Directory with features used for training "
                        "the neural network.")
    parser.add_argument("--targets-scp", type=str, required=False,
                        help="Targets for training neural network.")
    parser.add_argument("--dir", type=str, required=True,
                        help="Directory to store the models and "
                        "all other files.")

    print(' '.join(sys.argv))
    print(sys.argv)

    args = parser.parse_args()

    [args, run_opts] = process_args(args)

    return [args, run_opts]


def process_args(args):
    """ Process the options got from get_args()
    """

    if args.frames_per_eg < 1:
        raise Exception("--egs.frames-per-eg should have a minimum value of 1")

    if not common_train_lib.validate_minibatch_size_str(args.minibatch_size):
        raise Exception("--trainer.optimization.minibatch-size has an invalid value");

    if (not os.path.exists(args.dir)
            or not os.path.exists(args.dir+"/configs")):
        raise Exception("This scripts expects {0} to exist and have a configs "
                        "directory which is the output of "
                        "make_configs.py script")

    # set the options corresponding to args.use_gpu
    run_opts = common_train_lib.RunOpts()
    if args.use_gpu:
        if not common_lib.check_if_cuda_compiled():
            logger.warning(
                """You are running with one thread but you have not compiled
                   for CUDA.  You may be running a setup optimized for GPUs.
                   If you have GPUs and have nvcc installed, go to src/ and do
                   ./configure; make""")

        run_opts.train_queue_opt = "--gpu 1"
        run_opts.parallel_train_opts = ""
        run_opts.combine_queue_opt = "--gpu 1"
        run_opts.prior_gpu_opt = "--use-gpu=yes"
        run_opts.prior_queue_opt = "--gpu 1"

    else:
        logger.warning("Without using a GPU this will be very slow. "
                       "nnet3 does not yet support multiple threads.")

        run_opts.train_queue_opt = ""
        run_opts.parallel_train_opts = "--use-gpu=no"
        run_opts.combine_queue_opt = ""
        run_opts.prior_gpu_opt = "--use-gpu=no"
        run_opts.prior_queue_opt = ""

    run_opts.command = args.command
    run_opts.egs_command = (args.egs_command
                            if args.egs_command is not None else
                            args.command)
    run_opts.num_jobs_compute_prior = args.num_jobs_compute_prior

    return [args, run_opts]


def train(args, run_opts):
    """ The main function for training.

    Args:
        args: a Namespace object with the required parameters
            obtained from the function process_args()
        run_opts: RunOpts object obtained from the process_args()
    """

    arg_string = pprint.pformat(vars(args))
    logger.info("Arguments for the experiment\n{0}".format(arg_string))

    # Set some variables.

    # note, feat_dim gets set to 0 if args.feat_dir is unset (None).
    feat_dim = common_lib.get_feat_dim(args.feat_dir)
    ivector_dim = common_lib.get_ivector_dim(args.online_ivector_dir)
    ivector_id = common_lib.get_ivector_extractor_id(args.online_ivector_dir)

    config_dir = '{0}/configs'.format(args.dir)
    var_file = '{0}/vars'.format(config_dir)

    variables = common_train_lib.parse_generic_config_vars_file(var_file)

    # Set some variables.
    try:
        model_left_context = variables['model_left_context']
        model_right_context = variables['model_right_context']
        if 'include_log_softmax' in variables:
            include_log_softmax = common_lib.str_to_bool(
                variables['include_log_softmax'])
        else:
            include_log_softmax = False
    except KeyError as e:
        raise Exception("KeyError {0}: Variables need to be defined in "
                        "{1}".format(str(e), '{0}/configs'.format(args.dir)))

    left_context = model_left_context
    right_context = model_right_context


    # Initialize as "raw" nnet, prior to training the LDA-like preconditioning
    # matrix.  This first config just does any initial splicing that we do;
    # we do this as it's a convenient way to get the stats for the 'lda-like'
    # transform.
    if (args.stage <= -5) and os.path.exists(args.dir+"/configs/init.config"):
        logger.info("Initializing the network for computing the LDA stats")
        common_lib.execute_command(
            """{command} {dir}/log/nnet_init.log \
                    nnet3-init --srand=-2 {dir}/configs/init.config \
                    {dir}/init.raw""".format(command=run_opts.command,
                                             dir=args.dir))

    default_egs_dir = '{0}/egs'.format(args.dir)
    if (args.stage <= -4) and args.egs_dir is None:
        if args.targets_scp is None or args.feat_dir is None:
            raise Exception("If you don't supply the --egs-dir option, the "
                            "--targets-scp and --feat-dir options are required.")

        logger.info("Generating egs")

        if args.use_dense_targets:
            target_type = "dense"
            try:
                num_targets = int(variables['num_targets'])
                if (common_lib.get_feat_dim_from_scp(args.targets_scp)
                        != num_targets):
                    raise Exception("Mismatch between num-targets provided to "
                                    "script vs configs")
            except KeyError as e:
                num_targets = -1
        else:
            target_type = "sparse"
            try:
                num_targets = int(variables['num_targets'])
            except KeyError as e:
                raise Exception("KeyError {0}: Variables need to be defined "
                                "in {1}".format(
                                    str(e), '{0}/configs'.format(args.dir)))

        train_lib.raw_model.generate_egs_using_targets(
            data=args.feat_dir, targets_scp=args.targets_scp,
            egs_dir=default_egs_dir,
            left_context=left_context, right_context=right_context,
            run_opts=run_opts,
            frames_per_eg_str=str(args.frames_per_eg),
            srand=args.srand,
            egs_opts=args.egs_opts,
            cmvn_opts=args.cmvn_opts,
            online_ivector_dir=args.online_ivector_dir,
            samples_per_iter=args.samples_per_iter,
            transform_dir=args.transform_dir,
            stage=args.egs_stage,
            target_type=target_type,
            num_targets=num_targets)

    if args.egs_dir is None:
        egs_dir = default_egs_dir
    else:
        egs_dir = args.egs_dir

    [egs_left_context, egs_right_context,
     frames_per_eg_str, num_archives] = (
        common_train_lib.verify_egs_dir(egs_dir, feat_dim,
                                        ivector_dim, ivector_id,
                                        left_context, right_context))
    assert(str(args.frames_per_eg) == frames_per_eg_str)

    if (args.num_jobs_final > num_archives):
        raise Exception('num_jobs_final cannot exceed the number of archives '
                        'in the egs directory')

    # copy the properties of the egs to dir for
    # use during decoding
    common_train_lib.copy_egs_properties_to_exp_dir(egs_dir, args.dir)

    if (args.stage <= -3) and os.path.exists(args.dir+"/configs/init.config"):
        logger.info('Computing the preconditioning matrix for input features')

        train_lib.common.compute_preconditioning_matrix(
            args.dir, egs_dir, num_archives, run_opts,
            max_lda_jobs=args.max_lda_jobs,
            rand_prune=args.rand_prune)

    if (args.stage <= -1):
        logger.info("Preparing the initial network.")
        common_train_lib.prepare_initial_network(args.dir, run_opts)

    # set num_iters so that as close as possible, we process the data
    # $num_epochs times, i.e. $num_iters*$avg_num_jobs) ==
    # $num_epochs*$num_archives, where
    # avg_num_jobs=(num_jobs_initial+num_jobs_final)/2.
    num_archives_expanded = num_archives * args.frames_per_eg
    num_archives_to_process = int(args.num_epochs * num_archives_expanded)
    num_archives_processed = 0
    num_iters = ((num_archives_to_process * 2)
                 / (args.num_jobs_initial + args.num_jobs_final))

    models_to_combine = common_train_lib.get_model_combine_iters(
        num_iters, args.num_epochs,
        num_archives_expanded, args.max_models_combine,
        args.num_jobs_final)

    if (os.path.exists('{0}/valid_diagnostic.scp'.format(args.egs_dir))):
        if (os.path.exists('{0}/valid_diagnostic.egs'.format(args.egs_dir))):
            raise Exception('both {0}/valid_diagnostic.egs and '
                            '{0}/valid_diagnostic.scp exist.'
                            'This script expects only one of them to exist.'
                            ''.format(args.egs_dir))
        use_multitask_egs = True
    else:
        if (not os.path.exists('{0}/valid_diagnostic.egs'.format(args.egs_dir))):
            raise Exception('neither {0}/valid_diagnostic.egs nor '
                            '{0}/valid_diagnostic.scp exist.'
                            'This script expects one of them.'.format(args.egs_dir))
        use_multitask_egs = False

    def learning_rate(iter, current_num_jobs, num_archives_processed):
        return common_train_lib.get_learning_rate(iter, current_num_jobs,
                                                  num_iters,
                                                  num_archives_processed,
                                                  num_archives_to_process,
                                                  args.initial_effective_lrate,
                                                  args.final_effective_lrate)

    logger.info("Training will run for {0} epochs = "
                "{1} iterations".format(args.num_epochs, num_iters))

    for iter in range(num_iters):
        if (args.exit_stage is not None) and (iter == args.exit_stage):
            logger.info("Exiting early due to --exit-stage {0}".format(iter))
            return
        current_num_jobs = int(0.5 + args.num_jobs_initial
                               + (args.num_jobs_final - args.num_jobs_initial)
                               * float(iter) / num_iters)

        lrate = learning_rate(iter, current_num_jobs,
                              num_archives_processed)
        shrink_value = 1.0
        if args.proportional_shrink != 0.0:
            shrink_value = 1.0 - (args.proportional_shrink * lrate)
            if shrink_value <= 0.5:
                raise Exception("proportional-shrink={0} is too large, it gives "
                                "shrink-value={1}".format(args.proportional_shrink,
                                                          shrink_value))


        if args.stage <= iter:
            train_lib.common.train_one_iteration(
                dir=args.dir,
                iter=iter,
                srand=args.srand,
                egs_dir=egs_dir,
                num_jobs=current_num_jobs,
                num_archives_processed=num_archives_processed,
                num_archives=num_archives,
                learning_rate=lrate,
                dropout_edit_string=common_train_lib.get_dropout_edit_string(
                    args.dropout_schedule,
                    float(num_archives_processed) / num_archives_to_process,
                    iter),
                minibatch_size_str=args.minibatch_size,
                frames_per_eg=args.frames_per_eg,
                momentum=args.momentum,
                max_param_change=args.max_param_change,
                shrinkage_value=shrink_value,
                shuffle_buffer_size=args.shuffle_buffer_size,
                run_opts=run_opts,
                get_raw_nnet_from_am=False,
<<<<<<< HEAD
                image_augmentation_opts=args.image_augmentation_opts,
=======
                background_process_handler=background_process_handler,
>>>>>>> 402d3f98
                use_multitask_egs=use_multitask_egs)

            if args.cleanup:
                # do a clean up everythin but the last 2 models, under certain
                # conditions
                common_train_lib.remove_model(
                    args.dir, iter-2, num_iters, models_to_combine,
                    args.preserve_model_interval,
                    get_raw_nnet_from_am=False)

            if args.email is not None:
                reporting_iter_interval = num_iters * args.reporting_interval
                if iter % reporting_iter_interval == 0:
                    # lets do some reporting
                    [report, times, data] = (
                        nnet3_log_parse.generate_acc_logprob_report(args.dir))
                    message = report
                    subject = ("Update : Expt {dir} : "
                               "Iter {iter}".format(dir=args.dir, iter=iter))
                    common_lib.send_mail(message, subject, args.email)

        num_archives_processed = num_archives_processed + current_num_jobs

    if args.stage <= num_iters:
<<<<<<< HEAD
        if args.final_combination:
            logger.info("Doing final combination to produce final.raw")
            train_lib.common.combine_models(
                dir=args.dir, num_iters=num_iters,
                models_to_combine=models_to_combine, egs_dir=egs_dir,
                minibatch_size_str=args.minibatch_size, run_opts=run_opts,
                get_raw_nnet_from_am=False,
                sum_to_one_penalty=args.combine_sum_to_one_penalty,
                use_multitask_egs=use_multitask_egs)
        else:
            common_lib.force_symlink("{0}.raw".format(num_iters),
                                     "{0}/final.raw".format(args.dir))
=======
        logger.info("Doing final combination to produce final.raw")
        train_lib.common.combine_models(
            dir=args.dir, num_iters=num_iters,
            models_to_combine=models_to_combine, egs_dir=egs_dir,
            left_context=left_context, right_context=right_context,
            minibatch_size_str=args.minibatch_size, run_opts=run_opts,
            background_process_handler=background_process_handler,
            get_raw_nnet_from_am=False,
            sum_to_one_penalty=args.combine_sum_to_one_penalty,
            use_multitask_egs=use_multitask_egs)
>>>>>>> 402d3f98

    if include_log_softmax and args.stage <= num_iters + 1:
        logger.info("Getting average posterior for output-node 'output'.")
        train_lib.common.compute_average_posterior(
            dir=args.dir, iter='final', egs_dir=egs_dir,
            num_archives=num_archives,
            prior_subset_size=args.prior_subset_size, run_opts=run_opts,
            get_raw_nnet_from_am=False)

    if args.cleanup:
        logger.info("Cleaning up the experiment directory "
                    "{0}".format(args.dir))
        remove_egs = args.remove_egs
        if args.egs_dir is not None:
            # this egs_dir was not created by this experiment so we will not
            # delete it
            remove_egs = False

        common_train_lib.clean_nnet_dir(
            nnet_dir=args.dir, num_iters=num_iters, egs_dir=egs_dir,
            preserve_model_interval=args.preserve_model_interval,
            remove_egs=remove_egs,
            get_raw_nnet_from_am=False)

    # do some reporting
    outputs_list = common_train_lib.get_outputs_list("{0}/final.raw".format(
        args.dir), get_raw_nnet_from_am=False)
    if 'output' in outputs_list:
        [report, times, data] = nnet3_log_parse.generate_acc_logprob_report(args.dir)
        if args.email is not None:
            common_lib.send_mail(report, "Update : Expt {0} : "
                                         "complete".format(args.dir), args.email)

<<<<<<< HEAD
        with open("{dir}/accuracy.{output_name}.report".format(dir=args.dir),
=======
        with open("{dir}/accuracy.{output_name}.report".format(dir=args.dir, output_name="output"),
>>>>>>> 402d3f98
                  "w") as f:
            f.write(report)

    common_lib.execute_command("steps/info/nnet3_dir_info.pl "
                               "{0}".format(args.dir))


def main():
    [args, run_opts] = get_args()
    try:
        train(args, run_opts)
        common_lib.wait_for_background_commands()
    except BaseException as e:
        # look for BaseException so we catch KeyboardInterrupt, which is
        # what we get when a background thread dies.
        if args.email is not None:
            message = ("Training session for experiment {dir} "
                       "died due to an error.".format(dir=args.dir))
            common_lib.send_mail(message, message, args.email)
        if not isinstance(e, KeyboardInterrupt):
            traceback.print_exc()
        sys.exit(1)


if __name__ == "__main__":
    main()<|MERGE_RESOLUTION|>--- conflicted
+++ resolved
@@ -379,11 +379,7 @@
                 shuffle_buffer_size=args.shuffle_buffer_size,
                 run_opts=run_opts,
                 get_raw_nnet_from_am=False,
-<<<<<<< HEAD
                 image_augmentation_opts=args.image_augmentation_opts,
-=======
-                background_process_handler=background_process_handler,
->>>>>>> 402d3f98
                 use_multitask_egs=use_multitask_egs)
 
             if args.cleanup:
@@ -408,7 +404,6 @@
         num_archives_processed = num_archives_processed + current_num_jobs
 
     if args.stage <= num_iters:
-<<<<<<< HEAD
         if args.final_combination:
             logger.info("Doing final combination to produce final.raw")
             train_lib.common.combine_models(
@@ -421,18 +416,6 @@
         else:
             common_lib.force_symlink("{0}.raw".format(num_iters),
                                      "{0}/final.raw".format(args.dir))
-=======
-        logger.info("Doing final combination to produce final.raw")
-        train_lib.common.combine_models(
-            dir=args.dir, num_iters=num_iters,
-            models_to_combine=models_to_combine, egs_dir=egs_dir,
-            left_context=left_context, right_context=right_context,
-            minibatch_size_str=args.minibatch_size, run_opts=run_opts,
-            background_process_handler=background_process_handler,
-            get_raw_nnet_from_am=False,
-            sum_to_one_penalty=args.combine_sum_to_one_penalty,
-            use_multitask_egs=use_multitask_egs)
->>>>>>> 402d3f98
 
     if include_log_softmax and args.stage <= num_iters + 1:
         logger.info("Getting average posterior for output-node 'output'.")
@@ -466,11 +449,8 @@
             common_lib.send_mail(report, "Update : Expt {0} : "
                                          "complete".format(args.dir), args.email)
 
-<<<<<<< HEAD
-        with open("{dir}/accuracy.{output_name}.report".format(dir=args.dir),
-=======
-        with open("{dir}/accuracy.{output_name}.report".format(dir=args.dir, output_name="output"),
->>>>>>> 402d3f98
+        with open("{dir}/accuracy.{output_name}.report".format(dir=args.dir,
+                                                               output_name="output"),
                   "w") as f:
             f.write(report)
 
