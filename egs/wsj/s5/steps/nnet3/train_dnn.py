--- conflicted
+++ resolved
@@ -402,11 +402,7 @@
                 egs_dir=egs_dir,
                 minibatch_size_str=args.minibatch_size, run_opts=run_opts,
                 max_objective_evaluations=args.max_objective_evaluations)
-<<<<<<< HEAD
-    
-=======
-
->>>>>>> 9469b64b
+
     if args.stage <= num_iters + 1:
         logger.info("Getting average posterior for purposes of "
                     "adjusting the priors.")
