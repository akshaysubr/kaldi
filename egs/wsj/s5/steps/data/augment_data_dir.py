#!/usr/bin/env python3
# Copyright 2017  David Snyder
#           2017  Ye Bai
# Apache 2.0
#
# This script generates augmented data.  It is based on
# steps/data/reverberate_data_dir.py but doesn't handle reverberation.
# It is designed to be somewhat simpler and more flexible for augmenting with
# additive noise.
from __future__ import print_function
import sys, random, argparse, os, imp
sys.path.append("steps/data/")
from reverberate_data_dir import ParseFileToDict
from reverberate_data_dir import WriteDictToFile
data_lib = imp.load_source('dml', 'steps/data/data_dir_manipulation_lib.py')

def GetArgs():
    parser = argparse.ArgumentParser(description="Augment the data directory with additive noises. "
        "Noises are separated into background and foreground noises which are added together or "
        "separately.  Background noises are added to the entire recording, and repeated as necessary "
        "to cover the full length.  Multiple overlapping background noises can be added, to simulate "
        "babble, for example.  Foreground noises are added sequentially, according to a specified "
        "interval.  See also steps/data/reverberate_data_dir.py "
        "Usage: augment_data_dir.py [options...] <in-data-dir> <out-data-dir> "
        "E.g., steps/data/augment_data_dir.py --utt-suffix aug --fg-snrs 20:10:5:0 --bg-snrs 20:15:10 "
        "--num-bg-noise 1:2:3 --fg-interval 3 --fg-noise-dir data/musan_noise --bg-noise-dir "
        "data/musan_music data/train data/train_aug", formatter_class=argparse.ArgumentDefaultsHelpFormatter)
    parser.add_argument('--fg-snrs', type=str, dest = "fg_snr_str", default = '20:10:0',
                        help='When foreground noises are being added, the script will iterate through these SNRs.')
    parser.add_argument('--bg-snrs', type=str, dest = "bg_snr_str", default = '20:10:0',
                        help='When background noises are being added, the script will iterate through these SNRs.')
    parser.add_argument('--num-bg-noises', type=str, dest = "num_bg_noises", default = '1',
                        help='Number of overlapping background noises that we iterate over. For example, if the input is "1:2:3" then the output wavs will have either 1, 2, or 3 randomly chosen background noises overlapping the entire recording')
    parser.add_argument('--fg-interval', type=int, dest = "fg_interval", default = 0,
                        help='Number of seconds between the end of one foreground noise and the beginning of the next.')
    parser.add_argument('--utt-suffix', type=str, dest = "utt_suffix", default = "aug", help='Suffix added to utterance IDs.')
    parser.add_argument('--random-seed', type=int, dest = "random_seed", default = 123, help='Random seed.')

    parser.add_argument("--bg-noise-dir", type=str, dest="bg_noise_dir",
                        help="Background noise data directory")
    parser.add_argument("--fg-noise-dir", type=str, dest="fg_noise_dir",
                        help="Foreground noise data directory")
    parser.add_argument("input_dir", help="Input data directory")
    parser.add_argument("output_dir", help="Output data directory")

    print(' '.join(sys.argv))
    args = parser.parse_args()
    args = CheckArgs(args)
    return args

def CheckArgs(args):
    if not os.path.exists(args.output_dir):
        os.makedirs(args.output_dir)
    if not args.fg_interval >= 0:
        raise Exception("--fg-interval must be 0 or greater")
    if args.bg_noise_dir is None and args.fg_noise_dir is None:
        raise Exception("Either --fg-noise-dir or --bg-noise-dir must be specified")
    return args

def GetNoiseList(noise_wav_scp_filename):
    noise_wav_scp_file = open(noise_wav_scp_filename, 'r').readlines()
    noise_wavs = {}
    noise_utts = []
    for line in noise_wav_scp_file:
        toks=line.split(" ")
        wav = " ".join(toks[1:])
        noise_utts.append(toks[0])
        noise_wavs[toks[0]] = wav.rstrip()
    return noise_utts, noise_wavs

def AugmentWav(utt, wav, dur, fg_snr_opts, bg_snr_opts, fg_noise_utts, \
    bg_noise_utts, noise_wavs, noise2dur, interval, num_opts):
    # This section is common to both foreground and background noises
    new_wav = ""
    dur_str = str(dur)
    noise_dur = 0
    tot_noise_dur = 0
    snrs=[]
    noises=[]
    start_times=[]

    # Now handle the background noises
    if len(bg_noise_utts) > 0:
        num = random.choice(num_opts)
        for i in range(0, num):
            noise_utt = random.choice(bg_noise_utts)
            noise = "wav-reverberate --duration=" \
            + dur_str + " \"" + noise_wavs[noise_utt] + "\" - |"
            snr = random.choice(bg_snr_opts)
            snrs.append(snr)
            start_times.append(0)
            noises.append(noise)

    # Now handle the foreground noises
    if len(fg_noise_utts) > 0:
        while tot_noise_dur < dur:
            noise_utt = random.choice(fg_noise_utts)
            noise = noise_wavs[noise_utt]
            snr = random.choice(fg_snr_opts)
            snrs.append(snr)
            noise_dur = noise2dur[noise_utt]
            start_times.append(tot_noise_dur)
            tot_noise_dur += noise_dur + interval
            noises.append(noise)

<<<<<<< HEAD
    start_times_str = "--start-times='" + ",".join(map(str,start_times)) + "'"
    snrs_str = "--snrs='" + ",".join(map(str,snrs)) + "'"
=======
    start_times_str = "--start-times='" + ",".join([str(i) for i in start_times]) + "'"
    snrs_str = "--snrs='" + ",".join([str(i) for i in snrs]) + "'"
>>>>>>> 9469b64b
    noises_str = "--additive-signals='" + ",".join(noises).strip() + "'"

    # If the wav is just a file
    if wav.strip()[-1] != "|":
        new_wav = "wav-reverberate --shift-output=true " + noises_str + " " \
            + start_times_str + " " + snrs_str + " " + wav + " - |"
    # Else if the wav is in a pipe
    else:
        new_wav = wav + " wav-reverberate --shift-output=true " + noises_str + " " \
            + start_times_str + " " + snrs_str + " - - |"
    return new_wav

def CopyFileIfExists(utt_suffix, filename, input_dir, output_dir):
    if os.path.isfile(input_dir + "/" + filename):
        dict = ParseFileToDict(input_dir + "/" + filename,
            value_processor = lambda x: " ".join(x))
        if len(utt_suffix) > 0:
            new_dict = {}
            for key in dict.keys():
                new_dict[key + "-" + utt_suffix] = dict[key]
            dict = new_dict
        WriteDictToFile(dict, output_dir + "/" + filename)

def main():
    args = GetArgs()
    fg_snrs = [int(i) for i in args.fg_snr_str.split(":")]
    bg_snrs = [int(i) for i in args.bg_snr_str.split(":")]
    input_dir = args.input_dir
    output_dir = args.output_dir
    num_bg_noises = [int(i) for i in args.num_bg_noises.split(":")]
    reco2dur = ParseFileToDict(input_dir + "/reco2dur",
        value_processor = lambda x: float(x[0]))
    wav_scp_file = open(input_dir + "/wav.scp", 'r').readlines()

    noise_wavs = {}
    noise_reco2dur = {}
    bg_noise_utts = []
    fg_noise_utts = []

    # Load background noises
    if args.bg_noise_dir:
        bg_noise_wav_filename = args.bg_noise_dir + "/wav.scp"
        bg_noise_utts, bg_noise_wavs = GetNoiseList(bg_noise_wav_filename)
        bg_noise_reco2dur = ParseFileToDict(args.bg_noise_dir + "/reco2dur",
            value_processor = lambda x: float(x[0]))
        noise_wavs.update(bg_noise_wavs)
        noise_reco2dur.update(bg_noise_reco2dur)

    # Load background noises
    if args.fg_noise_dir:
        fg_noise_wav_filename = args.fg_noise_dir + "/wav.scp"
        fg_noise_reco2dur_filename = args.fg_noise_dir + "/reco2dur"
        fg_noise_utts, fg_noise_wavs = GetNoiseList(fg_noise_wav_filename)
        fg_noise_reco2dur = ParseFileToDict(args.fg_noise_dir + "/reco2dur",
            value_processor = lambda x: float(x[0]))
        noise_wavs.update(fg_noise_wavs)
        noise_reco2dur.update(fg_noise_reco2dur)

    random.seed(args.random_seed)
    new_utt2wav = {}
    new_utt2spk = {}

    # Augment each line in the wav file
    for line in wav_scp_file:
        toks = line.rstrip().split(" ")
        utt = toks[0]
        wav = " ".join(toks[1:])
        dur = reco2dur[utt]
        new_wav = AugmentWav(utt, wav, dur, fg_snrs, bg_snrs, fg_noise_utts,
            bg_noise_utts, noise_wavs, noise_reco2dur, args.fg_interval,
            num_bg_noises)
        new_utt = utt + "-" + args.utt_suffix
        new_utt2wav[new_utt] = new_wav

    if not os.path.exists(output_dir):
        os.makedirs(output_dir)

    WriteDictToFile(new_utt2wav, output_dir + "/wav.scp")
    CopyFileIfExists(args.utt_suffix, "reco2dur", input_dir, output_dir)
    CopyFileIfExists(args.utt_suffix, "utt2dur", input_dir, output_dir)
    CopyFileIfExists(args.utt_suffix, "utt2spk", input_dir, output_dir)
    CopyFileIfExists(args.utt_suffix, "utt2lang", input_dir, output_dir)
    CopyFileIfExists(args.utt_suffix, "text", input_dir, output_dir)
    CopyFileIfExists(args.utt_suffix, "utt2spk", input_dir, output_dir)
    CopyFileIfExists(args.utt_suffix, "vad.scp", input_dir, output_dir)
    CopyFileIfExists("", "spk2gender", input_dir, output_dir)
    data_lib.RunKaldiCommand("utils/fix_data_dir.sh {output_dir}".format(output_dir = output_dir))

if __name__ == "__main__":
    main()<|MERGE_RESOLUTION|>--- conflicted
+++ resolved
@@ -103,13 +103,8 @@
             tot_noise_dur += noise_dur + interval
             noises.append(noise)
 
-<<<<<<< HEAD
-    start_times_str = "--start-times='" + ",".join(map(str,start_times)) + "'"
-    snrs_str = "--snrs='" + ",".join(map(str,snrs)) + "'"
-=======
     start_times_str = "--start-times='" + ",".join([str(i) for i in start_times]) + "'"
     snrs_str = "--snrs='" + ",".join([str(i) for i in snrs]) + "'"
->>>>>>> 9469b64b
     noises_str = "--additive-signals='" + ",".join(noises).strip() + "'"
 
     # If the wav is just a file
