--- conflicted
+++ resolved
@@ -35,11 +35,6 @@
 fi
 
 mkdir -p $dir/.backup
-<<<<<<< HEAD
-mv $dir/feats.scp $dir/cmvn.scp $dir/.backup
-
-rm $dir/utt2spk || true
-=======
 if [ -f $dir/feats.scp ]; then
   mv $dir/feats.scp $dir/.backup
 fi
@@ -49,7 +44,6 @@
 if [ -f $dir/utt2spk ]; then
   mv $dir/utt2spk $dir/.backup
 fi
->>>>>>> 9469b64b
 
 [ -f $data/stm ] && cp $data/stm $dir
 [ -f $data/glm ] && cp $data/glm $dir
@@ -58,11 +52,7 @@
   --write-reco2utt=$dir/reco2sorted_utts $data/segments $dir/utt2spk || exit 1
 
 if [ -f $data/text ]; then
-<<<<<<< HEAD
-  utils/apply_map.pl -f 2 $data/text < $dir/reco2sorted_utts > $dir/text || exit 1
-=======
   utils/apply_map.pl -f 2- $data/text < $dir/reco2sorted_utts > $dir/text || exit 1
->>>>>>> 9469b64b
 fi
 
 rm $dir/reco2sorted_utts
