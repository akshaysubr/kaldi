# SHELL += -x

CXX ?= g++
CC ?= gcc        # used for sph2pipe
# CXX = clang++  # Uncomment these lines...
# CC = clang     # ...to build with Clang.

WGET ?= wget

# Note: OpenFst requires a relatively recent C++ compiler with C++11 support,
# e.g. g++ >= 4.7, Apple clang >= 5.0 or LLVM clang >= 3.3.
OPENFST_VERSION ?= 1.6.7
CUB_VERSION ?= 1.8.0
OPENBLAS_VERSION ?= 0.3.5
SCTK_VERSION_PARTIAL ?= 2.4.10
SCTK_VERSION ?= $(SCTK_VERSION_PARTIAL)-20151007-1312Z
SPH2PIPE_VERSION = v2.5

# Default features configured for OpenFST; can be overridden in the make command line.
OPENFST_CONFIGURE ?= --enable-static --enable-shared --enable-far --enable-ngram-fsts

OPENFST_VER_NUM := $(shell echo $(OPENFST_VERSION) | sed 's/\./ /g' | xargs printf "%d%02d%02d")
ifeq ("$(shell expr $(OPENFST_VER_NUM) \< 10600)","1")
    $(error OpenFst-$(OPENFST_VERSION) is not supported. \
            Supported versions: >= 1.6.0)
endif

all: check_required_programs sph2pipe sclite openfst cub
	@echo -e "\n\n"
	@echo "Warning: IRSTLM is not installed by default anymore. If you need IRSTLM"
	@echo "Warning: use the script extras/install_irstlm.sh"
	@echo "All done OK."

# make sure check_required_programs runs before anything else:
sph2pipe sclite openfst sctk: | check_required_programs

check_required_programs:
	extras/check_dependencies.sh

clean: openfst_cleaned sclite_cleaned

openfst_cleaned:
	$(MAKE) -C openfst-$(OPENFST_VERSION) clean


sclite_cleaned:
	$(MAKE) -C sctk clean

dockerclean: clean
	rm -f sph2pipe_v2.5.tar.gz
	rm -f openfst-$(OPENFST_VERSION).tar.gz
	rm -f sctk-2.4.10-20151007-1312Z.tar.bz2
	rm -f libsndfile-1.0.25.tar.gz
	rm -f BeamformIt-3.51.tgz
	rm -f pa_stable_v19_20111121.tgz
	rm -f cub-$(CUB_VERSION).zip
	find . -name "*.o" -exec rm {} \;
	find . -name "*.a" -exec rm {} \;

distclean: dockerclean
	rm -f sctk
	rm -f openfst
	rm -f cub
	rm -rf openfst-$(OPENFST_VERSION)/
<<<<<<< HEAD
	rm -rf sctk-2.4.10/
	rm -rf sph2pipe_v2.5/
	rm -rf libsndfile-1.0.25
	rm -rf BeamformIt-3.51
=======
	rm -rf sctk-$(SCTK_VERSION_PARTIAL)/
	rm -rf sctk
	rm -rf sph2pipe_$(SPH2PIPE_VERSION)/
	rm -rf sph2pipe_$(SPH2PIPE_VERSION).tar.gz
	rm -rf sctk-$(SCTK_VERSION).tar.bz2
	rm -rf openfst-$(OPENFST_VERSION).tar.gz
	rm -f openfst
	rm -rf libsndfile-1.0.25{,.tar.gz} BeamformIt-3.51{,.tgz}
	rm -f cub-$(CUB_VERSION).zip
>>>>>>> 6bd02c54
	rm -rf cub-$(CUB_VERSION)
	rm -rf portaudio

.PHONY: openfst # so target will be made even though "openfst" exists.
openfst: openfst_compiled openfst-$(OPENFST_VERSION)/lib
	-rm -f openfst
	-ln -s openfst-$(OPENFST_VERSION) openfst

.PHONY: openfst_compiled
openfst_compiled: openfst-$(OPENFST_VERSION)/Makefile
	$(MAKE) -C openfst-$(OPENFST_VERSION) install MAKEOVERRIDES=

openfst-$(OPENFST_VERSION)/lib: | openfst-$(OPENFST_VERSION)/Makefile
	-cd openfst-$(OPENFST_VERSION) && [ -d lib64 ] && [ ! -d lib ] && ln -s lib64 lib

# Add the -O flag to CXXFLAGS on cygwin as it can fix the compilation error
# "file too big".
ifeq ($(OSTYPE),cygwin)
  # Note: OSTYPE path is probably dead for latest cygwin64 (installed on 2016/11/11).
  openfst_add_CXXFLAGS = -O -Wa,-mbig-obj
else ifeq ($(OS),Windows_NT)
  # This new OS path is confirmed working on Windows 10 / Cygwin64.
  openfst_add_CXXFLAGS = -O -Wa,-mbig-obj
else
  openfst_add_CXXFLAGS =
endif

openfst-$(OPENFST_VERSION)/Makefile: openfst-$(OPENFST_VERSION) | check_required_programs
	cd openfst-$(OPENFST_VERSION)/ && \
	./configure --prefix=`pwd` $(OPENFST_CONFIGURE) CXX="$(CXX)" CXXFLAGS="$(CXXFLAGS) $(openfst_add_CXXFLAGS)" LDFLAGS="$(LDFLAGS)" LIBS="-ldl"


openfst-$(OPENFST_VERSION): openfst-$(OPENFST_VERSION).tar.gz
	tar xozf openfst-$(OPENFST_VERSION).tar.gz

openfst-$(OPENFST_VERSION).tar.gz:
	if [ -d "$(DOWNLOAD_DIR)" ]; then \
		cp -p "$(DOWNLOAD_DIR)/openfst-$(OPENFST_VERSION).tar.gz" .; \
	else \
		$(WGET) -T 10 -t 1 http://www.openfst.org/twiki/pub/FST/FstDownload/openfst-$(OPENFST_VERSION).tar.gz || \
		$(WGET) -T 10 -t 3 https://www.openslr.org/resources/2/openfst-$(OPENFST_VERSION).tar.gz; \
	fi

sclite: sclite_compiled

.PHONY: sclite_compiled
sclite_compiled: sctk sctk_configured
	cd sctk; \
	$(MAKE) CC="$(CC)" CXX="$(CXX)" all && $(MAKE) install && $(MAKE) doc

sctk_configured: sctk sctk/.configured

sctk/.configured: sctk
	cd sctk; $(MAKE) config
	touch sctk/.configured

.PHONY: sctk
sctk: sctk-$(SCTK_VERSION).tar.bz2
	tar xojf sctk-$(SCTK_VERSION).tar.bz2 || \
	tar --exclude '*NONE*html' -xvojf sctk-$(SCTK_VERSION).tar.bz2
	rm -rf sctk && ln -s sctk-$(SCTK_VERSION_PARTIAL) sctk

sctk-$(SCTK_VERSION).tar.bz2:
	if [ -d "$(DOWNLOAD_DIR)" ]; then \
		cp -p "$(DOWNLOAD_DIR)/sctk-$(SCTK_VERSION).tar.bz2" .; \
	else \
		$(WGET) -T 10 https://www.openslr.org/resources/4/sctk-$(SCTK_VERSION).tar.bz2; \
	fi

sph2pipe: sph2pipe_compiled

sph2pipe_compiled: sph2pipe_$(SPH2PIPE_VERSION)/sph2pipe

sph2pipe_$(SPH2PIPE_VERSION)/sph2pipe: | sph2pipe_$(SPH2PIPE_VERSION)
	cd sph2pipe_$(SPH2PIPE_VERSION)/ && \
	$(CC) -o sph2pipe  *.c -lm

sph2pipe_$(SPH2PIPE_VERSION): sph2pipe_$(SPH2PIPE_VERSION).tar.gz
	tar --no-same-owner -xzf sph2pipe_$(SPH2PIPE_VERSION).tar.gz

sph2pipe_$(SPH2PIPE_VERSION).tar.gz:
	if [ -d "$(DOWNLOAD_DIR)" ]; then \
		cp -p "$(DOWNLOAD_DIR)/sph2pipe_$(SPH2PIPE_VERSION).tar.gz" .; \
	else \
		$(WGET) -T 10 -t 3 https://www.openslr.org/resources/3/sph2pipe_$(SPH2PIPE_VERSION).tar.gz || \
		$(WGET) -T 10 https://sourceforge.net/projects/kaldi/files/sph2pipe_$(SPH2PIPE_VERSION).tar.gz; \
	fi

.PHONY: cub
cub:
	if [ -d "$(DOWNLOAD_DIR)" ]; then \
		cp -p "$(DOWNLOAD_DIR)/cub-$(CUB_VERSION).zip" .; \
	else \
		$(WGET) -T 10 -t 3 -O cub-$(CUB_VERSION).zip https://github.com/NVlabs/cub/archive/$(CUB_VERSION).zip; \
	fi
	unzip -oq cub-$(CUB_VERSION).zip
	rm -f cub
	ln -s cub-$(CUB_VERSION) cub

# OpenBLAS is not compiled by default; you can run `make openblas` to build it,
# but you should probably just call extras/install_openblas.sh; this is
# here for legacy reasons.
.PHONY: openblas
openblas:
	extras/install_openblas.sh<|MERGE_RESOLUTION|>--- conflicted
+++ resolved
@@ -47,27 +47,11 @@
 	$(MAKE) -C sctk clean
 
 dockerclean: clean
-	rm -f sph2pipe_v2.5.tar.gz
-	rm -f openfst-$(OPENFST_VERSION).tar.gz
-	rm -f sctk-2.4.10-20151007-1312Z.tar.bz2
-	rm -f libsndfile-1.0.25.tar.gz
-	rm -f BeamformIt-3.51.tgz
-	rm -f pa_stable_v19_20111121.tgz
-	rm -f cub-$(CUB_VERSION).zip
 	find . -name "*.o" -exec rm {} \;
 	find . -name "*.a" -exec rm {} \;
 
-distclean: dockerclean
-	rm -f sctk
-	rm -f openfst
-	rm -f cub
+distclean:
 	rm -rf openfst-$(OPENFST_VERSION)/
-<<<<<<< HEAD
-	rm -rf sctk-2.4.10/
-	rm -rf sph2pipe_v2.5/
-	rm -rf libsndfile-1.0.25
-	rm -rf BeamformIt-3.51
-=======
 	rm -rf sctk-$(SCTK_VERSION_PARTIAL)/
 	rm -rf sctk
 	rm -rf sph2pipe_$(SPH2PIPE_VERSION)/
@@ -77,9 +61,8 @@
 	rm -f openfst
 	rm -rf libsndfile-1.0.25{,.tar.gz} BeamformIt-3.51{,.tgz}
 	rm -f cub-$(CUB_VERSION).zip
->>>>>>> 6bd02c54
 	rm -rf cub-$(CUB_VERSION)
-	rm -rf portaudio
+	rm -f cub
 
 .PHONY: openfst # so target will be made even though "openfst" exists.
 openfst: openfst_compiled openfst-$(OPENFST_VERSION)/lib
