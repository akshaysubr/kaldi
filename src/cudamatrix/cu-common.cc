// cudamatrix/cu-common.cc

// Copyright      2013  Karel Vesely
//                2015  Johns Hopkins University (author: Daniel Povey)

// See ../../COPYING for clarification regarding multiple authors
//
// Licensed under the Apache License, Version 2.0 (the "License");
// you may not use this file except in compliance with the License.
// You may obtain a copy of the License at
//
//  http://www.apache.org/licenses/LICENSE-2.0
//
// THIS CODE IS PROVIDED *AS IS* BASIS, WITHOUT WARRANTIES OR CONDITIONS OF ANY
// KIND, EITHER EXPRESS OR IMPLIED, INCLUDING WITHOUT LIMITATION ANY IMPLIED
// WARRANTIES OR CONDITIONS OF TITLE, FITNESS FOR A PARTICULAR PURPOSE,
// MERCHANTABLITY OR NON-INFRINGEMENT.
// See the Apache 2 License for the specific language governing permissions and
// limitations under the License.

#ifndef KALDI_CUDAMATRIX_COMMON_H_
#define KALDI_CUDAMATRIX_COMMON_H_

// This file contains some #includes, forward declarations
// and typedefs that are needed by all the main header
// files in this directory.
#include <mutex>
#include "base/kaldi-common.h"
#include "matrix/kaldi-blas.h"
#include "cudamatrix/cu-device.h"
#include "cudamatrix/cu-common.h"
#include "cudamatrix/cu-matrixdim.h"


namespace kaldi {

#if HAVE_CUDA == 1
cublasOperation_t KaldiTransToCuTrans(MatrixTransposeType kaldi_trans) {
  cublasOperation_t cublas_trans;

  if (kaldi_trans == kNoTrans)
    cublas_trans = CUBLAS_OP_N;
  else if (kaldi_trans == kTrans)
    cublas_trans = CUBLAS_OP_T;
  else
    cublas_trans = CUBLAS_OP_C;
  return cublas_trans;
}

void GetBlockSizesForSimpleMatrixOperation(int32 num_rows,
                                           int32 num_cols,
                                           dim3 *dimGrid,
                                           dim3 *dimBlock) {
  KALDI_ASSERT(num_rows > 0 && num_cols > 0);
  int32 col_blocksize = 64, row_blocksize = 4;
  while (col_blocksize > 1 &&
         (num_cols + (num_cols / 2) <= col_blocksize ||
          num_rows > 65535 * row_blocksize)) {
    col_blocksize /= 2;
    row_blocksize *= 2;
  }

  dimBlock->x = col_blocksize;
  dimBlock->y = row_blocksize;
  dimBlock->z = 1;
  dimGrid->x = n_blocks(num_cols, col_blocksize);
  dimGrid->y = n_blocks(num_rows, row_blocksize);
  KALDI_ASSERT(dimGrid->y <= 65535 &&
               "Matrix has too many rows to process");
  dimGrid->z = 1;
}

const char* cublasGetStatusString(cublasStatus_t status) {
  switch(status) {
    case CUBLAS_STATUS_SUCCESS:           return "CUBLAS_STATUS_SUCCESS";
    case CUBLAS_STATUS_NOT_INITIALIZED:   return "CUBLAS_STATUS_NOT_INITIALIZED";
    case CUBLAS_STATUS_ALLOC_FAILED:      return "CUBLAS_STATUS_ALLOC_FAILED";
    case CUBLAS_STATUS_INVALID_VALUE:     return "CUBLAS_STATUS_INVALID_VALUE";
    case CUBLAS_STATUS_ARCH_MISMATCH:     return "CUBLAS_STATUS_ARCH_MISMATCH";
    case CUBLAS_STATUS_MAPPING_ERROR:     return "CUBLAS_STATUS_MAPPING_ERROR";
    case CUBLAS_STATUS_EXECUTION_FAILED:  return "CUBLAS_STATUS_EXECUTION_FAILED";
    case CUBLAS_STATUS_INTERNAL_ERROR:    return "CUBLAS_STATUS_INTERNAL_ERROR";
    case CUBLAS_STATUS_NOT_SUPPORTED:     return "CUBLAS_STATUS_NOT_SUPPORTED";
    case CUBLAS_STATUS_LICENSE_ERROR:     return "CUBLAS_STATUS_LICENSE_ERROR";
  }
  return "CUBLAS_STATUS_UNKNOWN_ERROR";
}

const char* cusparseGetStatusString(cusparseStatus_t status) {
  // detail info come from http://docs.nvidia.com/cuda/cusparse/index.html#cusparsestatust
  switch(status) {
    case CUSPARSE_STATUS_SUCCESS:                   return "CUSPARSE_STATUS_SUCCESS";
    case CUSPARSE_STATUS_NOT_INITIALIZED:           return "CUSPARSE_STATUS_NOT_INITIALIZED";
    case CUSPARSE_STATUS_ALLOC_FAILED:              return "CUSPARSE_STATUS_ALLOC_FAILED";
    case CUSPARSE_STATUS_INVALID_VALUE:             return "CUSPARSE_STATUS_INVALID_VALUE";
    case CUSPARSE_STATUS_ARCH_MISMATCH:             return "CUSPARSE_STATUS_ARCH_MISMATCH";
    case CUSPARSE_STATUS_MAPPING_ERROR:             return "CUSPARSE_STATUS_MAPPING_ERROR";
    case CUSPARSE_STATUS_EXECUTION_FAILED:          return "CUSPARSE_STATUS_EXECUTION_FAILED";
    case CUSPARSE_STATUS_INTERNAL_ERROR:            return "CUSPARSE_STATUS_INTERNAL_ERROR";
    case CUSPARSE_STATUS_MATRIX_TYPE_NOT_SUPPORTED: return "CUSPARSE_STATUS_MATRIX_TYPE_NOT_SUPPORTED";
    case CUSPARSE_STATUS_ZERO_PIVOT:                return "CUSPARSE_STATUS_ZERO_PIVOT";
  }
  return "CUSPARSE_STATUS_UNKNOWN_ERROR";
}
<<<<<<< HEAD
=======

const char* curandGetStatusString(curandStatus_t status) {
  // detail info come from http://docs.nvidia.com/cuda/curand/group__HOST.html
  switch(status) {
    case CURAND_STATUS_SUCCESS:                     return "CURAND_STATUS_SUCCESS";
    case CURAND_STATUS_VERSION_MISMATCH:            return "CURAND_STATUS_VERSION_MISMATCH";
    case CURAND_STATUS_NOT_INITIALIZED:             return "CURAND_STATUS_NOT_INITIALIZED";
    case CURAND_STATUS_ALLOCATION_FAILED:           return "CURAND_STATUS_ALLOCATION_FAILED";
    case CURAND_STATUS_TYPE_ERROR:                  return "CURAND_STATUS_TYPE_ERROR";
    case CURAND_STATUS_OUT_OF_RANGE:                return "CURAND_STATUS_OUT_OF_RANGE";
    case CURAND_STATUS_LENGTH_NOT_MULTIPLE:         return "CURAND_STATUS_LENGTH_NOT_MULTIPLE";
    case CURAND_STATUS_DOUBLE_PRECISION_REQUIRED:   return "CURAND_STATUS_DOUBLE_PRECISION_REQUIRED";
    case CURAND_STATUS_LAUNCH_FAILURE:              return "CURAND_STATUS_LAUNCH_FAILURE";
    case CURAND_STATUS_PREEXISTING_FAILURE:         return "CURAND_STATUS_PREEXISTING_FAILURE";
    case CURAND_STATUS_INITIALIZATION_FAILED:       return "CURAND_STATUS_INITIALIZATION_FAILED";
    case CURAND_STATUS_ARCH_MISMATCH:               return "CURAND_STATUS_ARCH_MISMATCH";
    case CURAND_STATUS_INTERNAL_ERROR:              return "CURAND_STATUS_INTERNAL_ERROR";
  }
  return "CURAND_STATUS_UNKNOWN_ERROR";
}
>>>>>>> 9469b64b
#endif

} // namespace


#endif  // KALDI_CUDAMATRIX_COMMON_H_<|MERGE_RESOLUTION|>--- conflicted
+++ resolved
@@ -102,8 +102,6 @@
   }
   return "CUSPARSE_STATUS_UNKNOWN_ERROR";
 }
-<<<<<<< HEAD
-=======
 
 const char* curandGetStatusString(curandStatus_t status) {
   // detail info come from http://docs.nvidia.com/cuda/curand/group__HOST.html
@@ -124,7 +122,6 @@
   }
   return "CURAND_STATUS_UNKNOWN_ERROR";
 }
->>>>>>> 9469b64b
 #endif
 
 } // namespace
