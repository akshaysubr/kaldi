--- conflicted
+++ resolved
@@ -219,12 +219,8 @@
 #if HAVE_CUDA == 1
   if (CuDevice::Instantiate().Enabled()) {
     CuTimer tim;
-<<<<<<< HEAD
-    CU_SAFE_CALL(cudaMemsetAsync(this->data_, 0, this->dim_ * sizeof(T),cudaStreamPerThread));
-=======
     CU_SAFE_CALL(cudaMemsetAsync(this->data_, 0, this->dim_ * sizeof(T),
           cudaStreamPerThread));
->>>>>>> 819b40c0
     CU_SAFE_CALL(cudaStreamSynchronize(cudaStreamPerThread));
     CuDevice::Instantiate().AccuProfile("CuArray::SetZero", tim);
   } else
