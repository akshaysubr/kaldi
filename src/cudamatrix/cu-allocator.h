--- conflicted
+++ resolved
@@ -29,10 +29,7 @@
 #endif
 
 #include <map>
-<<<<<<< HEAD
-=======
 #include <set>
->>>>>>> 9469b64b
 #include <mutex>
 #include <list>
 #include <queue>
@@ -155,12 +152,8 @@
 
 class CuMemoryAllocator {
  public:
-<<<<<<< HEAD
-  /// Allocates memory on the CUDA device, of size 'size'.
-=======
   /// Allocates memory on the CUDA device, of size 'size'.  size == 0 is not
   /// allowed and is an error.
->>>>>>> 9469b64b
   void* Malloc(size_t size);
 
   /// Allocation function for matrix-like things.
@@ -184,10 +177,6 @@
     std::unique_lock<std::mutex> lock(mutex_);
     Free(ptr);
   }
-<<<<<<< HEAD
-
-=======
->>>>>>> 9469b64b
 
   void PrintMemoryUsage() const;
 
@@ -324,11 +313,6 @@
   void SortSubregions();
 
 
-<<<<<<< HEAD
-  // this is only locked by the '*Locking' versions of the functions.
-  std::mutex mutex_;
-
-=======
 
   CuAllocatorOptions opts_;
 
@@ -362,7 +346,6 @@
   //   the application
   size_t max_allocated_memory_;
   size_t allocated_memory_;
->>>>>>> 9469b64b
 };
 
 
