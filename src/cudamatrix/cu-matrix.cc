// cudamatrix/cu-matrix.cc

// Copyright 2009-2012  Karel Vesely, Lucas Ondel
//                2013  Ehsan Variani
//                2013  Johns Hopkins University (author: Daniel Povey)
//                2013  Hainan Xu
//                2013  Xiaohui Zhang
//           2013-2015  Guoguo Chen
//           2016-2017  Shiyin Kang
//                2017  Hossein Hadian

// See ../../COPYING for clarification regarding multiple authors
//
// Licensed under the Apache License, Version 2.0 (the "License");
// you may not use this file except in compliance with the License.
// You may obtain a copy of the License at
//
//  http://www.apache.org/licenses/LICENSE-2.0
//
// THIS CODE IS PROVIDED *AS IS* BASIS, WITHOUT WARRANTIES OR CONDITIONS OF ANY
// KIND, EITHER EXPRESS OR IMPLIED, INCLUDING WITHOUT LIMITATION ANY IMPLIED
// WARRANTIES OR CONDITIONS OF TITLE, FITNESS FOR A PARTICULAR PURPOSE,
// MERCHANTABLITY OR NON-INFRINGEMENT.
// See the Apache 2 License for the specific language governing permissions and
// limitations under the License.


#if HAVE_CUDA == 1
#include <cuda_runtime_api.h>
#include <cublas_v2.h>
#endif

#include "base/timer.h"
#include "cudamatrix/cu-common.h"
#include "cudamatrix/cu-vector.h"
#include "cudamatrix/cu-device.h"
#include "cudamatrix/cu-kernels.h"
#include "cudamatrix/cu-array.h"
#include "cudamatrix/cu-math.h"
#include "cudamatrix/cu-sp-matrix.h"
#include "cudamatrix/cu-tp-matrix.h"
#include "cudamatrix/cu-block-matrix.h"
#include "cudamatrix/cu-sparse-matrix.h"
#include "cudamatrix/cublas-wrappers.h"

namespace kaldi {

template<typename Real>
void CuMatrix<Real>::Resize(MatrixIndexT rows, MatrixIndexT cols,
                            MatrixResizeType resize_type,
                            MatrixStrideType stride_type) {
  // This code does not currently support the other resize_type options.
  KALDI_ASSERT(resize_type == kSetZero || resize_type == kUndefined);
  if (rows * cols == 0) KALDI_ASSERT(rows == 0 && cols == 0);
  if (this->num_rows_ == rows && this->num_cols_ == cols) {
    if (resize_type == kSetZero) this->SetZero();
    return;
  }
  if (this->num_rows_ != 0)
    this->Destroy();
  if (rows == 0) return;
#if HAVE_CUDA == 1
  if (CuDevice::Instantiate().Enabled()) {
    CuTimer tim;
    MatrixIndexT row_bytes = cols * sizeof(Real);
    size_t pitch;
    if (stride_type == kDefaultStride) {
      this->data_ = static_cast<Real*>(CuDevice::Instantiate().MallocPitch(
          row_bytes, rows, &pitch));
      this->num_rows_ = rows;
      this->num_cols_ = cols;
      this->stride_ = pitch / sizeof(Real);
    } else {  // kStrideEqualNumCols
      size_t bytes = rows * cols * sizeof(Real);
      this->data_ = static_cast<Real*>(CuDevice::Instantiate().Malloc(bytes));
      this->num_rows_ = rows;
      this->num_cols_ = cols;
      this->stride_ = cols;
    }
    if (resize_type == kSetZero) this->SetZero();
    CuDevice::Instantiate().AccuProfile("CuMatrix::Resize", tim);
  } else
#endif
  { // Let the initializer of Matrix<Real> handle the allocation,
    // and then just do Swap which will switch the pointers.
    // This wastes a few instructions but is simple to code.
    Matrix<Real> mat(rows, cols, resize_type, stride_type);
    this->Swap(&mat);
  }
}

template<typename Real>
void CuMatrix<Real>::Destroy() {
#if HAVE_CUDA == 1
  if (CuDevice::Instantiate().Enabled()) {
    if (this->data_ != NULL) {
      CuTimer tim;
      CuDevice::Instantiate().Free(this->data_);
      CuDevice::Instantiate().AccuProfile(__func__, tim);
    }
  } else
#endif
  {
    if (this->data_ != NULL) KALDI_MEMALIGN_FREE(this->data_);
  }
  this->data_ = NULL;
  this->num_rows_ = 0;
  this->num_cols_ = 0;
  this->stride_ = 0;
}

template<typename Real>
void CuMatrix<Real>::Swap(CuMatrix<Real> *mat) {
  std::swap(mat->data_, this->data_);
  std::swap(mat->num_cols_, this->num_cols_);
  std::swap(mat->num_rows_, this->num_rows_);
  std::swap(mat->stride_, this->stride_);
}


template<typename Real>
void CuMatrix<Real>::Swap(Matrix<Real> *mat) {
#if HAVE_CUDA == 1
  if (CuDevice::Instantiate().Enabled()) {
    if (this->num_rows_ == 0) {
      if (mat->num_rows_ != 0) {
        // *this is empty, but mat is nonempty.
        this->Resize(mat->num_rows_, mat->num_cols_, kUndefined);
        this->CopyFromMat(*mat);
        mat->Resize(0, 0);
      }
      // else both are empty.
    } else { // *this is nonempty.
      if (mat->num_rows_ != 0) {
        // Both *this and *mat are nonempty.  Recurse to simpler cases.
        // this could be done more efficiently in the case where
        // the size does not change.
        Matrix<Real> temp;
        this->Swap(&temp); // now temp is full, *this is empty.
        mat->Swap(&temp); // now mat has data from *this, temp has
        // data from mat.
        this->Swap(&temp); // copy data in mat to *this, which is now empty.
      } else { // *this is full but *mat is empty.
        mat->Resize(this->num_rows_, this->num_cols_, kUndefined);
        this->CopyToMat(mat);
        this->Destroy();
      }
    }
  } else
#endif
  {
    std::swap(mat->data_, this->data_);
    std::swap(mat->num_cols_, this->num_cols_);
    std::swap(mat->num_rows_, this->num_rows_);
    std::swap(mat->stride_, this->stride_);
  }
}

template <typename Real>
void CuMatrixBase<Real>::CopyFromBlock(const CuBlockMatrix<Real> &B,
                                       MatrixTransposeType trans) {
  this->SetZero();
  if (trans == kNoTrans) {
    KALDI_ASSERT(NumRows() == B.NumRows() && NumCols() == B.NumCols());
    int32 row_offset = 0, col_offset = 0;
    for (int32 b = 0; b < B.NumBlocks(); b++) {
      const CuMatrixBase<Real> &block = B.Block(b);
      int32 num_rows = block.NumRows(), num_cols = block.NumCols();
      CuSubMatrix<Real> this_block(*this, row_offset, num_rows,
                                   col_offset, num_cols);
      this_block.CopyFromMat(block);
      row_offset += num_rows;
      col_offset += num_cols;
    }
    KALDI_ASSERT(row_offset == NumRows() && col_offset == NumCols());
  } else {
    KALDI_ASSERT(NumRows() == B.NumCols() && NumCols() == B.NumRows());
    int32 row_offset = 0, col_offset = 0;
    for (int32 b = 0; b < B.NumBlocks(); b++) {
      const CuMatrixBase<Real> &block = B.Block(b);
      int32 num_rows = block.NumCols(), num_cols = block.NumRows();
      CuSubMatrix<Real> this_block(*this, row_offset, num_rows,
                                   col_offset, num_cols);
      this_block.CopyFromMat(block, kTrans);
      row_offset += num_rows;
      col_offset += num_cols;
    }
    KALDI_ASSERT(row_offset == NumRows() && col_offset == NumCols());
  }
}


template <typename Real>
 CuMatrix<Real>::CuMatrix(const CuBlockMatrix<Real> &B,
                          MatrixTransposeType trans): CuMatrixBase<Real>() {
  if (trans == kNoTrans) {
    Resize(B.NumRows(), B.NumCols(), kUndefined);
    this->CopyFromBlock(B);
  } else {
    Resize(B.NumCols(), B.NumRows(), kUndefined);
    this->CopyFromBlock(B, kTrans);
  }
}

template<class Real>
template<class OtherReal>
void CuMatrixBase<Real>::CopyFromMat(const CuMatrixBase<OtherReal> &M,
                                     MatrixTransposeType trans) {
  if (sizeof(Real) == sizeof(OtherReal) &&
      static_cast<const void*>(M.Data()) ==
      static_cast<const void*>(this->Data())) {
    if (M.Data() == NULL)
      return;
    // CopyFromMat called on same data.  Nothing to do (except sanity checks)
    KALDI_ASSERT(trans == kNoTrans && M.NumRows() == NumRows() &&
                 M.NumCols() == NumCols() && M.Stride() == Stride());
    return;
  }
#if HAVE_CUDA == 1
  if (CuDevice::Instantiate().Enabled()) {
    if (trans == kNoTrans) {
      KALDI_ASSERT(M.NumRows() == num_rows_ && M.NumCols() == num_cols_);
    } else {
      KALDI_ASSERT(M.NumCols() == num_rows_ && M.NumRows() == num_cols_);
    }
    if (M.num_rows_ == 0) return; // Nothing to do.
    CuTimer tim;
    if (sizeof(Real) == sizeof(OtherReal) && trans == kNoTrans ) {
      MatrixIndexT dst_pitch = stride_ * sizeof(Real);
      MatrixIndexT src_pitch = M.Stride() * sizeof(Real);
      MatrixIndexT width = M.NumCols() * sizeof(Real);
      CU_SAFE_CALL(
        cudaMemcpy2DAsync(data_, dst_pitch, M.data_, src_pitch,
                          width, M.num_rows_, cudaMemcpyDeviceToDevice,
                          cudaStreamPerThread));
    } else {
      if (trans == kNoTrans) {
        dim3 dimGrid, dimBlock;
        GetBlockSizesForSimpleMatrixOperation(NumRows(), NumCols(),
                                              &dimGrid, &dimBlock);
        cuda_copy_from_mat(dimGrid, dimBlock, data_, M.data_, Dim(), M.Dim());
      } else {
        // 2D thread block with warps (blockDim.x) along the row-dim of input M.
        // Each (8x32) thread block will transpose (32x32) data
        const int32 warpSize = 32;
        dim3 dimBlock(warpSize, CU1DBLOCK / warpSize);
        dim3 dimGrid(n_blocks(M.NumCols(), warpSize),
            n_blocks(M.NumRows(), warpSize));
        cuda_copy_from_mat_trans(dimGrid, dimBlock, data_, M.data_, Dim(),
            M.Dim());
      }
      CU_SAFE_CALL(cudaGetLastError());
    }
    CuDevice::Instantiate().AccuProfile("CuMatrixBase::CopyFromMat(from other CuMatrixBase)", tim);
  } else
#endif
  {
    Mat().CopyFromMat(M.Mat(), trans);
  }
}

// Instantiate the template above.
template
void CuMatrixBase<float>::CopyFromMat<float>(const CuMatrixBase<float> &M,
                                             MatrixTransposeType trans);
template
void CuMatrixBase<float>::CopyFromMat<double>(const CuMatrixBase<double> &M,
                                              MatrixTransposeType trans);
template
void CuMatrixBase<double>::CopyFromMat<float>(const CuMatrixBase<float> &M,
                                              MatrixTransposeType trans);
template
void CuMatrixBase<double>::CopyFromMat<double>(const CuMatrixBase<double> &M,
                                               MatrixTransposeType trans);


template<typename Real>
template<typename OtherReal>
void CuMatrixBase<Real>::CopyFromTp(const CuTpMatrix<OtherReal> &M,
                                    MatrixTransposeType trans) {
  KALDI_ASSERT(num_rows_ == M.NumRows() && num_cols_ == num_rows_);
  if (num_rows_ == 0)
    return;
#if HAVE_CUDA == 1
  if (CuDevice::Instantiate().Enabled()) {
    CuTimer tim;
    dim3 dimBlock(CU2DBLOCK, CU2DBLOCK);
    dim3 dimGrid(n_blocks(num_rows_, CU2DBLOCK),
                 n_blocks(num_rows_, CU2DBLOCK));
    if (trans == kNoTrans) {
      cuda_copy_from_tp(dimGrid, dimBlock, data_, M.Data(), Dim());
    } else {
      cuda_copy_from_tp_trans(dimGrid, dimBlock, data_, M.Data(), Dim());
    }
    CuDevice::Instantiate().AccuProfile(__func__, tim);
  } else
#endif
  {
    Mat().CopyFromTp(M.Mat(), trans);
  }
}
// instantiate the template above.
template void CuMatrixBase<float>::CopyFromTp(const CuTpMatrix<float> &M,
                                              MatrixTransposeType trans);
template void CuMatrixBase<float>::CopyFromTp(const CuTpMatrix<double> &M,
                                              MatrixTransposeType trans);
template void CuMatrixBase<double>::CopyFromTp(const CuTpMatrix<float> &M,
                                              MatrixTransposeType trans);
template void CuMatrixBase<double>::CopyFromTp(const CuTpMatrix<double> &M,
                                              MatrixTransposeType trans);

template<typename Real>
void CuMatrixBase<Real>::CopyFromMat(const MatrixBase<Real> &src,
                                     MatrixTransposeType trans) {
#if HAVE_CUDA == 1
  if (CuDevice::Instantiate().Enabled()) {
    if (trans == kNoTrans) {
      KALDI_ASSERT(src.NumRows() == num_rows_ && src.NumCols() == num_cols_);
      CuTimer tim;

      MatrixIndexT dst_pitch = stride_*sizeof(Real);
      MatrixIndexT src_pitch = src.Stride()*sizeof(Real);
      MatrixIndexT width = src.NumCols()*sizeof(Real);
      CU_SAFE_CALL(cudaMemcpy2DAsync(data_, dst_pitch, src.Data(), src_pitch,
                                width, src.NumRows(), cudaMemcpyHostToDevice,
                                cudaStreamPerThread));
      cudaStreamSynchronize(cudaStreamPerThread);

      CuDevice::Instantiate().AccuProfile("CuMatrixBase::CopyFromMat(from CPU)", tim);
    } else {
      CuMatrix<Real> trans_mat(src); // Do the transpose on the GPU board.
      this->CopyFromMat(trans_mat, kTrans);
    }
  } else
#endif
  {
    Mat().CopyFromMat(src, trans);
  }
}

template<typename Real>
template<typename OtherReal>
void CuMatrixBase<Real>::CopyFromMat(const MatrixBase<OtherReal> &src,
                                     MatrixTransposeType trans) {
  CuMatrix<OtherReal> temp(src);
  this->CopyFromMat(temp, trans);
}

// instantiate the template above.
template
void CuMatrixBase<float>::CopyFromMat(const MatrixBase<double> &src,
                                      MatrixTransposeType trans);
template
void CuMatrixBase<double>::CopyFromMat(const MatrixBase<float> &src,
                                       MatrixTransposeType trans);


template<typename Real>
void CuMatrixBase<Real>::CopyFromSp(const CuSpMatrix<Real> &M) {
  KALDI_ASSERT(num_rows_ == M.NumRows() && num_cols_ == num_rows_);
  if (num_rows_ == 0)
    return;
#if HAVE_CUDA == 1
  if (CuDevice::Instantiate().Enabled()) {
    CuTimer tim;
    dim3 dimBlock(CU2DBLOCK, CU2DBLOCK);
    dim3 dimGrid(n_blocks(NumRows(), CU2DBLOCK),
                 n_blocks(NumRows(), CU2DBLOCK));
    cuda_copy_from_sp(dimGrid, dimBlock, M.Data(), data_, Dim());
    CuDevice::Instantiate().AccuProfile("CuMatrix::CopyFromSp", tim);
  } else
#endif
  {
    Mat().CopyFromSp(M.Mat());
  }
}

template<typename Real>
CuMatrix<Real>::CuMatrix(const CuMatrix<Real> &other, MatrixTransposeType trans) {
  if (trans == kNoTrans)
    this->Resize(other.NumRows(), other.NumCols(), kUndefined);
  else
    this->Resize(other.NumCols(), other.NumRows(), kUndefined);
  this->CopyFromMat(other, trans);
}

template<typename Real>
CuMatrix<Real>::CuMatrix(const CuMatrixBase<Real> &other, MatrixTransposeType trans) {
  if (trans == kNoTrans)
    this->Resize(other.NumRows(), other.NumCols(), kUndefined);
  else
    this->Resize(other.NumCols(), other.NumRows(), kUndefined);
  this->CopyFromMat(other, trans);
}


template<typename Real>
template<typename OtherReal>
CuMatrix<Real>::CuMatrix(const MatrixBase<OtherReal> &other, MatrixTransposeType trans) {
  if (trans == kNoTrans)
    this->Resize(other.NumRows(), other.NumCols(), kUndefined);
  else
    this->Resize(other.NumCols(), other.NumRows(), kUndefined);
  this->CopyFromMat(other, trans);
}
// Instantiate the template above.
template
CuMatrix<float>::CuMatrix(const MatrixBase<float> &other, MatrixTransposeType trans);
template
CuMatrix<double>::CuMatrix(const MatrixBase<float> &other, MatrixTransposeType trans);
template
CuMatrix<float>::CuMatrix(const MatrixBase<double> &other, MatrixTransposeType trans);
template
CuMatrix<double>::CuMatrix(const MatrixBase<double> &other, MatrixTransposeType trans);


template<typename Real>
template<typename OtherReal>
void CuMatrixBase<Real>::CopyToMat(MatrixBase<OtherReal> *dst,
                                   MatrixTransposeType trans) const {
#if HAVE_CUDA == 1
  if (CuDevice::Instantiate().Enabled()) {
    if (trans == kTrans || sizeof(OtherReal) != sizeof(Real)) {
      CuMatrix<OtherReal> this_trans(*this, trans);
      this_trans.CopyToMat(dst, kNoTrans);
    } else {
      KALDI_ASSERT(dst->NumRows() == NumRows() && dst->NumCols() == NumCols());
      if (num_rows_ == 0) return;
      CuTimer tim;

      MatrixIndexT src_pitch = stride_*sizeof(Real);
      MatrixIndexT dst_pitch = dst->Stride()*sizeof(Real);
      MatrixIndexT width = NumCols()*sizeof(Real);
      CU_SAFE_CALL(cudaMemcpy2D(dst->Data(), dst_pitch, this->data_, src_pitch,
                                width, this->num_rows_, cudaMemcpyDeviceToHost));

      CuDevice::Instantiate().AccuProfile("CuMatrix::CopyToMatD2H", tim);
    }
  } else
  #endif
  {
    dst->CopyFromMat(Mat(), trans);
  }
}

// instantiate the template above.
template
void CuMatrixBase<float>::CopyToMat(MatrixBase<float> *dst,
                                    MatrixTransposeType trans) const;
template
void CuMatrixBase<double>::CopyToMat(MatrixBase<float> *dst,
                                     MatrixTransposeType trans) const;
template
void CuMatrixBase<float>::CopyToMat(MatrixBase<double> *dst,
                                    MatrixTransposeType trans) const;
template
void CuMatrixBase<double>::CopyToMat(MatrixBase<double> *dst,
                                     MatrixTransposeType trans) const;





template<typename Real>
void CuMatrix<Real>::Read(std::istream &is, bool binary) {
  Matrix<Real> temp;
  temp.Read(is, binary);
  Destroy();
  Swap(&temp);
}

template<typename Real>
void CuMatrixBase<Real>::Write(std::ostream &os, bool binary) const {
  Matrix<Real> temp(this->num_rows_, this->num_cols_, kUndefined);
  this->CopyToMat(&temp);
  temp.Write(os, binary);
}

template<typename Real>
void CuMatrixBase<Real>::SetZero() {
#if HAVE_CUDA == 1
  if (CuDevice::Instantiate().Enabled()) {
    CuTimer tim;
    CU_SAFE_CALL(cudaMemset2D(data_, stride_ * sizeof(Real), 0,
                              num_cols_ * sizeof(Real), num_rows_ ));
    CuDevice::Instantiate().AccuProfile("CuMatrix::SetZero", tim);
  } else
#endif
  {
    Mat().SetZero();
  }
}




/*
 * Methods wrapping the ANSI-C CUDA kernels
 */
template<typename Real>
void CuMatrixBase<Real>::Set(Real value) {
  #if HAVE_CUDA == 1
  if (CuDevice::Instantiate().Enabled()) {
    if (num_rows_ == 0) return;
    CuTimer tim;

    dim3 dimGrid, dimBlock;
    GetBlockSizesForSimpleMatrixOperation(NumRows(), NumCols(),
                                          &dimGrid, &dimBlock);

    cuda_set_const(dimGrid, dimBlock, data_, value, Dim());
    CU_SAFE_CALL(cudaGetLastError());

    CuDevice::Instantiate().AccuProfile(__func__, tim);
  } else
  #endif
  {
    Mat().Set(value);
  }
}

// set zero the elements above the diagonal.
template<typename Real>
void CuMatrixBase<Real>::SetZeroAboveDiag() {
#if HAVE_CUDA == 1
  if (CuDevice::Instantiate().Enabled()) {
    if (num_rows_ == 0) return;
    CuTimer tim;

    dim3 dimGrid, dimBlock;
    GetBlockSizesForSimpleMatrixOperation(NumRows(), NumCols(),
                                          &dimGrid, &dimBlock);

    cuda_set_zero_above_diag(dimGrid, dimBlock, data_, Dim());
    CU_SAFE_CALL(cudaGetLastError());

    CuDevice::Instantiate().AccuProfile(__func__, tim);
  } else
#endif
  {
    MatrixBase<Real> &mat = Mat();
    int32 num_rows = mat.NumRows(), num_cols = mat.NumCols();
    for (int32 r = 0; r + 1 < num_rows; r++) {
      SubVector<Real> vec(mat, r),
          vec_part(vec, r + 1, num_cols - (r + 1));
      vec_part.SetZero();
    }
  }
}

template<typename Real>
void CuMatrixBase<Real>::Add(Real value) {
#if HAVE_CUDA == 1
  if (CuDevice::Instantiate().Enabled()) {
    if (num_rows_ == 0) return;
    CuTimer tim;

    dim3 dimGrid, dimBlock;
    GetBlockSizesForSimpleMatrixOperation(NumRows(), NumCols(),
                                          &dimGrid, &dimBlock);

    cuda_add(dimGrid, dimBlock, data_, value, Dim());
    CU_SAFE_CALL(cudaGetLastError());

    CuDevice::Instantiate().AccuProfile(__func__, tim);
  } else
  #endif
  {
    Mat().Add(value);
  }
}

template<typename Real>
void CuMatrixBase<Real>::AddToDiag(Real value) {
#if HAVE_CUDA == 1
  if (CuDevice::Instantiate().Enabled()) {
    if (num_rows_ == 0) return;
    CuTimer tim;
    // We'll create a fake matrix with "num_diag" rows, one
    // columnn, and a stride of "this_stride".  The y-value of
    // the grid/blocks corresponds to the row, in this kernel.
    MatrixIndexT num_diag = std::min(num_rows_, num_cols_),
        this_stride = stride_ + 1;
    dim3 dimBlock(1, CU1DBLOCK);
    dim3 dimGrid(1, n_blocks(num_diag, CU1DBLOCK));
    ::MatrixDim d = { num_diag, 1, this_stride };
    cuda_add(dimGrid, dimBlock, data_, value, d);
    CU_SAFE_CALL(cudaGetLastError());

    CuDevice::Instantiate().AccuProfile(__func__, tim);
  } else
  #endif
  {
    Mat().AddToDiag(value);
  }
}

template<typename Real>
bool CuMatrixBase<Real>::IsUnit(Real tol) const {
  // want to return:
  //FrobeniusNorm(*this - I) <= tol * NumRows(), i.e.:
  //sqrt (trace((*this - I)(*this-I)) <= tol * NumRows()
  //    trace((*this - I)(*this - I)) <= tol * NumRows()
  // trace(*this * *this) + trace(I) - 2 * trace(*this) <= tol * NumRows()
  // trace(*this * *this) + dim - 2*this.Trace() <= tol * NumRows()
  KALDI_ASSERT(this->NumRows() == this->NumCols());
  return (TraceMatMat(*this, *this, kTrans) + this->NumRows() - 2.0 * this->Trace() <=
          tol * this->NumRows());
}



template<typename Real>
void CuMatrixBase<Real>::Scale(Real value) {
#if HAVE_CUDA == 1
  if (CuDevice::Instantiate().Enabled()) {
    if (num_rows_ == 0) return;
    CuTimer tim;

    dim3 dimGrid, dimBlock;
    GetBlockSizesForSimpleMatrixOperation(NumRows(), NumCols(),
                                          &dimGrid, &dimBlock);

    cuda_scale(dimGrid, dimBlock, data_, value, Dim());
    CU_SAFE_CALL(cudaGetLastError());

    CuDevice::Instantiate().AccuProfile(__func__, tim);
  } else
#endif
  {
    Mat().Scale(value);
  }
}

template<typename Real>
void CuMatrixBase<Real>::ApplyLog() {
  #if HAVE_CUDA == 1
  if (CuDevice::Instantiate().Enabled()) {
    if (num_rows_ == 0) return;
    CuTimer tim;

    dim3 dimGrid, dimBlock;
    GetBlockSizesForSimpleMatrixOperation(NumRows(), NumCols(),
                                          &dimGrid, &dimBlock);

    cuda_apply_log(dimGrid, dimBlock, data_, Dim());
    CU_SAFE_CALL(cudaGetLastError());

    CuDevice::Instantiate().AccuProfile(__func__, tim);
  } else
  #endif
  {
    Mat().ApplyLog();
  }
}

template<typename Real>
void CuMatrixBase<Real>::MulElements(const CuMatrixBase<Real>& A) {
  #if HAVE_CUDA == 1
  if (CuDevice::Instantiate().Enabled()) {
    CuTimer tim;

    KALDI_ASSERT(num_cols_ == A.NumCols());
    KALDI_ASSERT(num_rows_ == A.NumRows());

    dim3 dimGrid, dimBlock;
    GetBlockSizesForSimpleMatrixOperation(NumRows(), NumCols(),
                                          &dimGrid, &dimBlock);

    cuda_mul_elements(dimGrid, dimBlock, data_, A.data_, Dim(), A.Stride());
    CU_SAFE_CALL(cudaGetLastError());

    CuDevice::Instantiate().AccuProfile(__func__, tim);
  } else
  #endif
  {
    Mat().MulElements(A.Mat());
  }
}

template<typename Real>
void CuMatrixBase<Real>::DivElements(const CuMatrixBase<Real>& A) {
  #if HAVE_CUDA == 1
  if (CuDevice::Instantiate().Enabled()) {
    CuTimer tim;

    KALDI_ASSERT(num_cols_ == A.NumCols());
    KALDI_ASSERT(num_rows_ == A.NumRows());

    dim3 dimGrid, dimBlock;
    GetBlockSizesForSimpleMatrixOperation(NumRows(), NumCols(),
                                          &dimGrid, &dimBlock);

    cuda_div_elements(dimGrid, dimBlock, data_, A.data_, Dim(), A.Stride());
    CU_SAFE_CALL(cudaGetLastError());

    CuDevice::Instantiate().AccuProfile(__func__, tim);
  } else
  #endif
  {
    Mat().DivElements(A.Mat());
  }
}

template<typename Real>
void CuMatrixBase<Real>::Max(const CuMatrixBase<Real>& A) {
  #if HAVE_CUDA == 1
  if (CuDevice::Instantiate().Enabled()) {
    CuTimer tim;

    KALDI_ASSERT(num_cols_ == A.NumCols());
    KALDI_ASSERT(num_rows_ == A.NumRows());

    dim3 dimGrid, dimBlock;
    GetBlockSizesForSimpleMatrixOperation(NumRows(), NumCols(),
                                          &dimGrid, &dimBlock);

    cuda_max(dimGrid, dimBlock, data_, A.data_, Dim(), A.Stride());
    CU_SAFE_CALL(cudaGetLastError());

    CuDevice::Instantiate().AccuProfile(__func__, tim);
  } else
  #endif
  {
    Mat().Max(A.Mat());
  }
}


template<typename Real>
void CuMatrixBase<Real>::Min(const CuMatrixBase<Real>& A) {
  #if HAVE_CUDA == 1
  if (CuDevice::Instantiate().Enabled()) {
    CuTimer tim;

    KALDI_ASSERT(num_cols_ == A.NumCols());
    KALDI_ASSERT(num_rows_ == A.NumRows());

    dim3 dimGrid, dimBlock;
    GetBlockSizesForSimpleMatrixOperation(NumRows(), NumCols(),
                                          &dimGrid, &dimBlock);

    cuda_min(dimGrid, dimBlock, data_, A.data_, Dim(), A.Stride());
    CU_SAFE_CALL(cudaGetLastError());

    CuDevice::Instantiate().AccuProfile(__func__, tim);
  } else
  #endif
  {
    Mat().Min(A.Mat());
  }
}


template<typename Real>
void CuMatrixBase<Real>::MulColsVec(const CuVectorBase<Real> &scale) {
#if HAVE_CUDA == 1
  if (CuDevice::Instantiate().Enabled()) {
    CuTimer tim;

    KALDI_ASSERT(scale.Dim() == NumCols());


    dim3 dimGrid, dimBlock;
    GetBlockSizesForSimpleMatrixOperation(NumRows(), NumCols(),
                                          &dimGrid, &dimBlock);

    cuda_mul_cols_vec(dimGrid, dimBlock, data_, scale.data_, Dim());
    CU_SAFE_CALL(cudaGetLastError());


    CuDevice::Instantiate().AccuProfile(__func__, tim);
  } else
#endif
  {
    Mat().MulColsVec(scale.Vec());
  }
}



template<typename Real>
void CuMatrixBase<Real>::MulRowsVec(const CuVectorBase<Real> &scale) {
  #if HAVE_CUDA == 1
  if (CuDevice::Instantiate().Enabled()) {
    CuTimer tim;

    KALDI_ASSERT(scale.Dim() == NumRows());

    dim3 dimGrid, dimBlock;
    GetBlockSizesForSimpleMatrixOperation(NumRows(), NumCols(),
                                          &dimGrid, &dimBlock);

    cuda_mul_rows_vec(dimGrid, dimBlock, data_, scale.data_, Dim());
    CU_SAFE_CALL(cudaGetLastError());


    CuDevice::Instantiate().AccuProfile(__func__, tim);
  } else
  #endif
  {
    Mat().MulRowsVec(scale.Vec());
  }
}

template<typename Real>
void CuMatrixBase<Real>::MulRowsGroupMat(const CuMatrixBase<Real> &src) {
  KALDI_ASSERT(src.NumCols() > 0);
#if HAVE_CUDA == 1
  if (CuDevice::Instantiate().Enabled()) {
    CuTimer tim;
    int group_size = this->NumCols() / src.NumCols();

    dim3 dimGrid, dimBlock;
    GetBlockSizesForSimpleMatrixOperation(NumRows(), NumCols(),
                                          &dimGrid, &dimBlock);

    cuda_mul_rows_group_mat(dimGrid, dimBlock, this->data_, src.data_,
                            this->Dim(), src.Stride(), group_size);
    CU_SAFE_CALL(cudaGetLastError());

    CuDevice::Instantiate().AccuProfile(__func__, tim);
  } else
#endif
  {
    Mat().MulRowsGroupMat(src.Mat());
  }
}


template<typename Real>
void CuMatrixBase<Real>::DiffGroupPnorm(const CuMatrixBase<Real> &in_value,
                                        const CuMatrixBase<Real> &out_value,
                                        const CuMatrixBase<Real> &out_deriv,
                                        Real power) {
  KALDI_ASSERT(out_value.NumCols() > 0);
  KALDI_ASSERT(out_value.NumCols() == out_deriv.NumCols());
  int group_size = this->NumCols() / out_value.NumCols();
  KALDI_ASSERT(this->NumCols() == out_value.NumCols() * group_size);
#if HAVE_CUDA == 1
  if (CuDevice::Instantiate().Enabled()) {
    CuTimer tim;
    const int kWarpSize = 32;
    dim3 dimBlock(kWarpSize, CU1DBLOCK / kWarpSize);
    dim3 dimGrid(n_blocks(NumCols(), dimBlock.x),
                 n_blocks(NumRows(), dimBlock.y));
    if (dimGrid.x * dimGrid.y > 1024) {
      dimGrid.y = std::max(1024 / dimGrid.x, unsigned(1));
    }
    cuda_diff_group_pnorm(dimGrid, dimBlock, this->data_, in_value.Data(),
                          out_value.Data(), out_deriv.Data(), Dim(),
                          in_value.Stride(), out_value.Stride(),
                          out_deriv.Stride(), group_size, power);
    CU_SAFE_CALL(cudaGetLastError());
    CuDevice::Instantiate().AccuProfile(__func__, tim);
  } else
#endif
  {
    Mat().GroupPnormDeriv(in_value.Mat(), out_value.Mat(), power);
    MulRowsGroupMat(out_deriv);
  }
}

template<typename Real>
void CuMatrixBase<Real>::GroupMaxDeriv(const CuMatrixBase<Real> &src1,
                                       const CuMatrixBase<Real> &src2) {
  KALDI_ASSERT(src2.NumCols() > 0);
  int group_size = this->NumCols() / src2.NumCols();
  KALDI_ASSERT(this->NumCols() == src2.NumCols() * group_size);
#if HAVE_CUDA == 1
  if (CuDevice::Instantiate().Enabled()) {
    CuTimer tim;
    dim3 dimBlock(CU2DBLOCK, CU2DBLOCK);
    dim3 dimGrid(n_blocks(NumCols(), CU2DBLOCK),
                 n_blocks(NumRows(), CU2DBLOCK));
    cuda_calc_group_max_deriv(dimGrid, dimBlock, this->data_, src1.Data(),
                              src2.Data(), Dim(), src1.Stride(), src2.Stride(),
                              group_size);
    CU_SAFE_CALL(cudaGetLastError());

    CuDevice::Instantiate().AccuProfile(__func__, tim);
  } else
#endif
  {
    Mat().GroupMaxDeriv(src1.Mat(), src2.Mat());
  }
}

template<typename Real>
void CuMatrixBase<Real>::DivRowsVec(const CuVectorBase<Real> &div) {
#if HAVE_CUDA == 1
  if (CuDevice::Instantiate().Enabled()) {
    CuTimer tim;

    KALDI_ASSERT(div.Dim() == NumRows());

    dim3 dimGrid, dimBlock;
    GetBlockSizesForSimpleMatrixOperation(NumRows(), NumCols(),
                                          &dimGrid, &dimBlock);
    // For large matrix we do more work per thread by limiting the
    // the grid size to reduce the block launching overhead.
    if (dimGrid.x * dimGrid.y > 1024) {
      dimGrid.x = 1024 / dimGrid.y;
      if (dimGrid.x == 0) {
        dimGrid.x = 1;
      }
    }
    cuda_div_rows_vec(dimGrid, dimBlock, data_, div.data_, Dim());
    CU_SAFE_CALL(cudaGetLastError());

    CuDevice::Instantiate().AccuProfile(__func__, tim);
  } else
#endif
  {
    Vector<Real> temp(div.Vec()); // will copy.
    temp.InvertElements();
    Mat().MulRowsVec(temp);
  }
}


template<typename Real>
void CuMatrixBase<Real>::InvertElements() {
#if HAVE_CUDA == 1
  if (CuDevice::Instantiate().Enabled()) {
    CuTimer tim;

    dim3 dimGrid, dimBlock;
    GetBlockSizesForSimpleMatrixOperation(NumRows(), NumCols(),
                                          &dimGrid, &dimBlock);

    cuda_invert_elements(dimGrid, dimBlock, data_, Dim());
    CU_SAFE_CALL(cudaGetLastError());

    CuDevice::Instantiate().AccuProfile(__func__, tim);
  } else
#endif
  {
    Mat().InvertElements();
  }
}


template<typename Real>
void CuMatrixBase<Real>::AddMat(Real alpha, const CuMatrixBase<Real>& A,
                                MatrixTransposeType transA) {

#if HAVE_CUDA == 1
  if (CuDevice::Instantiate().Enabled()) {
    if (transA == kNoTrans) {
      KALDI_ASSERT(A.NumRows() == num_rows_ && A.NumCols() == num_cols_);
    } else {
      KALDI_ASSERT(A.NumCols() == num_rows_ && A.NumRows() == num_cols_);
    }
    if (num_rows_ == 0) return;
    CuTimer tim;
    // This block dimension seems to work better than the
    // one from GetBlockSizesForSimpleMatrixOperation().
    dim3 dimBlock(CU2DBLOCK, CU2DBLOCK);
    dim3 dimGrid(n_blocks(NumCols(), CU2DBLOCK),
                 n_blocks(NumRows(), CU2DBLOCK));
    cuda_add_mat(dimGrid, dimBlock, alpha, A.data_,
                 data_, Dim(), A.Stride(),
                 (transA == kTrans ? 1 : 0));
    CU_SAFE_CALL(cudaGetLastError());

    CuDevice::Instantiate().AccuProfile(__func__, tim);
  } else
#endif
  {
    Mat().AddMat(alpha, A.Mat(), transA);
  }
}

template<typename Real>
void CuMatrixBase<Real>::AddSmat(Real alpha, const CuSparseMatrix<Real> &A,
                                 MatrixTransposeType trans) {
#if HAVE_CUDA == 1
  if (CuDevice::Instantiate().Enabled()) {
    if (trans == kNoTrans) {
      KALDI_ASSERT(NumRows() == A.NumRows());
      KALDI_ASSERT(NumCols() == A.NumCols());
    } else {
      KALDI_ASSERT(NumRows() == A.NumCols());
      KALDI_ASSERT(NumCols() == A.NumRows());
    }

    CuTimer tim;

    // We use warpSize threads per row to access only the nonzero elements.
    // Every CU1DBLOCK/warpSize rows share one thread block.
    // 1D grid to cover all rows of A.
    const int warpSize = 32;
    dim3 dimBlock(warpSize, CU1DBLOCK / warpSize);
    dim3 dimGrid(n_blocks(A.NumRows(), dimBlock.y));

    if (trans == kNoTrans) {
      cuda_add_smat(dimGrid, dimBlock, Data(), Dim(), alpha, A.CsrRowPtr(),
                    A.CsrColIdx(), A.CsrVal());
    } else {
      cuda_add_smat_trans(dimGrid, dimBlock, Data(), Dim(), alpha,
      A.CsrRowPtr(), A.CsrColIdx(), A.CsrVal());
    }

    CU_SAFE_CALL(cudaGetLastError());
    CuDevice::Instantiate().AccuProfile(__func__, tim);
  } else
#endif
  {
    Mat().AddSmat(alpha, A.Smat(), trans);
  }
}

template<typename Real>
void CuMatrixBase<Real>::AddSmatMat(Real alpha, const CuSparseMatrix<Real> &A,
                                    MatrixTransposeType transA,
                                    const CuMatrixBase<Real> &B, Real beta) {
#if HAVE_CUDA == 1
  if (CuDevice::Instantiate().Enabled()) {
    if (transA == kNoTrans) {
      KALDI_ASSERT(NumRows() == A.NumRows());
      KALDI_ASSERT(NumCols() == B.NumCols());
      KALDI_ASSERT(A.NumCols() == B.NumRows());
    } else {
      KALDI_ASSERT(NumRows() == A.NumCols());
      KALDI_ASSERT(NumCols() == B.NumCols());
      KALDI_ASSERT(A.NumRows() == B.NumRows());
    }

    CuTimer tim;

    // We have op(A) and BT in col-major (B in row-major).
    // We first compute C in col-major (CT in row-major)
    // with C = op(A) * BT^T by cusparse_csrmm2,
    // then transpose CT to get C in row-major
    CuMatrix<Real> CT(*this, kTrans);

    cusparseMatDescr_t descr;
    CUSPARSE_SAFE_CALL(cusparseCreateMatDescr(&descr));
    if (transA == kTrans) {
      // Note: only op(A)=A is supported if op(B)=B^T according to cusparse doc
      // http://docs.nvidia.com/cuda/cusparse/index.html#cusparse-lt-t-gt-csrmm2
      CuSparseMatrix<Real> AT(A, kTrans);
      CU_SAFE_CALL(
          cusparse_csrmm2(GetCusparseHandle(), CUSPARSE_OPERATION_NON_TRANSPOSE,
                          CUSPARSE_OPERATION_TRANSPOSE, AT.NumRows(),
                          CT.NumRows(), AT.NumCols(), AT.NumElements(), &alpha,
                          descr, AT.CsrVal(), AT.CsrRowPtr(), AT.CsrColIdx(),
                          B.Data(), B.Stride(), &beta, CT.Data(), CT.Stride()));
    } else {
      CU_SAFE_CALL(
          cusparse_csrmm2(GetCusparseHandle(), CUSPARSE_OPERATION_NON_TRANSPOSE,
                          CUSPARSE_OPERATION_TRANSPOSE, A.NumRows(),
                          CT.NumRows(), A.NumCols(), A.NumElements(), &alpha,
                          descr, A.CsrVal(), A.CsrRowPtr(), A.CsrColIdx(),
                          B.Data(), B.Stride(), &beta, CT.Data(), CT.Stride()));
    }
    CUSPARSE_SAFE_CALL(cusparseDestroyMatDescr(descr));

    this->CopyFromMat(CT, kTrans);

    CuDevice::Instantiate().AccuProfile(__func__, tim);
  } else
#endif
  {
    Mat().AddSmatMat(alpha, A.Smat(), transA, B.Mat(), beta);
  }
}

template<typename Real>
void CuMatrixBase<Real>::AddMatSmat(Real alpha, const CuMatrixBase<Real> &A,
                                    const CuSparseMatrix<Real> &B,
                                    MatrixTransposeType transB, Real beta) {
#if HAVE_CUDA == 1
  if (CuDevice::Instantiate().Enabled()) {
    if (transB == kNoTrans) {
      KALDI_ASSERT(NumRows() == A.NumRows());
      KALDI_ASSERT(NumCols() == B.NumCols());
      KALDI_ASSERT(A.NumCols() == B.NumRows());
    } else {
      KALDI_ASSERT(NumRows() == A.NumRows());
      KALDI_ASSERT(NumCols() == B.NumRows());
      KALDI_ASSERT(A.NumCols() == B.NumCols());
    }

    CuTimer tim;

    cusparseMatDescr_t descr;
    CUSPARSE_SAFE_CALL(cusparseCreateMatDescr(&descr));
    CU_SAFE_CALL(
        cusparse_csrmm(
            GetCusparseHandle(),
            transB == kNoTrans ?
                CUSPARSE_OPERATION_TRANSPOSE : CUSPARSE_OPERATION_NON_TRANSPOSE,
            B.NumRows(), NumRows(), B.NumCols(), B.NumElements(), &alpha, descr,
            B.CsrVal(), B.CsrRowPtr(), B.CsrColIdx(), A.Data(), A.Stride(),
            &beta, Data(), Stride()));
    CUSPARSE_SAFE_CALL(cusparseDestroyMatDescr(descr));

    CuDevice::Instantiate().AccuProfile(__func__, tim);
  } else
#endif
  {
    Mat().AddMatSmat(alpha, A.Mat(), B.Smat(), transB, beta);
  }
}


template<typename Real>
void CuMatrixBase<Real>::AddMatBlocks(Real alpha, const CuMatrixBase<Real> &A,
                                      MatrixTransposeType transA) {
  if (num_rows_ == 0 || num_cols_ == 0) return;

  if (A.NumRows() >= (transA == kNoTrans ? num_rows_ : num_cols_) &&
      A.NumCols() >= (transA == kNoTrans ? num_cols_ : num_rows_)) {
    // This is the "summing", not broadcasting, version of AddMatBlocks.
    // It supports both regular and transposed operation.
    int32 num_row_blocks, num_col_blocks;
    if (transA == kNoTrans) {
      KALDI_ASSERT(A.NumRows() % num_rows_ == 0 && A.NumCols() % num_cols_ == 0);
      num_row_blocks = A.Mat().NumRows() / num_rows_;
      num_col_blocks = A.Mat().NumCols() / num_cols_;
    } else {
      KALDI_ASSERT(A.NumRows() % num_cols_ == 0 && A.NumCols() % num_rows_ == 0);
      num_row_blocks = A.Mat().NumRows() / num_cols_;
      num_col_blocks = A.Mat().NumCols() / num_rows_;
    }
#if HAVE_CUDA == 1
    if (CuDevice::Instantiate().Enabled()) {
      CuTimer tim;
      dim3 dimGrid, dimBlock;
      GetBlockSizesForSimpleMatrixOperation(NumRows(), NumCols(),
                                            &dimGrid, &dimBlock);
      cuda_add_mat_blocks(dimGrid, dimBlock, alpha, A.data_, num_row_blocks,
                          num_col_blocks, data_, Dim(), A.Stride(),
                          (transA == kTrans ? 1 : 0));
      CU_SAFE_CALL(cudaGetLastError());

      CuDevice::Instantiate().AccuProfile(__func__, tim);
    } else
#endif
    {
      int32 nr, nc;
      if (transA == kNoTrans) {
        nr = num_rows_;
        nc = num_cols_;
      } else {
        nr = num_cols_;
        nc = num_rows_;
      }
      for (int32 i = 0; i < num_row_blocks; i++) {
        for (int32 j = 0; j < num_col_blocks; j++) {
          Mat().AddMat(alpha, SubMatrix<Real>(A.Mat(), i * nr, nr, j * nc, nc),
                       transA);
        }
      }
    }
  } else {
    // This is the "broadcasting" version of AddMatBlocks, where
    // *this is larger than src.
    if (transA != kNoTrans)
      KALDI_ERR << "Transposed operation not supported currently.";
    if (!(num_rows_ % A.NumRows() == 0 && num_cols_ % A.NumCols() == 0))
      KALDI_ERR << "Invalid sizes of arguments";
#if HAVE_CUDA == 1
    if (CuDevice::Instantiate().Enabled()) {
      CuTimer tim;
      dim3 dimGrid, dimBlock;
      GetBlockSizesForSimpleMatrixOperation(NumRows(), NumCols(),
                                            &dimGrid, &dimBlock);
      cuda_add_mat_repeated(dimGrid, dimBlock, alpha,
                            A.data_, A.Dim(), data_, Dim());
      CU_SAFE_CALL(cudaGetLastError());
      CuDevice::Instantiate().AccuProfile(__func__, tim);
    } else
#endif
    {
      const MatrixBase<Real> &src_mat = A.Mat(),
          &this_mat = this->Mat();
      for (int32 row_offset = 0; row_offset < NumRows();
           row_offset += src_mat.NumRows()) {
        for (int32 col_offset = 0; col_offset < NumCols();
             col_offset += src_mat.NumCols()) {
          SubMatrix<Real> this_part(this_mat,
                                    row_offset, src_mat.NumRows(),
                                    col_offset, src_mat.NumCols());
          this_part.AddMat(alpha, src_mat);
        }
      }
    }
  }
}

/// dst = a * b / c (by element; when c = 0, dst = a)
/// dst can be an alias of a, b or c safely and get expected result.
template<typename Real>
void CuMatrixBase<Real>::SetMatMatDivMat(const CuMatrixBase<Real> &A,
                    const CuMatrixBase<Real> &B, const CuMatrixBase<Real> &C) {
#if HAVE_CUDA == 1
  if (CuDevice::Instantiate().Enabled()) {
    CuTimer tim;

    KALDI_ASSERT(num_rows_ == A.num_rows_ && num_cols_ == A.num_cols_);
    KALDI_ASSERT(num_rows_ == B.num_rows_ && num_cols_ == B.num_cols_);
    KALDI_ASSERT(num_rows_ == C.num_rows_ && num_cols_ == C.num_cols_);
    if (num_rows_ == 0) return;
    dim3 dimGrid, dimBlock;
    GetBlockSizesForSimpleMatrixOperation(NumRows(), NumCols(),
                                          &dimGrid, &dimBlock);
    cuda_set_mat_mat_div_mat(dimGrid, dimBlock, A.data_, B.data_, C.data_,
                             data_, Dim(), A.Stride(), B.Stride(), C.Stride());
    CU_SAFE_CALL(cudaGetLastError());

    CuDevice::Instantiate().AccuProfile(__func__, tim);
  } else
#endif
  {
    Mat().SetMatMatDivMat(A.Mat(), B.Mat(), C.Mat());
  }
}

template<typename Real>
void CuMatrixBase<Real>::AddVecToCols(Real alpha,
                                      const CuVectorBase<Real> &col,
                                      Real beta) {
  if (col.Dim() != NumRows()) {
    KALDI_ERR << "Non matching dimensions: Rows:" << NumRows() << " VectorDim:" << col.Dim();
  }

  #if HAVE_CUDA == 1
  if (CuDevice::Instantiate().Enabled()) {
    CuTimer tim;
    dim3 dimGrid, dimBlock;
    GetBlockSizesForSimpleMatrixOperation(NumRows(), NumCols(),
                                          &dimGrid, &dimBlock);
    cuda_add_vec_to_cols(dimGrid, dimBlock, alpha, col.data_, beta,
                         data_, Dim());
    CU_SAFE_CALL(cudaGetLastError());

    CuDevice::Instantiate().AccuProfile(__func__, tim);
  } else
  #endif
  {
    if (beta != 1.0) Mat().Scale(beta);
    Mat().AddVecToCols(alpha, col.Vec());
  }
}



template<typename Real>
void CuMatrixBase<Real>::AddVecToRows(Real alpha,
                                      const CuVectorBase<Real> &row,
                                      Real beta) {
  if (row.Dim() != NumCols()) {
    KALDI_ERR << "Non matching dimensions: Cols:" << NumCols() << " VectorDim:" << row.Dim();
  }
#if HAVE_CUDA == 1
  if (CuDevice::Instantiate().Enabled()) {
    CuTimer tim;
    dim3 dimGrid, dimBlock;
    GetBlockSizesForSimpleMatrixOperation(NumRows(), NumCols(),
                                          &dimGrid, &dimBlock);
    cuda_add_vec_to_rows(dimGrid, dimBlock, alpha, row.data_, beta, data_, Dim());
    CU_SAFE_CALL(cudaGetLastError());

    CuDevice::Instantiate().AccuProfile(__func__, tim);
  } else
#endif
  {
    if (beta != 1.0) Mat().Scale(beta);
    Mat().AddVecToRows(alpha, row.Vec());
  }
}



/*
 * Method wrapping the CUBLAS function GEMM
 */
template<typename Real>
void CuMatrixBase<Real>::AddMatMat(
    Real alpha, const CuMatrixBase<Real> &A, MatrixTransposeType transA,
    const CuMatrixBase<Real> &B, MatrixTransposeType transB, Real beta) {


    // CUBLAS is col-major, cudamatrix is row-major, how to do the mapping?
    // keep trans..., just swap A&B matrices: A->B B->A
    MatrixIndexT m = ((transB==kTrans)? B.NumRows() : B.NumCols());
    MatrixIndexT n = ((transA==kTrans)? A.NumCols() : A.NumRows());
    MatrixIndexT k = ((transB==kTrans)? B.NumCols() : B.NumRows());
    MatrixIndexT k1 = ((transA==kTrans)? A.NumRows() : A.NumCols());

    KALDI_ASSERT(m == NumCols());
    KALDI_ASSERT(n == NumRows());
    KALDI_ASSERT(k == k1);

    if (m == 0) return;


#if HAVE_CUDA == 1
  if (CuDevice::Instantiate().Enabled()) {
    CuTimer tim;
    CUBLAS_SAFE_CALL(cublas_gemm(GetCublasHandle(),
                             (transB==kTrans? CUBLAS_OP_T:CUBLAS_OP_N),
                             (transA==kTrans? CUBLAS_OP_T:CUBLAS_OP_N),
                             m, n, k, alpha, B.data_, B.Stride(),
                             A.data_, A.Stride(), beta, data_, Stride()));

    CuDevice::Instantiate().AccuProfile(__func__, tim);
  } else
#endif
  {
    Mat().AddMatMat(alpha, A.Mat(), transA, B.Mat(), transB, beta);
  }
}


template<typename Real>
void CuMatrixBase<Real>::AddVecVec(
    Real alpha, const CuVectorBase<Real> &x, const CuVectorBase<Real> &y) {

    MatrixIndexT m = y.Dim();
    MatrixIndexT n = x.Dim();
    KALDI_ASSERT(m == NumCols());
    KALDI_ASSERT(n == NumRows());

#if HAVE_CUDA == 1
  if (CuDevice::Instantiate().Enabled()) {
    CuTimer tim;
    CUBLAS_SAFE_CALL(cublas_ger(GetCublasHandle(), m, n, alpha,
                     y.Data(), 1, x.Data(), 1, data_, Stride()));

    CuDevice::Instantiate().AccuProfile(__func__, tim);
  } else
#endif
  {
    Mat().AddVecVec(alpha, x.Vec(), y.Vec());
  }
}


template<typename Real>
void CuMatrixBase<Real>::SymAddMat2(
    Real alpha, const CuMatrixBase<Real> &A, MatrixTransposeType transA,
    Real beta) {
  KALDI_ASSERT(num_rows_ == num_cols_ &&
               ((transA == kNoTrans && A.num_rows_ == num_rows_) ||
                (transA == kTrans && A.num_cols_ == num_cols_)));
  if (num_rows_ == 0) return;
  KALDI_ASSERT(A.data_ != data_);

#if HAVE_CUDA == 1
  if (CuDevice::Instantiate().Enabled()) {
    CuTimer tim;
    cublasOperation_t trans = (transA == kTrans ? CUBLAS_OP_N : CUBLAS_OP_T);
    MatrixIndexT A_other_dim = (transA == kNoTrans ? A.num_cols_ : A.num_rows_);
    CUBLAS_SAFE_CALL(cublas_syrk(GetCublasHandle(), CUBLAS_FILL_MODE_UPPER,
                                 trans, num_rows_, A_other_dim,
                                 alpha, A.Data(), A.Stride(),
                                 beta, this->data_, this->stride_));

    CuDevice::Instantiate().AccuProfile(__func__, tim);
  } else
#endif
  {
    Mat().SymAddMat2(alpha, A.Mat(), transA, beta);
  }
}


template<typename Real>
void CuMatrixBase<Real>::AddDiagVecMat(
    const Real alpha, const CuVectorBase<Real> &v,
    const CuMatrixBase<Real> &M, MatrixTransposeType transM,
    Real beta) {
#if HAVE_CUDA == 1
  if (CuDevice::Instantiate().Enabled()) {
    if (transM == kNoTrans) {
      KALDI_ASSERT(SameDim(*this, M));
    } else {
      KALDI_ASSERT(M.NumRows() == NumCols() && M.NumCols() == NumRows());
    }
    KALDI_ASSERT(v.Dim() == this->NumRows());

    CuTimer tim;
    dim3 dimBlock(CU2DBLOCK, CU2DBLOCK);
    dim3 dimGrid(n_blocks(num_cols_, CU2DBLOCK),
                 n_blocks(num_rows_, CU2DBLOCK));
    MatrixIndexT M_row_stride = M.Stride(), M_col_stride = 1;
    if (transM == kTrans)
      std::swap(M_row_stride, M_col_stride);
    cuda_add_diag_vec_mat(dimGrid, dimBlock, alpha, data_, Dim(),
                          v.Data(), M.Data(), M_row_stride, M_col_stride, beta);
    CU_SAFE_CALL(cudaGetLastError());
    CuDevice::Instantiate().AccuProfile(__func__, tim);
  } else
#endif
  {
    Mat().AddDiagVecMat(alpha, v.Vec(), M.Mat(), transM, beta);
  }
}


template<typename Real>
void CuMatrixBase<Real>::AddMatDiagVec(
    const Real alpha,
    const CuMatrixBase<Real> &M, MatrixTransposeType transM,
    CuVectorBase<Real> &v,
    Real beta) {
#if HAVE_CUDA == 1
  if (CuDevice::Instantiate().Enabled()) {
    if (transM == kNoTrans) {
      KALDI_ASSERT(SameDim(*this, M));
    } else {
      KALDI_ASSERT(M.NumRows() == NumCols() && M.NumCols() == NumRows());
    }
    KALDI_ASSERT(v.Dim() == this->NumCols());

    CuTimer tim;
    dim3 dimGrid, dimBlock;
    GetBlockSizesForSimpleMatrixOperation(NumRows(), NumCols(),
                                          &dimGrid, &dimBlock);
    MatrixIndexT M_row_stride = M.Stride(), M_col_stride = 1;
    if (transM == kTrans) std::swap(M_row_stride, M_col_stride);
    cuda_add_mat_diag_vec(dimGrid, dimBlock, alpha, data_, Dim(),
                          M.Data(), M_row_stride, M_col_stride, v.Data(),  beta);
    CU_SAFE_CALL(cudaGetLastError());
    CuDevice::Instantiate().AccuProfile(__func__, tim);
  } else
#endif
  {
    Mat().AddMatDiagVec(alpha, M.Mat(), transM, v.Vec(), beta);
  }
}

template<typename Real>
void CuMatrixBase<Real>::AddMatMatElements(Real alpha,
    const CuMatrixBase<Real> &A, const CuMatrixBase<Real> &B, Real beta) {
#if HAVE_CUDA == 1
  if (CuDevice::Instantiate().Enabled()) {
    KALDI_ASSERT(SameDim(*this, A) && SameDim(A, B));
    CuTimer tim;
    dim3 dimGrid, dimBlock;
    GetBlockSizesForSimpleMatrixOperation(NumRows(), NumCols(),
                                          &dimGrid, &dimBlock);
    cuda_add_mat_mat_elements(dimGrid, dimBlock, this->data_, A.Data(),
                              B.Data(), Dim(), A.Stride(), B.Stride(), alpha, beta);
    CuDevice::Instantiate().AccuProfile(__func__, tim);
  } else
#endif
  {
    Mat().AddMatMatElements(alpha, A.Mat(), B.Mat(), beta);
  }
}

template<typename Real>
void CuMatrixBase<Real>::ParametricRelu(
     const CuMatrixBase<Real> &src,
     const CuVectorBase<Real> &alpha,
     const CuVectorBase<Real> &beta) {
  KALDI_ASSERT(src.NumRows() == this->NumRows());
  KALDI_ASSERT(src.NumCols() == this->NumCols());
  KALDI_ASSERT(alpha.Dim() == this->NumCols());
  KALDI_ASSERT(beta.Dim() == this->NumCols());
#if HAVE_CUDA == 1
  if (CuDevice::Instantiate().Enabled()) {
    CuTimer tim;

    dim3 dimBlock(CU2DBLOCK, CU2DBLOCK);
    dim3 dimGrid(n_blocks(src.NumCols(), CU2DBLOCK), n_blocks(src.NumRows(), CU2DBLOCK));

    cuda_parametric_relu(dimGrid, dimBlock, this->data_, src.data_, this->Dim(),
                         src.Stride(), alpha.data_, beta.data_);
    CU_SAFE_CALL(cudaGetLastError());

    CuDevice::Instantiate().AccuProfile(__func__, tim);
  } else
#endif
  {
    // Do it on CPU,
    for (MatrixIndexT r = 0; r < NumRows(); r++) {
      for (MatrixIndexT c = 0; c < NumCols(); c++) {
        Real src_elem = src.Mat()(r,c);
        this->Mat()(r,c) = src_elem * (src_elem >= 0.0 ? alpha.Vec()(c) : beta.Vec()(c));
      }
    }
  }
}

template<typename Real>
void CuMatrixBase<Real>::DiffParametricRelu(
     const CuMatrixBase<Real> &value,
     const CuMatrixBase<Real> &diff,
     const CuVectorBase<Real> &alpha,
     const CuVectorBase<Real> &beta) {
#if HAVE_CUDA == 1
  if (CuDevice::Instantiate().Enabled()) {
    CuTimer tim;

    dim3 dimBlock(CU2DBLOCK, CU2DBLOCK);
    dim3 dimGrid(n_blocks(num_cols_, CU2DBLOCK), n_blocks(num_rows_, CU2DBLOCK));

    cuda_diff_parametric_relu(dimGrid, dimBlock, data_, diff.data_, value.data_,
                              Dim(), diff.Stride(), value.Stride(),
                              alpha.data_, beta.data_);
    CU_SAFE_CALL(cudaGetLastError());

    CuDevice::Instantiate().AccuProfile(__func__, tim);
  } else
#endif
  {
    // Do it on CPU,
    for (MatrixIndexT r = 0; r < NumRows(); r++) {
      for (MatrixIndexT c = 0; c < NumCols(); c++) {
        Real value_elem = value.Mat()(r,c);
        this->Mat()(r,c) = diff.Mat()(r,c) *
          (value_elem >= 0.0 ? alpha.Vec()(c) : beta.Vec()(c));
      }
    }
  }
}

template<typename Real>
void CuMatrixBase<Real>::Sigmoid(const CuMatrixBase<Real> &src) {
  KALDI_ASSERT(SameDim(*this, src));
#if HAVE_CUDA == 1
  if (CuDevice::Instantiate().Enabled()) {
    CuTimer tim;
    dim3 dimGrid, dimBlock;
    GetBlockSizesForSimpleMatrixOperation(NumRows(), NumCols(),
                                          &dimGrid, &dimBlock);
    cuda_sigmoid(dimGrid, dimBlock, this->data_, src.data_, this->Dim(),
                 src.Stride());
    CU_SAFE_CALL(cudaGetLastError());

    CuDevice::Instantiate().AccuProfile(__func__, tim);
  } else
  #endif
  {
    Mat().Sigmoid(src.Mat());
  }
}

template<typename Real>
void CuMatrixBase<Real>::SoftHinge(const CuMatrixBase<Real> &src) {
  KALDI_ASSERT(SameDim(*this, src));
#if HAVE_CUDA == 1
  if (CuDevice::Instantiate().Enabled()) {
    CuTimer tim;
    dim3 dimGrid, dimBlock;
    GetBlockSizesForSimpleMatrixOperation(NumRows(), NumCols(),
                                          &dimGrid, &dimBlock);
    cuda_soft_hinge(dimGrid, dimBlock, this->data_, src.data_, this->Dim(),
                    src.Stride());
    CU_SAFE_CALL(cudaGetLastError());

    CuDevice::Instantiate().AccuProfile(__func__, tim);
  } else
  #endif
  {
    Mat().SoftHinge(src.Mat());
  }
}

template<typename Real>
void CuMatrixBase<Real>::GroupPnorm(const CuMatrixBase<Real> &src, Real power) {
  int group_size = src.NumCols() / this->NumCols();
  KALDI_ASSERT(src.NumCols() == this->NumCols() * group_size &&
               this->NumRows() == src.NumRows());
#if HAVE_CUDA == 1
  if (CuDevice::Instantiate().Enabled()) {
    CuTimer tim;
    if (power == Real(0) || power == Real(1) || power == Real(2)
        || power == std::numeric_limits<Real>::infinity()) {
      // One thread block per row.
      // Use 2D block for small group size to simplify the calculation
      // Each group is reduced by threads_per_group threads.
      // threads_per_group should be a power of 2 for fast tree reduction.
      int threads_per_group = CU1DBLOCK;
      while (threads_per_group * 3 / 2 >= group_size) {
        threads_per_group >>= 1;
      }
      if (group_size == 1) {
        threads_per_group = 1;
      }
      dim3 dimBlock(threads_per_group, CU1DBLOCK / threads_per_group);
      dim3 dimGrid(NumRows());
      cuda_group_spec_pnorm(dimGrid, dimBlock, this->data_, src.data_,
                            this->Dim(), src.Stride(), group_size, power);
    } else {
      dim3 dimBlock(CU2DBLOCK, CU2DBLOCK);
      dim3 dimGrid(n_blocks(NumCols(), CU2DBLOCK),
                   n_blocks(NumRows(), CU2DBLOCK));
      cuda_group_pnorm(dimGrid, dimBlock, this->data_, src.data_, this->Dim(),
                       src.Stride(), group_size, power);
    }
    CU_SAFE_CALL(cudaGetLastError());
    CuDevice::Instantiate().AccuProfile(__func__, tim);
  } else
#endif
  {
    Mat().GroupPnorm(src.Mat(), power);
  }
}

template<typename Real>
void CuMatrixBase<Real>::GroupMax(const CuMatrixBase<Real> &src) {
  int group_size = src.NumCols() / this->NumCols();
  KALDI_ASSERT(src.NumCols() == this->NumCols() * group_size &&
               this->NumRows() == src.NumRows());
#if HAVE_CUDA == 1
  if (CuDevice::Instantiate().Enabled()) {
    CuTimer tim;
    // One thread block per row.
    // Use 2D block for small group size to simplify the calculation.
    // Each group is reduced by threads_per_group threads.
    // threads_per_group should be a power of 2 for fast tree reduction.
    //        group size: 1 2 3 4 5 6 7 .. 12 13 .. 24 25 .. 48 ...
    // threads_per_group: 1 1 1 2 2 2 4 ..  4  8 ..  8 16 .. 16 ...
    int threads_per_group = CU1DBLOCK;
    while (threads_per_group * 3 / 2 >= group_size) {
      threads_per_group >>= 1;
    }
    if (group_size == 1) {
      threads_per_group = 1;
    }
    dim3 dimBlock(threads_per_group, CU1DBLOCK / threads_per_group);
    dim3 dimGrid(NumRows());
    cuda_group_max(dimGrid, dimBlock, this->data_, src.data_, this->Dim(),
        src.Stride(), group_size);
    CU_SAFE_CALL(cudaGetLastError());
    CuDevice::Instantiate().AccuProfile(__func__, tim);
  } else
#endif
  {
    Mat().GroupMax(src.Mat());
  }
}

/*
Think of sv_labels as a Matrix, denoting the "correct" label of each frame to
each phone-state; it's very likely to contain a LOT of zeros

tot_weight = the sum of ALL element in matrix sv_labels
tot_objf = the sum of the product of (each element in matrix sv_labels) and (the
           log of its counterpart in matrix output)

an element in "this" matrix = (the element in matrix sv_labels) divided by (the element in matrix output)
*/
template<typename Real>
void CuMatrix<Real>::CompObjfAndDeriv(const std::vector<MatrixElement<Real> >& sv_labels,
                                      const CuMatrix<Real> &output,
                                      Real *tot_objf, Real* tot_weight) {
  { // check the input.
    typedef typename std::vector<MatrixElement<Real> >::const_iterator Iter;
    MatrixIndexT num_rows = this->num_rows_, num_cols = this->num_cols_;
    for (Iter iter = sv_labels.begin(); iter != sv_labels.end(); ++iter) {
      KALDI_ASSERT(iter->row < num_rows && iter->row >= 0 &&
                   iter->column < num_cols && iter->column >= 0);
    }
  }

#if HAVE_CUDA == 1
  if (CuDevice::Instantiate().Enabled()) {
    if (sv_labels.empty()) {
      KALDI_WARN << "Empty supervision labels";
      *tot_objf = 0.0;
      *tot_weight = 0.0;
      return;
    }
    void *addr = CuDevice::Instantiate().Malloc(sv_labels.size() * sizeof(MatrixElement<Real>));
    CU_SAFE_CALL(cudaMemcpy(addr, sv_labels.data(), sv_labels.size() * sizeof(MatrixElement<Real>), cudaMemcpyHostToDevice));
    CuTimer tim;
    CuVector<Real> tmp(2, kUndefined);
    int dimBlock(CU1DBLOCK);
    int dimGrid = 1; // only 1 block here. we have loops in each thread.
    cuda_comp_obj_deriv(dimGrid, dimBlock, (MatrixElement<Real>*)addr,
                        sv_labels.size(), output.Data(), output.Dim(),
                        this->Data(), this->Dim(), tmp.Data());
    Vector<Real> tmp_cpu(tmp);
    *tot_objf = tmp_cpu(0);
    *tot_weight = tmp_cpu(1);
    CuDevice::Instantiate().Free(addr);
    CuDevice::Instantiate().AccuProfile(__func__, tim);
  } else
#endif
  {
    *tot_objf = 0.0;
    *tot_weight = 0.0;
    for(int32 i = 0; i<sv_labels.size(); i++) {
      int32 m = sv_labels[i].row, label = sv_labels[i].column;
      Real weight = sv_labels[i].weight;
      //KALDI_ASSERT(label >= 0 && label < nnet_.OutputDim());
      Real this_prob = output(m, label);
      KALDI_ASSERT(this_prob >= 0.99e-20); // we floored to 1.0e-20 in SoftmaxLayer.
      *tot_objf += weight * Log(this_prob);
      *tot_weight += weight;
      (*this)(m, label) += weight / this_prob;
    }
  }
}

template<typename Real> // Y->this, X->src
void CuMatrixBase<Real>::ApplySoftMaxPerRow(const CuMatrixBase<Real> &src) {
  KALDI_ASSERT(SameDim(*this, src));
#if HAVE_CUDA == 1
  if (CuDevice::Instantiate().Enabled()) {
    CuTimer tim;
    size_t dimBlock = CU1DBLOCK;
    size_t dimGrid = src.num_rows_;
    cuda_softmax_reduce(dimGrid, dimBlock, data_, src.data_, Dim(), src.Stride());
    CU_SAFE_CALL(cudaGetLastError());

    CuDevice::Instantiate().AccuProfile(__func__, tim);
  } else
  #endif
  {
    MatrixBase<Real> &mat(this->Mat());
    mat.CopyFromMat(src.Mat());
    for(MatrixIndexT r = 0; r < mat.NumRows(); r++) {
      mat.Row(r).ApplySoftMax();
    }
  }
}

template<typename Real> // Y->this, X->src
void CuMatrixBase<Real>::ApplyLogSoftMaxPerRow(const CuMatrixBase<Real> &src) {
  KALDI_ASSERT(SameDim(*this, src));
#if HAVE_CUDA == 1
  if (CuDevice::Instantiate().Enabled()) {
    CuTimer tim;
    size_t dimBlock = CU1DBLOCK;
    size_t dimGrid = src.num_rows_;
    cuda_log_softmax_reduce(dimGrid, dimBlock,
                            data_, src.data_, Dim(), src.Stride());
    CU_SAFE_CALL(cudaGetLastError());

    CuDevice::Instantiate().AccuProfile(__func__, tim);
  } else
#endif
  {
    MatrixBase<Real> &mat(this->Mat());
    mat.CopyFromMat(src.Mat());
    for(MatrixIndexT r = 0; r < mat.NumRows(); r++) {
      mat.Row(r).ApplyLogSoftMax();
    }
  }
}

template<typename Real>
void CuMatrixBase<Real>::DiffSigmoid(const CuMatrixBase<Real> &value,
                                     const CuMatrixBase<Real> &diff) {
  KALDI_ASSERT(SameDim(*this, value) && SameDim(*this, diff));
#if HAVE_CUDA == 1
  if (CuDevice::Instantiate().Enabled()) {
    CuTimer tim;
    dim3 dimGrid, dimBlock;
    GetBlockSizesForSimpleMatrixOperation(NumRows(), NumCols(),
                                          &dimGrid, &dimBlock);
    cuda_diff_sigmoid(dimGrid, dimBlock, data_, diff.data_, value.data_, Dim(), diff.Stride(), value.Stride());
    CU_SAFE_CALL(cudaGetLastError());

    CuDevice::Instantiate().AccuProfile(__func__, tim);
  } else
#endif
  {
    Mat().DiffSigmoid(value.Mat(), diff.Mat());
  }
}


template<typename Real>
void CuMatrixBase<Real>::Tanh(const CuMatrixBase<Real> &src) {
  KALDI_ASSERT(SameDim(*this, src));
#if HAVE_CUDA == 1
  if (CuDevice::Instantiate().Enabled()) {
    CuTimer tim;
    dim3 dimGrid, dimBlock;
    GetBlockSizesForSimpleMatrixOperation(NumRows(), NumCols(),
                                          &dimGrid, &dimBlock);

    cuda_tanh(dimGrid, dimBlock, this->data_, src.data_, this->Dim(), src.Stride());
    CU_SAFE_CALL(cudaGetLastError());

    CuDevice::Instantiate().AccuProfile(__func__, tim);
  } else
#endif
  {
    Mat().Tanh(src.Mat());
  }
}



template<typename Real>
void CuMatrixBase<Real>::DiffTanh(const CuMatrixBase<Real> &value,
                                  const CuMatrixBase<Real> &diff) {
#if HAVE_CUDA == 1
  if (CuDevice::Instantiate().Enabled()) {
    CuTimer tim;
    dim3 dimGrid, dimBlock;
    GetBlockSizesForSimpleMatrixOperation(NumRows(), NumCols(),
                                          &dimGrid, &dimBlock);
    cuda_diff_tanh(dimGrid, dimBlock, data_, diff.data_, value.data_, Dim(), diff.Stride(), value.Stride());
    CU_SAFE_CALL(cudaGetLastError());

    CuDevice::Instantiate().AccuProfile(__func__, tim);
  } else
#endif
  {
    Mat().DiffTanh(value.Mat(), diff.Mat());
  }
}

template<typename Real>
void CuMatrixBase<Real>::FindRowMaxId(CuArray<int32> *id) const {
#if HAVE_CUDA == 1
  if (CuDevice::Instantiate().Enabled()) {
    CuTimer tim;
    id->Resize(num_rows_);
    MatrixDim d = Dim();

    // CUDA thread layout: one thread block per matrix-row.
    dim3 dimBlock(CU1DBLOCK);
    dim3 dimGrid(num_rows_);
    cuda_find_row_max_id(dimGrid, dimBlock, data_, NULL, id->Data(), d);
    CU_SAFE_CALL(cudaGetLastError());

    // now we have the indices!
    CuDevice::Instantiate().AccuProfile(__func__, tim);
  } else
#endif
  {
    // allocate index buffer
    id->Resize(num_rows_);
    id->Set(-1);
    // find maxima
    MatrixIndexT num_rows = num_rows_, num_cols = num_cols_;
    for (MatrixIndexT r = 0; r < num_rows; r++) {
      Real max = -1e21;
      int32 max_id = -1;
      const Real *row_data = Mat().RowData(r);
      for (MatrixIndexT c = 0; c < num_cols; c++) {
        if (max < row_data[c]) {
          max = row_data[c];
          max_id = c;
        }
      }
      id->Data()[r] = max_id;
    }
  }
}

template<typename Real>
void CuMatrixBase<Real>::DiffSoftmaxPerRow(const CuMatrixBase<Real> &value,
                                           const CuMatrixBase<Real> &diff) {

  KALDI_ASSERT(SameDim(value, diff) && SameDim(value, *this) &&
               this != &value);

#if HAVE_CUDA == 1
  if (CuDevice::Instantiate().Enabled()) {
    CuTimer tim;

    // CUDA thread layout: one thread block per matrix-row.
    dim3 dimBlock(CU1DBLOCK);
    dim3 dimGrid(num_rows_);
    cuda_diff_softmax(dimGrid, dimBlock, data_, this->Dim(), value.Data(),
        value.Stride(), diff.Data(), diff.Stride());
    CU_SAFE_CALL(cudaGetLastError());

    CuDevice::Instantiate().AccuProfile(__func__, tim);
  } else
#endif
  {
    const CuMatrixBase<Real> &P(value), &E(diff);
    CuMatrixBase<Real> &D(*this);

    CuVector<Real> pe_vec(D.NumRows()); // For each row i, the dot product (p_t . e_t).
    pe_vec.AddDiagMatMat(1.0, P, kNoTrans, E, kTrans, 0.0);

    D.CopyFromMat(E);
    D.MulElements(P);
    // At this point, D = P .* E (in matlab notation)
    D.AddDiagVecMat(-1.0, pe_vec, P, kNoTrans, 1.0); // does D -= diag(pe_vec) * P.
  }
}

template<typename Real>
void CuMatrixBase<Real>::DiffLogSoftmaxPerRow(
    const CuMatrixBase<Real> &out_value, const CuMatrixBase<Real> &out_deriv) {

  KALDI_ASSERT(SameDim(out_value, out_deriv) && SameDim(out_value, *this) &&
               this != &out_value);

#if HAVE_CUDA == 1
  if (CuDevice::Instantiate().Enabled()) {
    CuTimer tim;

    // CUDA thread layout: one thread block per matrix-row.
    dim3 dimBlock(CU1DBLOCK);
    dim3 dimGrid(num_rows_);
    cuda_diff_log_softmax(dimGrid, dimBlock, this->Dim(), out_value.Data(),
                          out_value.Stride(), out_deriv.Data(),
                          out_deriv.Stride(), data_);
    CU_SAFE_CALL(cudaGetLastError());

    CuDevice::Instantiate().AccuProfile(__func__, tim);
  } else
#endif
  {
    if (this == &out_deriv) {
      // the code below doesn't work for in-place, so make a copy and recurse.
      CuMatrix<Real> temp(NumRows(), NumCols(), kUndefined);
      temp.DiffLogSoftmaxPerRow(out_value, out_deriv);
      CopyFromMat(temp);
      return;
    }
    /*
     Let the output be y, then
     y_i = x_i - log(sum_i exp(x_i))
     where x_i is the input to the component. The Jacobian matrix of this
     function is
     J = I - 1 exp(y^T)
     where 1 is a vector of ones. Let the derivative vector at the output be e,
     and at the input be d, then we have
     d = e - exp(y) Sum(e)
     d_i = e_i - exp(y_i) Sum(e)
     */
    const CuMatrixBase<Real> &Y(out_value), &E(out_deriv);
    CuMatrixBase<Real> &D(*this);

    D.CopyFromMat(Y);
    D.ApplyExp();                           // exp(y)
    CuVector<Real> E_sum(D.NumRows()); // Initializes to zero
    E_sum.AddColSumMat(1.0, E);             // Sum(e)
    D.MulRowsVec(E_sum);                    // exp(y) Sum(e)
    D.Scale(-1.0);                          // - exp(y) Sum(e)
    D.AddMat(1.0, E, kNoTrans);             // e - exp(y_i) Sum(e)
  }
}

template<typename Real>
void CuMatrixBase<Real>::DiffXent(const CuArrayBase<int32> &tgt,
                                  CuVector<Real> *log_post_tgt) {

  KALDI_ASSERT(tgt.Dim() == num_rows_);
  log_post_tgt->Resize(tgt.Dim());

#if HAVE_CUDA == 1
  if (CuDevice::Instantiate().Enabled()) {
    CuTimer tim;
    dim3 dimBlock(1, CU2DBLOCK*8);
    dim3 dimGrid(1, n_blocks(tgt.Dim(), CU2DBLOCK*8));
    cuda_diff_xent(dimGrid, dimBlock, tgt.Data(), data_,
                   log_post_tgt->data_, Dim());

    CuDevice::Instantiate().AccuProfile(__func__, tim);
  } else
#endif
  {
    MatrixIndexT num_rows = num_rows_;
    for(int32 r = 0; r < num_rows; r++) {
      int32 col_tgt = tgt.Data()[r];
      Real &value = Mat()(r, col_tgt);
      log_post_tgt->Vec()(r) = Log(value);
      value -= 1.0;
    }
  }
}


template<typename Real>
void CuMatrixBase<Real>::Cholesky(CuMatrixBase<Real> *inv_cholesky) {
  KALDI_ASSERT(this->NumRows() == this->NumCols());
  const int32 block_size = 64;  // We can tune this.
#if HAVE_CUDA == 1
  bool have_gpu = CuDevice::Instantiate().Enabled();
#else
  bool have_gpu = false;
#endif
  if (this->NumRows() == 0) {
    return;
  }
  if (inv_cholesky == NULL && this->NumRows() >= block_size * 2 && have_gpu) {
    // Even if the user did not request the inverse Cholesky, for large enough
    // matrices (on GPUs) it's going to be more efficient to compute it anyway
    // as the recursion depends on it.
    CuMatrix<Real> inv(this->NumRows(), this->NumCols());
    Cholesky(&inv);
    return;
  }
  if (this->NumRows() <= block_size || inv_cholesky == NULL || !have_gpu) {
    // Don't recurse: compute the Cholesky (and inverse Cholesky, if requested)
    // directly, on the CPu.
    int32 dim = this->NumRows();
    CuSpMatrix<Real> this_sp(dim, kUndefined);
    this_sp.CopyFromMat(*this, kTakeLower);
    SpMatrix<Real> this_sp_cpu(this_sp);
    TpMatrix<Real> C_cpu(dim);
    C_cpu.Cholesky(this_sp_cpu);
    CuTpMatrix<Real> C(C_cpu);
    this->CopyFromTp(C);
    if (inv_cholesky != NULL) {
      C_cpu.Invert();  // Get inverse Cholesky on CPU.
      C.CopyFromTp(C_cpu);
      inv_cholesky->CopyFromTp(C); // Copy inverse Cholesky from CPU.
    }
    return;
  }
  // At this point, if none of the other cases apply, we recurse.

  // The selection of dim1 is a heuristic.  We could also just take half.
  int32 tot_dim = this->NumRows();
  int32 dim1;
  // Break it up into a whole number of blocks, for better memory alignment.
  // The line below, setting dim1 can be decided on a heuristic basis: from
  // the point of view of correctness, it can really be any value
  // 0 < dim1 < tot_dim.
  dim1 = block_size * std::max<int32>(1, tot_dim / (2 * block_size));

  int32 dim2 = tot_dim - dim1;
  CuSubMatrix<Real> this_11(*this, 0, dim1, 0, dim1),
      this_12(*this, 0, dim1, dim1, dim2),
      this_21(*this, dim1, dim2, 0, dim1),
      this_22(*this, dim1, dim2, dim1, dim2);
  CuSubMatrix<Real> inv_11(*inv_cholesky, 0, dim1, 0, dim1),
      inv_12(*inv_cholesky, 0, dim1, dim1, dim2),
      inv_21(*inv_cholesky, dim1, dim2, 0, dim1),
      inv_22(*inv_cholesky, dim1, dim2, dim1, dim2);
  /*
    Here is the math on block-wise Cholesky.  We'll use a Matlab-like notation for blocks of a matrix,
    e.g. [ A B; C D ], and also for transposes, e.g. A' is the transpose of A.
    Let A be the input matrix; we want to compute both its Cholesky L and its inverse Cholesky, which
    we'll call M.
    OK. let  L = [ L11 0; L21 L22 ] be the Cholesky factor of A.
    We have A = L L' = [ L11 0; L21 L22 ] * [ L11' L21'; 0 L22' ].  Multiplying it out,
    if A = [ A11 A12; A21 A22 ]; then
    A11 = L11 L11',  A21 = L21 L11', A22 = L21 L21' + L22 L22', and A12 = A21'.

    We also want an expression for the inverse of L (we call this M).
    If M = [ M11 0; M21 M22 ], then it's not hard to see that
    M11 = inv(L11), M22 = inv(L22).
    We can work out M21 as follows.  We know that [ L11 0; L21 L22 ] [ M11 0; M21 M22 ] = [ I 0; 0 I ].
    Considering the zero on the bottom of the rhs, we have: L21 M11 + L22 M21 = 0, which gives us:
    M21 = - L22^{-1} L21 M11 = - M22 L21 M11.

    Next, we want expressions for L21 and L22.  From the equation A21 = L21 L11', we have:
    L21 = A21 inv(L11') = A21 M11'
    We can compute L22 and M22 recursively by doing Cholesky (and computing the inverse Cholesky)
    on the quantity T = (A22 - L21 L21').   [we give it the name T just for easy reference.]

    Computationally, we do this as follows:
    (1) Recurse to get L11 and M11.
    (2) Compute L21 = A21 M11'
    (3) Compute T = A22 - L21 L21'
    (4) Recurse on T to get L22 and M22.
    (5) Compute M21 = -M22 L21 M11.
    Next, we have to consider the in-place nature of the computation, since L overwrites A
    [M has its own storage, in "inv_cholesky"].
    We address this here:
    (1) is in-place [L11 replaces A11, M11 has its own storage].
    (2) L21 gets written where M21 belongs.
    (3) T replaces A22.
    (4) is in-place [L22 replaces T where A22 was, M22 has its own storage]
    (5):(a)  we first compute the transpose of (L21 M11) is done in the upper part of A/L,
    where A12 or L12 would be.  Define a temporary expression
    U = (L21 M11)' = M11' L21'; this goes where A12 or L12 would be.
    (b) copy L21 to where it should be, in *this.
    (c) Compute M21 = -M22 U', in the correct place for M21.
    (d) zero L12 and M12.  */

  // (1) compute L11 and M11.
  this_11.Cholesky(&inv_11);
  // (2) compute L21 = A21 M11'.  For now it's in the "wrong place", where M21 should be.
  inv_21.AddMatMat(1.0, this_21, kNoTrans, inv_11, kTrans, 0.0);
  // (3) compute T = A22 - L21 L21'.  Note: only the lower triangle of T will be valid, but
  //      that's OK because Cholesky will ignore the upper part.
  this_22.SymAddMat2(-1.0, inv_21, kNoTrans, 1.0);
  // (4) Recurse to compute L22 and M22.
  this_22.Cholesky(&inv_22);
  // (5)(a) compute U = M11' L21'.  We use the storage of this_12 for this.  Note that L21 is
  //        currently where M21 should be.
  this_12.AddMatMat(1.0, inv_11, kTrans, inv_21, kTrans, 0.0);
  // (5)(b) copy L21 to where it should be.
  this_21.CopyFromMat(inv_21);
  // (5)(c) compute M21 = -M22 U'.
  inv_21.AddMatMat(-1.0, inv_22, kNoTrans, this_12, kTrans, 0.0);
  // (5)(d) zero L12 and M12.
  this_12.SetZero();
  inv_12.SetZero();
}



template<typename Real>
void CuMatrixBase<Real>::SymInvertPosDef() {
  KALDI_ASSERT(num_rows_ == num_cols_);
  if (num_rows_ == 0) return;
#if HAVE_CUDA == 1
  if (CuDevice::Instantiate().Enabled()) {
    CuTimer tim;
    CuMatrix<Real> inv_cholesky(num_rows_, num_rows_);
    this->Cholesky(&inv_cholesky);
    // note: SymAddMat2 only updates lower part of *this.
    this->SymAddMat2(1.0, inv_cholesky, kTrans, 0.0);
    this->CopyLowerToUpper();
    CuDevice::Instantiate().AccuProfile(__func__, tim);
  } else
#endif
  {
    SpMatrix<Real> temp_sp(this->Mat(), kTakeLower);
    TpMatrix<Real> C(temp_sp.NumRows(), kUndefined);
    C.Cholesky(temp_sp);
    C.Invert();
    temp_sp.AddTp2(1.0, C, kTrans, 0.0);
    this->Mat().CopyFromSp(temp_sp);
    // was previously just: CuSpMatrix::Invert().
  }
}

template<typename Real>
bool CuMatrixBase<Real>::ApproxEqual(const CuMatrixBase<Real> &other,
                                     float tol) const {
  CuMatrix<Real> diff(*this);
  diff.AddMat(-1.0, other);
  return (diff.FrobeniusNorm() <= tol * (*this).FrobeniusNorm());
}

template<typename Real>
Real TraceMatMat(const CuMatrixBase<Real> &A,
                 const CuMatrixBase<Real> &B,
                 MatrixTransposeType trans) {
  if (A.num_rows_ == 0) {
    KALDI_ASSERT(B.num_rows_ == 0);
    return 0.0;
  }
  Real result = 0;
#if HAVE_CUDA == 1
  if (CuDevice::Instantiate().Enabled()) {
    if (trans == kNoTrans) {
      KALDI_ASSERT(A.NumRows() == B.NumCols() && A.NumCols() == B.NumRows());
    } else {
      KALDI_ASSERT(A.NumRows() == B.NumRows() && A.NumCols() == B.NumCols());
    }
    CuTimer tim;
    // 2D blocks: each (8x32) block sums up (32x32) elements.
    // 2D grid: try to cover all the matrix A unless it is too big.
    // Kernel will reduce to ~256 elements with good performance,
    // if the matrix is not in a very bad shape.
    // (wider or taller than 32x8192)
    // CPU will then reduce to 1 element.
    const int kWarpSize = 32;
    dim3 dimBlock(kWarpSize, CU1DBLOCK / kWarpSize);
    dim3 dimGrid(n_blocks(A.NumCols(), kWarpSize),
        n_blocks(A.NumRows(), kWarpSize));
    if (dimGrid.x * dimGrid.y > 256) {
      dimGrid.y = 256 / dimGrid.x;
      if (dimGrid.y == 0) {
        dimGrid.y = 1;
      }
    }
    CuVector<Real> result_vec(dimGrid.x * dimGrid.y, kUndefined);
    if (trans == kNoTrans) {
      cuda_trace_mat_mat(dimGrid, dimBlock, A.Data(), B.Data(), A.Dim(),
          B.Stride(), result_vec.Data());
    } else {
      cuda_trace_mat_mat_trans(dimGrid, dimBlock, A.Data(), B.Data(), A.Dim(),
          B.Stride(), result_vec.Data());
    }
    CU_SAFE_CALL(cudaGetLastError());
    Vector<Real> result_cpu(result_vec); // copying from CUDA faster than summing in CUDA.
    result = result_cpu.Sum();
    CuDevice::Instantiate().AccuProfile(__func__, tim);
  } else
#endif
  {
    result = TraceMatMat(A.Mat(), B.Mat(), trans);
  }
  return result;
}

template
float TraceMatMat(const CuMatrixBase<float> &A,
                  const CuMatrixBase<float> &B,
                  MatrixTransposeType trans);
template
double TraceMatMat(const CuMatrixBase<double> &A,
                   const CuMatrixBase<double> &B,
                   MatrixTransposeType trans);

template<typename Real>
void AddMatMatBatched(const Real alpha, std::vector<CuSubMatrix<Real>* > &C,
                      const std::vector<CuSubMatrix<Real>* > &A,
                      MatrixTransposeType transA,
                      const std::vector<CuSubMatrix<Real>* > &B,
                      MatrixTransposeType transB, const Real beta) {
  KALDI_ASSERT(A.size() == B.size() && B.size() == C.size());
  int32 size = A.size();

  if (size == 0) return;

  // all elements must have the same num-rows, num-cols and stride
  for (int32 i = 0; i + 1 < size; i++) {
    KALDI_ASSERT(A[i]->NumRows() == A[i+1]->NumRows());
    KALDI_ASSERT(A[i]->NumCols() == A[i+1]->NumCols());
    KALDI_ASSERT(A[i]->Stride() == A[i+1]->Stride());
    KALDI_ASSERT(B[i]->NumRows() == B[i+1]->NumRows());
    KALDI_ASSERT(B[i]->NumCols() == B[i+1]->NumCols());
    KALDI_ASSERT(B[i]->Stride() == B[i+1]->Stride());
    KALDI_ASSERT(C[i]->NumRows() == C[i+1]->NumRows());
    KALDI_ASSERT(C[i]->NumCols() == C[i+1]->NumCols());
    KALDI_ASSERT(C[i]->Stride() == C[i+1]->Stride());
  }
  // CUBLAS is col-major, cudamatrix is row-major, how to do the mapping?
  // keep trans..., just swap A&B matrices: A->B B->A
  MatrixIndexT m = ((transB==kTrans)? B[0]->NumRows() : B[0]->NumCols());
  MatrixIndexT n = ((transA==kTrans)? A[0]->NumCols() : A[0]->NumRows());
  MatrixIndexT k = ((transB==kTrans)? B[0]->NumCols() : B[0]->NumRows());
  MatrixIndexT k1 = ((transA==kTrans)? A[0]->NumRows() : A[0]->NumCols());

  KALDI_ASSERT(m == C[0]->NumCols());
  KALDI_ASSERT(n == C[0]->NumRows());
  KALDI_ASSERT(k == k1);

  if (m == 0) return;

#if HAVE_CUDA == 1
  if (CuDevice::Instantiate().Enabled()) {
    CuTimer tim;
    Real **device_abc_array =
        static_cast<Real**>(CuDevice::Instantiate().Malloc(3 * size * sizeof(Real*)));
    const Real **device_a_array = const_cast<const Real**>(device_abc_array);
    const Real **device_b_array = const_cast<const Real**>(device_abc_array) + size;
    Real **device_c_array = device_abc_array + 2 * size;
    const Real **host_abc_array = new const Real*[3*size];
    const Real **host_a_array = host_abc_array;
    const Real **host_b_array = host_abc_array + size;
    const Real **host_c_array = host_abc_array + 2 * size;

    for (int32 i = 0; i < size; i++) {
      host_a_array[i] = A[i]->data_;
      host_b_array[i] = B[i]->data_;
      host_c_array[i] = C[i]->data_;
    }

    CU_SAFE_CALL(cudaMemcpy(device_abc_array, host_abc_array, 3*size*sizeof(Real*), cudaMemcpyHostToDevice));

    CUBLAS_SAFE_CALL(cublas_gemmBatched(GetCublasHandle(),
                                        (transB==kTrans? CUBLAS_OP_T:CUBLAS_OP_N),
                                        (transA==kTrans? CUBLAS_OP_T:CUBLAS_OP_N),
                                        m, n, k, alpha, device_b_array,
                                        B[0]->Stride(), device_a_array,
                                        A[0]->Stride(), beta, device_c_array,
                                        C[0]->Stride(), size));

    CuDevice::Instantiate().Free(device_abc_array);
    delete[] host_abc_array;

    CuDevice::Instantiate().AccuProfile(__func__, tim);
  } else
#endif
  {
    for (int32 i = 0; i < size; i++) {
      C[i]->Mat().AddMatMat(alpha, A[i]->Mat(), transA, B[i]->Mat(), transB, beta);
    }
  }
}

template
void AddMatMatBatched(const float alpha, std::vector<CuSubMatrix<float>* > &C,
                      const std::vector<CuSubMatrix<float>* > &A,
                      MatrixTransposeType transA,
                      const std::vector<CuSubMatrix<float>* > &B,
                      MatrixTransposeType transB, const float beta);

template
void AddMatMatBatched(const double alpha, std::vector<CuSubMatrix<double>* > &C,
                      const std::vector<CuSubMatrix<double>* > &A,
                      MatrixTransposeType transA,
                      const std::vector<CuSubMatrix<double>* > &B,
                      MatrixTransposeType transB, const double beta);

template<typename Real>
void CuMatrixBase<Real>::CopyRowsFromVec(const CuVectorBase<Real> &v) {
#if HAVE_CUDA == 1
  if (CuDevice::Instantiate().Enabled()) {
    CuTimer tim;
    if (v.Dim() == num_rows_*num_cols_) {
      if (stride_ == num_cols_) {
        const Real* v_data = v.Data();
        CU_SAFE_CALL(
          cudaMemcpyAsync(data_, v_data, sizeof(Real)*num_rows_*num_cols_,
                          cudaMemcpyDeviceToDevice, cudaStreamPerThread));
      } else {
        CU_SAFE_CALL(
          cudaMemcpy2DAsync(data_, stride_ * sizeof(Real), v.Data(),
                            num_cols_*sizeof(Real), num_cols_*sizeof(Real),
                            num_rows_, cudaMemcpyDeviceToDevice,
                            cudaStreamPerThread));
      }
    } else if (v.Dim() == num_cols_) {
      dim3 dimGrid, dimBlock;
      GetBlockSizesForSimpleMatrixOperation(NumRows(), NumCols(),
                                            &dimGrid, &dimBlock);
      cuda_copy_rows_from_vec(dimGrid, dimBlock, data_, this->Dim(), v.Data());
      CU_SAFE_CALL(cudaGetLastError());
    } else {
      KALDI_ERR << "Wrong sized arguments";
    }
    CuDevice::Instantiate().AccuProfile(__func__, tim);
  } else
#endif
  {
    Mat().CopyRowsFromVec(v.Vec());
  }
}

template<typename Real>
void CuMatrixBase<Real>::CopyRowsFromVec(const VectorBase<Real> &v) {
#if HAVE_CUDA == 1
  if (CuDevice::Instantiate().Enabled()) {
    CuTimer tim;
    if (v.Dim() == num_rows_*num_cols_) {
      if (stride_ == num_cols_) {
        const Real* v_data = v.Data();
        cudaMemcpy(data_, v_data, sizeof(Real)*num_rows_*num_cols_, cudaMemcpyHostToDevice);
      } else {
        const Real *v_data = v.Data();
        for (MatrixIndexT r = 0; r < num_rows_; r++) {
          Real *row_data = RowData(r);
          cudaMemcpy(row_data, v_data, sizeof(Real)*num_cols_, cudaMemcpyHostToDevice);
          v_data += num_cols_;
        }
      }
    } else if (v.Dim() == num_cols_) {
      dim3 dimGrid, dimBlock;
      GetBlockSizesForSimpleMatrixOperation(NumRows(), NumCols(),
                                            &dimGrid, &dimBlock);
      cuda_copy_rows_from_vec(dimGrid, dimBlock, this->data_, this->Dim(), v.Data());
      CU_SAFE_CALL(cudaGetLastError());
    } else {
      KALDI_ERR << "Wrong sized arguments";
    }
    CuDevice::Instantiate().AccuProfile(__func__, tim);
  } else
#endif
  {
    Mat().CopyRowsFromVec(v);
  }
}

template<typename Real>
void CuMatrixBase<Real>::CopyColsFromVec(const CuVectorBase<Real> &rv) {
#if HAVE_CUDA == 1
  if (CuDevice::Instantiate().Enabled()) {
    CuTimer tim;
    if (rv.Dim() == num_rows_ * num_cols_) {
      // treat rv as a matrix of the size (num_cols x num_rows_)
      // and use transposed copy to fill *this
      // see CuMatrixBase<Real>::CopyFromMat() for more detail of the impl
      MatrixDim rv_dim = { num_cols_, num_rows_, num_rows_ };
      const int32 warpSize = 32;
      dim3 dimBlock(warpSize, CU1DBLOCK / warpSize);
      dim3 dimGrid(n_blocks(rv_dim.cols, warpSize),
                   n_blocks(rv_dim.rows, warpSize));
      cuda_copy_from_mat_trans(dimGrid, dimBlock, data_, rv.Data(), Dim(),
                               rv_dim);
      CU_SAFE_CALL(cudaGetLastError());
    } else if (rv.Dim() == num_rows_) {
      // use 2D block (8x32) and large enough grid to cover matrix *this
      // dimBlock.x need to be at least warpSize for coalesced memory access.
      const int32 warpSize = 32;
      dim3 dimBlock(warpSize, CU1DBLOCK / warpSize);
      dim3 dimGrid(n_blocks(num_cols_, dimBlock.x),
                   n_blocks(num_rows_, dimBlock.y));
      cuda_copy_cols_from_vec(dimGrid, dimBlock, Data(), Dim(), rv.Data());
      CU_SAFE_CALL(cudaGetLastError());
    } else {
      KALDI_ERR<< "Wrong sized arguments";
    }
    CuDevice::Instantiate().AccuProfile(__func__, tim);
  } else
#endif
  {
    Mat().CopyColsFromVec(rv.Vec());
  }
}


template<typename Real>
void CuMatrixBase<Real>::CopyColFromVec(const CuVectorBase<Real> &v,
                                        const MatrixIndexT col) {
  KALDI_ASSERT(v.Dim() == num_rows_ &&
               static_cast<UnsignedMatrixIndexT>(col) <
               static_cast<UnsignedMatrixIndexT>(num_cols_));
#if HAVE_CUDA == 1
  if (CuDevice::Instantiate().Enabled()) {
    CuTimer tim;
    cublas_copy(GetCublasHandle(),
                v.Dim(), v.Data(), 1,
                this->data_ + col, this->stride_);
    CU_SAFE_CALL(cudaGetLastError());
    CuDevice::Instantiate().AccuProfile(__func__, tim);
  } else
#endif
  {
    Mat().CopyColFromVec(v.Vec(), col);
  }
}

template<typename Real>
void CuMatrixBase<Real>::ApplyPow(Real power) {
#if HAVE_CUDA == 1
  if (CuDevice::Instantiate().Enabled()) {
    CuTimer tim;
    dim3 dimGrid, dimBlock;
    GetBlockSizesForSimpleMatrixOperation(NumRows(), NumCols(),
                                          &dimGrid, &dimBlock);
    cuda_apply_pow(dimGrid, dimBlock, data_, power, Dim());
    CU_SAFE_CALL(cudaGetLastError());
    CuDevice::Instantiate().AccuProfile(__func__, tim);
  } else
#endif
  {
    Mat().ApplyPow(power);
  }
}

template<typename Real>
void CuMatrixBase<Real>::ApplyPowAbs(Real power, bool include_sign) {
#if HAVE_CUDA == 1
  if (CuDevice::Instantiate().Enabled()) {
    CuTimer tim;
    dim3 dimGrid, dimBlock;
    GetBlockSizesForSimpleMatrixOperation(NumRows(), NumCols(),
                                          &dimGrid, &dimBlock);
    cuda_apply_pow_abs(dimGrid, dimBlock, data_, power, include_sign, Dim());
    CU_SAFE_CALL(cudaGetLastError());
    CuDevice::Instantiate().AccuProfile(__func__, tim);
  } else
#endif
  {
    Mat().ApplyPowAbs(power, include_sign);
  }
}

template<typename Real>
void CuMatrixBase<Real>::ApplyHeaviside() {
#if HAVE_CUDA == 1
  if (CuDevice::Instantiate().Enabled()) {
    CuTimer tim;
    dim3 dimGrid, dimBlock;
    GetBlockSizesForSimpleMatrixOperation(NumRows(), NumCols(),
                                          &dimGrid, &dimBlock);
    cuda_apply_heaviside(dimGrid, dimBlock, data_, Dim());
    CU_SAFE_CALL(cudaGetLastError());
    CuDevice::Instantiate().AccuProfile(__func__, tim);
  } else
#endif
  {
    Mat().ApplyHeaviside();
  }
}

template<typename Real>
void CuMatrixBase<Real>::Heaviside(const CuMatrixBase<Real> &src) {
  KALDI_ASSERT(SameDim(*this, src));
#if HAVE_CUDA == 1
  if (CuDevice::Instantiate().Enabled()) {
    CuTimer tim;
    dim3 dimGrid, dimBlock;
    GetBlockSizesForSimpleMatrixOperation(NumRows(), NumCols(),
                                          &dimGrid, &dimBlock);
    cuda_heaviside(dimGrid, dimBlock, this->data_, src.data_, this->Dim(),
                   src.Stride());
    CU_SAFE_CALL(cudaGetLastError());

    CuDevice::Instantiate().AccuProfile(__func__, tim);
  } else
  #endif
  {
    Mat().Heaviside(src.Mat());
  }
}

template<typename Real>
void CuMatrixBase<Real>::ApplyExp() {
#if HAVE_CUDA == 1
  if (CuDevice::Instantiate().Enabled()) {
    CuTimer tim;
    dim3 dimGrid, dimBlock;
    GetBlockSizesForSimpleMatrixOperation(NumRows(), NumCols(),
                                          &dimGrid, &dimBlock);
    cuda_apply_exp(dimGrid, dimBlock, data_, Dim());
    CU_SAFE_CALL(cudaGetLastError());
    CuDevice::Instantiate().AccuProfile(__func__, tim);
  } else
#endif
  {
    Mat().ApplyExp();
  }
}

template<typename Real>
<<<<<<< HEAD
=======
void CuMatrixBase<Real>::ApplyExpLimited(Real lower_limit, Real upper_limit) {
  KALDI_ASSERT(upper_limit > lower_limit);
#if HAVE_CUDA == 1
  if (CuDevice::Instantiate().Enabled()) {
    CuTimer tim;
    dim3 dimGrid, dimBlock;
    GetBlockSizesForSimpleMatrixOperation(NumRows(), NumCols(),
                                          &dimGrid, &dimBlock);
    cuda_apply_exp_limited(dimGrid, dimBlock, data_, Dim(), lower_limit, upper_limit);
    CU_SAFE_CALL(cudaGetLastError());
    CuDevice::Instantiate().AccuProfile(__func__, tim);
  } else
#endif
  {
    int32 num_rows = num_rows_, num_cols = num_cols_;
    for (int32 r = 0; r < num_rows; r++) {
      Real *row_data = this->RowData(r);
      for (int32 c = 0; c < num_cols; c++) {
        Real x = row_data[c];
        if (!(x >= lower_limit))
          x = lower_limit;
        if (x > upper_limit)
          x = upper_limit;
        row_data[c] = Exp(x);
      }
    }
  }
}


template<typename Real>
>>>>>>> 9469b64b
void CuMatrixBase<Real>::ApplyExpSpecial() {
#if HAVE_CUDA == 1
  if (CuDevice::Instantiate().Enabled()) {
    CuTimer tim;

    const int warpSize = 32;
    dim3 dimBlock(CU1DBLOCK / warpSize, warpSize);
    dim3 dimGrid(n_blocks(NumRows(), dimBlock.x),
                 n_blocks(NumCols(), dimBlock.y));

    cuda_apply_exp_special(dimGrid, dimBlock, Data(), Dim(), Data(), Stride());
    CU_SAFE_CALL(cudaGetLastError());
    CuDevice::Instantiate().AccuProfile(__func__, tim);
  } else
#endif
  {
    Mat().ApplyExpSpecial();
  }
}

template<typename Real>
void CuMatrixBase<Real>::ApplyFloor(Real floor_val) {
#if HAVE_CUDA == 1
  if (CuDevice::Instantiate().Enabled()) {
    CuTimer tim;
    dim3 dimGrid, dimBlock;
    GetBlockSizesForSimpleMatrixOperation(NumRows(), NumCols(),
                                          &dimGrid, &dimBlock);
    cuda_apply_floor(dimGrid, dimBlock, data_, floor_val, Dim());
    CU_SAFE_CALL(cudaGetLastError());
    CuDevice::Instantiate().AccuProfile(__func__, tim);
  } else
#endif
  {
    Mat().ApplyFloor(floor_val);
  }
}

template<typename Real>
void CuMatrixBase<Real>::ApplyCeiling(Real ceiling_val) {
#if HAVE_CUDA == 1
  if (CuDevice::Instantiate().Enabled()) {
    CuTimer tim;
    dim3 dimGrid, dimBlock;
    GetBlockSizesForSimpleMatrixOperation(NumRows(), NumCols(),
                                          &dimGrid, &dimBlock);
    cuda_apply_ceiling(dimGrid, dimBlock, data_, ceiling_val, Dim());
    CU_SAFE_CALL(cudaGetLastError());
    CuDevice::Instantiate().AccuProfile(__func__, tim);
  } else
#endif
  {
    Mat().ApplyCeiling(ceiling_val);
  }
}


template<typename Real>
void VectorBase<Real>::CopyRowsFromMat(const CuMatrixBase<Real> &mat) {
  KALDI_ASSERT(dim_ == mat.NumCols() * mat.NumRows());
#if HAVE_CUDA == 1
  if (CuDevice::Instantiate().Enabled()) {
    CuTimer tim;
    if (mat.Stride() == mat.NumCols()) {
      cudaMemcpy(data_, mat.Data(), sizeof(Real)*dim_, cudaMemcpyDeviceToHost);
    } else {
      // we could definitely do better than the following.
      Real* vec_data = data_;
      for (MatrixIndexT r = 0; r < mat.NumRows(); r++) {
        cudaMemcpy(vec_data, mat.RowData(r), sizeof(Real) * mat.NumCols(),
                   cudaMemcpyDeviceToHost);
        vec_data += mat.NumCols();
      }
    }
    CuDevice::Instantiate().AccuProfile("CuVectorBase::CopyRowsFromMat", tim);
  } else
#endif
  {
    CopyRowsFromMat(mat.Mat());
  }
}

// Instantiate the template above.
template
void VectorBase<float>::CopyRowsFromMat(const CuMatrixBase<float> &mat);
template
void VectorBase<double>::CopyRowsFromMat(const CuMatrixBase<double> &mat);


template<typename Real>
void CuMatrixBase<Real>::CopyCols(const CuMatrixBase<Real> &src,
                                  const CuArrayBase<MatrixIndexT> &indices) {
#if HAVE_CUDA == 1
  if (CuDevice::Instantiate().Enabled()) {
    KALDI_ASSERT(indices.Dim() == NumCols());
    KALDI_ASSERT(NumRows() == src.NumRows());
    CuTimer tim;
    dim3 dimGrid, dimBlock;
    GetBlockSizesForSimpleMatrixOperation(NumRows(), NumCols(),
                                          &dimGrid, &dimBlock);
    cuda_copy_cols(dimGrid, dimBlock, data_, src.Data(), indices.Data(), Dim(), src.Stride());
    CU_SAFE_CALL(cudaGetLastError());
    CuDevice::Instantiate().AccuProfile(__func__, tim);
  } else
#endif
  {
    Mat().CopyCols(src.Mat(), indices.Data());
  }
}


template<typename Real>
void CuMatrixBase<Real>::CopyRows(const CuMatrixBase<Real> &src,
                                  const CuArrayBase<MatrixIndexT> &indices) {
#if HAVE_CUDA == 1
  if (CuDevice::Instantiate().Enabled()) {
    KALDI_ASSERT(static_cast<MatrixIndexT>(indices.Dim()) == NumRows());
    KALDI_ASSERT(NumCols() == src.NumCols());

    CuTimer tim;
    dim3 dimGrid, dimBlock;
    GetBlockSizesForSimpleMatrixOperation(NumRows(), NumCols(),
                                          &dimGrid, &dimBlock);
    cuda_copy_rows(dimGrid, dimBlock, data_, src.Data(), indices.Data(),
                   Dim(), src.Stride());
    CU_SAFE_CALL(cudaGetLastError());
    CuDevice::Instantiate().AccuProfile(__func__, tim);
  } else
#endif
  {
    Mat().CopyRows(src.Mat(), indices.Data());
  }
}

template<typename Real>
void CuMatrixBase<Real>::AddCols(const CuMatrixBase<Real> &src,
                                 const CuArrayBase<MatrixIndexT> &indices) {
#if HAVE_CUDA == 1
  if (CuDevice::Instantiate().Enabled()) {
    KALDI_ASSERT(indices.Dim() == NumCols());
    KALDI_ASSERT(NumRows() == src.NumRows());
    CuTimer tim;
    dim3 dimGrid, dimBlock;
    GetBlockSizesForSimpleMatrixOperation(NumRows(), NumCols(),
                                          &dimGrid, &dimBlock);
    cuda_add_cols(dimGrid, dimBlock, data_, src.Data(), indices.Data(),
                  Dim(), src.Stride());
    CU_SAFE_CALL(cudaGetLastError());
    CuDevice::Instantiate().AccuProfile(__func__, tim);
  } else
#endif
  {
    Mat().AddCols(src.Mat(), indices.Data());
  }
}

template<typename Real>
void CuMatrixBase<Real>::CopyRows(const CuArrayBase<const Real*> &src) {
  if (NumRows() == 0) return;
#if HAVE_CUDA == 1
  if (CuDevice::Instantiate().Enabled()) {
    KALDI_ASSERT(static_cast<MatrixIndexT>(src.Dim()) == NumRows());
    CuTimer tim;
    dim3 dimBlock(CU2DBLOCK, CU2DBLOCK);
    dim3 dimGrid(n_blocks(num_cols_, CU2DBLOCK),
                 n_blocks(num_rows_, CU2DBLOCK));
    cuda_copy_rows(dimGrid, dimBlock, data_, src.Data(), Dim());
    CU_SAFE_CALL(cudaGetLastError());
    CuDevice::Instantiate().AccuProfile(__func__, tim);
  } else
#endif
  {
    Mat().CopyRows(src.Data());
  }
}


template<typename Real>
void CuMatrixBase<Real>::CopyToRows(const CuArrayBase<Real*> &dst) const {
  if (NumRows() == 0) return;
#if HAVE_CUDA == 1
  if (CuDevice::Instantiate().Enabled()) {
    KALDI_ASSERT(static_cast<MatrixIndexT>(dst.Dim()) == NumRows());

    CuTimer tim;
    dim3 dimBlock(CU2DBLOCK, CU2DBLOCK);
    dim3 dimGrid(n_blocks(num_cols_, CU2DBLOCK),
                 n_blocks(num_rows_, CU2DBLOCK));
    cuda_copy_to_rows(dimGrid, dimBlock, dst.Data(), data_, Dim());
    CU_SAFE_CALL(cudaGetLastError());
    CuDevice::Instantiate().AccuProfile(__func__, tim);
  } else
#endif
  {
    Mat().CopyToRows(dst.Data());
  }
}


template<typename Real>
void CuMatrixBase<Real>::AddRows(Real alpha,
                                 const CuMatrixBase<Real> &src,
                                 const CuArrayBase<MatrixIndexT> &indexes) {
  if (NumRows() == 0) return;
#if HAVE_CUDA == 1
  if (CuDevice::Instantiate().Enabled()) {
    KALDI_ASSERT(static_cast<MatrixIndexT>(indexes.Dim()) == NumRows());
    KALDI_ASSERT(src.NumCols() == NumCols());
    CuTimer tim;
    dim3 dimGrid, dimBlock;
    GetBlockSizesForSimpleMatrixOperation(NumRows(), NumCols(),
                                          &dimGrid, &dimBlock);
    cuda_add_rows(dimGrid, dimBlock, alpha,
                  data_, src.Data(), indexes.Data(), Dim(), src.Stride());
    CU_SAFE_CALL(cudaGetLastError());
    CuDevice::Instantiate().AccuProfile(__func__, tim);
  } else
#endif
  {
    Mat().AddRows(alpha, src.Mat(), indexes.Data());
  }
}

template<typename Real>
void CuMatrixBase<Real>::MulRows(const CuMatrixBase<Real> &src,
                                 const CuArrayBase<MatrixIndexT> &indexes) {
  if (NumRows() == 0) return;
  KALDI_ASSERT(static_cast<MatrixIndexT>(indexes.Dim()) == NumRows());
#if HAVE_CUDA == 1
  if (CuDevice::Instantiate().Enabled()) {
    KALDI_ASSERT(src.NumCols() == NumCols());
    CuTimer tim;
    dim3 dimGrid, dimBlock;
    GetBlockSizesForSimpleMatrixOperation(NumRows(), NumCols(),
                                          &dimGrid, &dimBlock);
    cuda_mul_rows(dimGrid, dimBlock,
                  data_, src.Data(), indexes.Data(), Dim(), src.Stride());
    CU_SAFE_CALL(cudaGetLastError());
    CuDevice::Instantiate().AccuProfile(__func__, tim);
  } else
#endif
  {
    MatrixBase<Real> &this_mat(Mat());
    const MatrixBase<Real> &src_mat(src.Mat());
    int32 num_rows = NumRows();
    const MatrixIndexT *index_ptr = indexes.Data();
    for (int32 r = 0; r < num_rows; r++) {
      int32 src_r = index_ptr[r];
      if (src_r < 0)
        continue;
      SubVector<Real> this_row(this_mat, r),
          src_row(src_mat, src_r);
      this_row.MulElements(src_row);
    }
  }
}



template<typename Real>
void CuMatrixBase<Real>::AddRows(Real alpha, const CuArrayBase<const Real*> &src) {
  if (NumRows() == 0) return;
#if HAVE_CUDA == 1
  if (CuDevice::Instantiate().Enabled()) {
    KALDI_ASSERT(static_cast<MatrixIndexT>(src.Dim()) == NumRows());
    CuTimer tim;
    dim3 dimGrid, dimBlock;
    GetBlockSizesForSimpleMatrixOperation(NumRows(), NumCols(),
                                          &dimGrid, &dimBlock);
    cuda_add_rows(dimGrid, dimBlock, alpha, data_, src.Data(), Dim());
    CU_SAFE_CALL(cudaGetLastError());
    CuDevice::Instantiate().AccuProfile(__func__, tim);
  } else
#endif
  {
    Mat().AddRows(alpha, src.Data());
  }
}


template<typename Real>
void CuMatrixBase<Real>::AddToRows(Real alpha,
                                   const CuArrayBase<Real*> &dst) const {
  if (NumRows() == 0) return;
#if HAVE_CUDA == 1
  if (CuDevice::Instantiate().Enabled()) {
    KALDI_ASSERT(static_cast<MatrixIndexT>(dst.Dim()) == NumRows());
    CuTimer tim;
    dim3 dimGrid, dimBlock;
    GetBlockSizesForSimpleMatrixOperation(NumRows(), NumCols(),
                                          &dimGrid, &dimBlock);
    cuda_add_to_rows(dimGrid, dimBlock, alpha, dst.Data(), data_, Dim());
    CU_SAFE_CALL(cudaGetLastError());
    CuDevice::Instantiate().AccuProfile(__func__, tim);
  } else
#endif
  {
    Mat().AddToRows(alpha, dst.Data());
  }
}


template<typename Real>
void CuMatrixBase<Real>::AddToRows(Real alpha,
                                   const CuArrayBase<MatrixIndexT> &indexes,
                                   CuMatrixBase<Real> *dst) const {
  if (NumRows() == 0) return;
#if HAVE_CUDA == 1
  if (CuDevice::Instantiate().Enabled()) {
    KALDI_ASSERT(static_cast<MatrixIndexT>(indexes.Dim()) == NumRows());
    KALDI_ASSERT(dst->NumCols() == NumCols());
    CuTimer tim;
    dim3 dimGrid, dimBlock;
    GetBlockSizesForSimpleMatrixOperation(NumRows(), NumCols(),
                                          &dimGrid, &dimBlock);
    cuda_add_to_rows(dimGrid, dimBlock, alpha, dst->Data(), data_, indexes.Data(), Dim(), dst->Stride());
    CU_SAFE_CALL(cudaGetLastError());
    CuDevice::Instantiate().AccuProfile(__func__, tim);
  } else
#endif
  {
    Mat().AddToRows(alpha, indexes.Data(), &(dst->Mat()));
  }
}


template<typename Real>
void CuMatrixBase<Real>::SumColumnRanges(const CuMatrixBase<Real> &src,
                                         const CuArrayBase<Int32Pair> &indices) {
  KALDI_ASSERT(static_cast<MatrixIndexT>(indices.Dim()) == NumCols());
  KALDI_ASSERT(NumRows() == src.NumRows());
  if (NumRows() == 0) return;
#if HAVE_CUDA == 1
  if (CuDevice::Instantiate().Enabled()) {
    CuTimer tim;
    dim3 dimGrid, dimBlock;
    GetBlockSizesForSimpleMatrixOperation(NumRows(), NumCols(),
                                          &dimGrid, &dimBlock);
    cuda_sum_column_ranges(dimGrid, dimBlock, data_, Dim(), src.Data(),
                           src.Dim(), indices.Data());
    CU_SAFE_CALL(cudaGetLastError());
    CuDevice::Instantiate().AccuProfile(__func__, tim);
  } else
#endif
  {
    int32 num_rows = this->num_rows_, num_cols = this->num_cols_,
       this_stride = this->stride_, src_stride = src.stride_;
    Real *data = this->data_;
    const Real *src_data = src.data_;
    const Int32Pair *indices_data = indices.Data();
    for (int32 row = 0; row < num_rows; row++) {
      for (int32 col = 0; col < num_cols; col++) {
        int32 start_col = indices_data[col].first,
                end_col = indices_data[col].second;
        Real sum = 0.0;
        for (int32 src_col = start_col; src_col < end_col; src_col++)
          sum += src_data[row * src_stride + src_col];
        data[row * this_stride + col] = sum;
      }
    }
  }
}


template<typename Real>
void CuMatrixBase<Real>::AddRowRanges(const CuMatrixBase<Real> &src,
                                      const CuArrayBase<Int32Pair> &indexes) {
  KALDI_ASSERT(static_cast<MatrixIndexT>(indexes.Dim()) == NumRows());
  KALDI_ASSERT(src.NumCols() == NumCols());
  if (NumRows() == 0) return;
#if HAVE_CUDA == 1
  if (CuDevice::Instantiate().Enabled()) {
    CuTimer tim;
    dim3 dimGrid, dimBlock;
    GetBlockSizesForSimpleMatrixOperation(NumRows(), NumCols(),
                                          &dimGrid, &dimBlock);
    cuda_add_row_ranges(dimGrid, dimBlock,
                        data_, Dim(), src.Data(), src.Dim(), indexes.Data());
    CU_SAFE_CALL(cudaGetLastError());
    CuDevice::Instantiate().AccuProfile(__func__, tim);
  } else
#endif
  { // Implement here for the CPU..
    int32 num_rows = this->num_rows_, num_cols = this->num_cols_,
          this_stride = this->stride_, src_stride = src.stride_;
    Real *data = this->data_;
    const Real *src_data = src.data_;
    const Int32Pair *indexes_data = indexes.Data();
    for (int32 row = 0; row < num_rows; row++) {
      int32 start_row = indexes_data[row].first,
          end_row = indexes_data[row].second;
      for (int32 col = 0; col < num_cols; col++) {
        Real sum = 0.0;
        for (int32 src_row = start_row; src_row < end_row; src_row++)
          sum += src_data[src_row * src_stride + col];
        data[row * this_stride + col] += sum;
      }
    }
  }
}


template<typename Real>
void CuMatrixBase<Real>::CopyLowerToUpper() {
  KALDI_ASSERT(num_cols_ == num_rows_);
  if (num_rows_ == 0) return;
#if HAVE_CUDA == 1
  if (CuDevice::Instantiate().Enabled()) {
    CuTimer tim;
    dim3 dimBlock(CU2DBLOCK, CU2DBLOCK);
    int32 dim = num_rows_;
    dim3 dimGrid(n_blocks(dim, CU2DBLOCK),
                 n_blocks(dim, CU2DBLOCK));
    cuda_copy_low_upp(dimGrid, dimBlock, data_, Dim());
    CU_SAFE_CALL(cudaGetLastError());
    CuDevice::Instantiate().AccuProfile(__func__, tim);
  } else
#endif
  {
    Mat().CopyLowerToUpper();
  }
}

template<typename Real>
void CuMatrixBase<Real>::CopyUpperToLower() {
  KALDI_ASSERT(num_cols_ == num_rows_);
  if (num_rows_ == 0) return;
#if HAVE_CUDA == 1
  if (CuDevice::Instantiate().Enabled()) {
    CuTimer tim;
    int32 dim = this->num_rows_;
    dim3 dimBlock(CU2DBLOCK, CU2DBLOCK);
    dim3 dimGrid(n_blocks(dim, CU2DBLOCK),
                 n_blocks(dim, CU2DBLOCK));
    cuda_copy_upp_low(dimGrid, dimBlock, data_, Dim());
    CU_SAFE_CALL(cudaGetLastError());
    CuDevice::Instantiate().AccuProfile(__func__, tim);
  } else
#endif
  {
    Mat().CopyUpperToLower();
  }
}


template<typename Real>
Real CuMatrixBase<Real>::Sum() const {
#if HAVE_CUDA == 1
  if (CuDevice::Instantiate().Enabled()) {
    KALDI_ASSERT(num_rows_ > 0 && num_cols_ > 0);
    CuTimer tim;

    CuVector<Real> col_sum(num_rows_, kUndefined);
    cuda_sum_mat_cols(num_rows_, CU1DBLOCK, col_sum.Data(), data_, Dim());
    Real ans = col_sum.Sum();

    CuDevice::Instantiate().AccuProfile(__func__, tim);
    return ans;
  } else
#endif
  {
    return Mat().Sum();
  }
}


template<typename Real>
Real CuMatrixBase<Real>::Max() const {
#if HAVE_CUDA == 1
  if (CuDevice::Instantiate().Enabled()) {
    KALDI_ASSERT(num_rows_ > 0 && num_cols_ > 0);
    CuTimer tim;

    CuVector<Real> col_max(num_rows_, kUndefined);
    cuda_max_mat_cols(num_rows_, CU1DBLOCK, col_max.Data(), data_, Dim());
    Real ans = col_max.Max();

    CuDevice::Instantiate().AccuProfile(__func__, tim);
    return ans;
  } else
#endif
  {
    return Mat().Max();
  }
}


template<typename Real>
Real CuMatrixBase<Real>::Min() const {
#if HAVE_CUDA == 1
  if (CuDevice::Instantiate().Enabled()) {
    KALDI_ASSERT(num_rows_ > 0 && num_cols_ > 0);
    CuTimer tim;

    CuVector<Real> col_min(num_rows_, kUndefined);
    cuda_min_mat_cols(num_rows_, CU1DBLOCK, col_min.Data(), data_, Dim());
    Real ans = col_min.Min();

    CuDevice::Instantiate().AccuProfile(__func__, tim);
    return ans;
  } else
#endif
  {
    return Mat().Min();
  }
}


template<typename Real>
Real CuMatrixBase<Real>::Trace(bool check_square) const {
#if HAVE_CUDA == 1
  if (CuDevice::Instantiate().Enabled()) {
    CuTimer tim;
    if (check_square) KALDI_ASSERT(this->num_rows_ == this->num_cols_);
    MatrixIndexT dim = std::min(this->num_rows_, this->num_cols_);
    CuVector<Real> tmp(1, kUndefined); // for result.
    int dimBlock(CU1DBLOCK);
    int dimGrid = 1;// only 1 block here. we have loops in each thread  //(n_blocks(dim_, CU1DBLOCK));
    cuda_vec_sum(dimGrid, dimBlock, data_, tmp.Data(), dim, Stride() + 1);
    CU_SAFE_CALL(cudaGetLastError());
    CuDevice::Instantiate().AccuProfile("CuVectorBase::Sum", tim);
    return tmp(0);
  } else
#endif
  {
    return Mat().Trace(check_square);
  }
}

template <typename Real>
void CuMatrixBase<Real>::CopyFromGeneralMat(const GeneralMatrix &src,
                                            MatrixTransposeType trans) {
  switch (src.Type()) {
    case kFullMatrix: {
      const Matrix<BaseFloat> &src_full_mat = src.GetFullMatrix();
      this->CopyFromMat(src_full_mat, trans);
      return;
    }
    case kCompressedMatrix: {
      Matrix<BaseFloat> mat;
      src.GetMatrix(&mat);
      this->CopyFromMat(mat, trans);
      return;
    }
    case kSparseMatrix: {
      const SparseMatrix<BaseFloat> &smat = src.GetSparseMatrix();
#if HAVE_CUDA == 1
      if (CuDevice::Instantiate().Enabled()) {
        // only take this branch if we're actually using CUDA, or it would
        // entail a wasteful copy of the sparse matrix.
        CuSparseMatrix<BaseFloat> cu_smat(smat);
        cu_smat.CopyToMat(this, trans);
        return;
      }
#endif
      smat.CopyToMat(&(Mat()), trans);
      return;
    }
    default:
      KALDI_ERR << "Invalid GeneralMatrix type.";
  }
}



template<typename Real>
void CuMatrixBase<Real>::SetRandn() {
  if (num_rows_ == 0) return;
#if HAVE_CUDA == 1
  if (CuDevice::Instantiate().Enabled()) {
    CuRand<Real> tmp;
    tmp.RandGaussian(this);
  } else
#endif
  {
    Mat().SetRandn();
  }
}

template<typename Real>
void CuMatrixBase<Real>::SetRandUniform() {
  if (num_rows_ == 0) return;
#if HAVE_CUDA == 1
  if (CuDevice::Instantiate().Enabled()) {
    CuRand<Real> tmp;
    tmp.RandUniform(this);
  } else
#endif
  {
    Mat().SetRandUniform();
  }
}

template<typename Real>
void Matrix<Real>::Swap(CuMatrix<Real> *mat) { mat->Swap(this); }
// instantiate the template above.
template void Matrix<float>::Swap(CuMatrix<float> *mat);
template void Matrix<double>::Swap(CuMatrix<double> *mat);

/// Copy constructor from another type.
template<typename Real>
template<typename OtherReal>
CuMatrix<Real>::CuMatrix(const CuMatrixBase<OtherReal> & M,
                         MatrixTransposeType trans) : CuMatrixBase<Real>() {

  if (trans == kNoTrans) {
    Resize(M.NumRows(), M.NumCols());
    this->CopyFromMat(M);
  } else {
    Resize(M.NumCols(), M.NumRows());
    this->CopyFromMat(M, kTrans);
  }
}

// Instantiate this constructor for float->double and double->float.
template
CuMatrix<float>::CuMatrix(const CuMatrixBase<double> & M,
                          MatrixTransposeType trans);
template
CuMatrix<double>::CuMatrix(const CuMatrixBase<float> & M,
                           MatrixTransposeType trans);


template<typename Real>
void CuMatrix<Real>::Transpose() {
  if (this->num_rows_ == 0)
    return;
  // Copy and swap for all cases.
  // No need for a separate kernel of squared matrix in-place transpose.
  // It has the same possible peak performance as copy_transpose,
  // if allocate/deallocate overhead can be ignored.
  CuMatrix<Real> tmp(*this, kTrans);
  this->Swap(&tmp);
}


// Version of AddMatMat where 2nd argument is of type CuBlockMatrix.
// Caution:
template<typename Real>
void CuMatrixBase<Real>::AddMatBlock(
    Real alpha,
    const CuMatrixBase<Real> &A, MatrixTransposeType transA,
    const CuBlockMatrix<Real> &B, MatrixTransposeType transB,
    Real beta) {
  // Check dimensions
  int32 A_num_rows = A.NumRows(), A_num_cols = A.NumCols(),
      A_row_stride = A.Stride(), A_col_stride = 1,
      B_num_rows = B.NumRows(), B_num_cols = B.NumCols();
  if (transA == kTrans) {
    std::swap(A_num_rows, A_num_cols);
    std::swap(A_row_stride, A_col_stride);
  }
  if (transB == kTrans) {
    std::swap(B_num_rows, B_num_cols);
  }
  // At this point the {A,B}_{rows,cols} variables are
  // after any transposition.
  KALDI_ASSERT(NumRows() == A_num_rows && NumCols() == B_num_cols);
  KALDI_ASSERT(A_num_cols == B_num_rows);
  int32 B_num_blocks = B.NumBlocks();

  if (num_rows_ == 0) return;
#if HAVE_CUDA == 1
  if (CuDevice::Instantiate().Enabled()) {
    CuTimer tim;
    MatrixDim this_dim = Dim();

    dim3 dimBlock(CU2DBLOCK, CU2DBLOCK);
    // (x,y) indices will be (row of *this, block of B)
    dim3 dimGrid(n_blocks(num_rows_, CU2DBLOCK),
                 n_blocks(B_num_blocks, CU2DBLOCK));

    // caution: the use of x as the row-index is not good, but
    // this code is not much used, so I'm not updating it.a
    cuda_add_mat_blockmat(dimGrid, dimBlock, data_, this_dim, A.Data(),
                          A_num_rows, A_num_cols, A_row_stride, A_col_stride,
                          B.CuData(), B_num_blocks, alpha, beta,
                          (transB == kTrans ? 1 : 0));

    CU_SAFE_CALL(cudaGetLastError());

    CuDevice::Instantiate().AccuProfile(__func__, tim);
  } else
#endif
  {
    // "row_offset" and "col_offset" are offsets into B (or into B^T, if
    // transB == kTrans).
    int32 row_offset = 0, col_offset = 0;
    for (int32 b = 0; b < B_num_blocks; b++) {
      const CuSubMatrix<Real> this_block = B.Block(b);
      int32 this_num_rows = this_block.NumRows(),
          this_num_cols = this_block.NumCols();
      if (transB == kTrans) std::swap(this_num_rows, this_num_cols);
      CuSubMatrix<Real> this_part(*this, 0, num_rows_,
                                  col_offset, this_num_cols);
      CuSubMatrix<Real> A_part = (transA == kNoTrans ?
                                  CuSubMatrix<Real>(A, 0, num_rows_,
                                                    row_offset, this_num_rows) :
                                  CuSubMatrix<Real>(A, row_offset, this_num_rows,
                                                    0, num_rows_));
      this_part.AddMatMat(alpha, A_part, transA, this_block, transB, beta);
      row_offset += this_num_rows;
      col_offset += this_num_cols;
    }
    // Note: the values being compared below are all after applying any
    // transposition to B.
    KALDI_ASSERT(row_offset == B_num_rows && col_offset == B_num_cols);
  }
}

template<typename Real>
void CuMatrixBase<Real>::AddElements(Real alpha,
                                     const std::vector<MatrixElement<Real> >& input) {
  // Checks the dimension.
  MatrixIndexT num_rows = this->num_rows_, num_cols = this->num_cols_;
  for (int32 i = 0; i < input.size(); ++i) {
    KALDI_ASSERT(input[i].row < num_rows && input[i].row >= 0 &&
                 input[i].column < num_cols && input[i].column >= 0);
  }
#if HAVE_CUDA == 1
  if (CuDevice::Instantiate().Enabled()) {
    void *addr = CuDevice::Instantiate().Malloc(input.size() * sizeof(MatrixElement<Real>));
    CU_SAFE_CALL(cudaMemcpy(addr, input.data(),
                        input.size() * sizeof(MatrixElement<Real>),
                            cudaMemcpyHostToDevice));

    CuTimer tim;
    int dimBlock(CU1DBLOCK);
    int dimGrid(n_blocks(input.size(), CU1DBLOCK));

    cuda_matrix_add_elements(dimGrid, dimBlock, this->data_, this->Dim(),
                             alpha, (MatrixElement<Real>*)addr, input.size());
    CU_SAFE_CALL(cudaGetLastError());
    CuDevice::Instantiate().Free(addr);
    CuDevice::Instantiate().AccuProfile(__func__, tim);
  } else
#endif
  {
    for (int32 i = 0; i < input.size(); i++) {
      (*this)(input[i].row, input[i].column) += alpha * input[i].weight;
    }
  }
}

template<typename Real>
void CuMatrixBase<Real>::AddElements(Real alpha, const CuArrayBase<Int32Pair> &indexes,
                                     const Real *input) {
  if (indexes.Dim() == 0) return;
  KALDI_ASSERT(input != NULL);

#if HAVE_CUDA == 1
  if (CuDevice::Instantiate().Enabled()) {
    CuTimer tim;
    CuVector<Real> tmp_vec(indexes.Dim(), kUndefined);
    CU_SAFE_CALL(cudaMemcpy(tmp_vec.Data(), input, indexes.Dim() * sizeof(Real),
                            cudaMemcpyHostToDevice));

    int dimBlock(CU1DBLOCK);
    int dimGrid = n_blocks(indexes.Dim(), CU1DBLOCK);
    cuda_matrix_add_indexed_values(dimGrid, dimBlock, this->Dim(), alpha,
                                   indexes.Data(), tmp_vec.Data(), indexes.Dim(), this->data_);
    CU_SAFE_CALL(cudaGetLastError());
    CuDevice::Instantiate().AccuProfile(__func__, tim);
  } else
#endif
  {
    MatrixIndexT num_rows = this->num_rows_, num_cols = this->num_cols_;
    const Int32Pair *index = indexes.Data();
    for (int32 i = 0; i < indexes.Dim(); i++) {
      KALDI_ASSERT(index[i].first < num_rows && index[i].first >= 0 &&
                   index[i].second < num_cols && index[i].second >= 0);
      (*this)(index[i].first, index[i].second) += alpha * input[i];
    }
  }
}

template<typename Real>
void CuMatrixBase<Real>::AddToElements(Real alpha, const CuArrayBase<int32> &elements) {
  KALDI_ASSERT(elements.Dim() == NumRows());
#if HAVE_CUDA == 1
  if (CuDevice::Instantiate().Enabled()) {
    CuTimer tim;

    dim3 dimBlock(CU1DBLOCK);
    dim3 dimGrid(n_blocks(NumRows(), CU1DBLOCK));

    cuda_matrix_add_to_elements(dimGrid, dimBlock, alpha, data_, Dim(), elements.Data());
    CU_SAFE_CALL(cudaGetLastError());
    CuDevice::Instantiate().AccuProfile(__func__, tim);
  } else
#endif
  {
    MatrixBase<Real> &this_mat = this->Mat();
    const int32* row_to_col = elements.Data();
    for (int32 r = 0; r < this_mat.NumRows(); r++) {
      KALDI_ASSERT(row_to_col[r] >= -1);
      if (row_to_col[r] >= 0)
        this_mat(r, row_to_col[r]) += alpha;
    }
  }
}

template<typename Real>
void CuMatrixBase<Real>::Lookup(const std::vector<Int32Pair> &indices,
                                Real *output) const {
  // Checks the dimension.
  MatrixIndexT num_rows = this->num_rows_, num_cols = this->num_cols_;
  for (int32 i = 0; i < indices.size(); ++i) {
    KALDI_ASSERT(indices[i].first < num_rows && indices[i].first >= 0 &&
                 indices[i].second < num_cols && indices[i].second >= 0);
  }
  if (indices.size() == 0) return;
  KALDI_ASSERT(output != NULL);

#if HAVE_CUDA == 1
  if (CuDevice::Instantiate().Enabled()) {
    CuArray<Int32Pair> cuda_indices(indices);
    Lookup(cuda_indices, output);
  } else
#endif
  {
    for (int32 i = 0; i < indices.size(); i++) {
      output[i] = (*this)(indices[i].first, indices[i].second);
    }
  }
}

template<typename Real>
void CuMatrixBase<Real>::Lookup(const CuArrayBase<Int32Pair> &indices,
                                Real *output) const {
  int32 num_elements = indices.Dim();
  if (num_elements == 0) return;
  KALDI_ASSERT(output != NULL);

#if HAVE_CUDA == 1
  if (CuDevice::Instantiate().Enabled()) {
    CuArray<Real> cuda_output(num_elements);
    CuTimer tim;
    dim3 dimBlock(CU1DBLOCK, 1);
    dim3 dimGrid(n_blocks(num_elements, CU1DBLOCK), 1);

    cuda_matrix_lookup(dimGrid, dimBlock, this->data_, this->Dim(),
                       indices.Data(), num_elements, cuda_output.Data());
    CU_SAFE_CALL(cudaGetLastError());

    cuda_output.CopyToHost(output);
    CuDevice::Instantiate().AccuProfile(__func__, tim);
  } else
#endif
  {
    MatrixIndexT num_rows = this->num_rows_, num_cols = this->num_cols_;
    const Int32Pair *index = indices.Data();
    for (int32 i = 0; i < num_elements; i++) {
      KALDI_ASSERT(index[i].first < num_rows && index[i].first >= 0 &&
                   index[i].second < num_cols && index[i].second >= 0);
      output[i] = (*this)(index[i].first, index[i].second);
    }
  }
}


template<typename Real>
void CuMatrixBase<Real>::EqualElementMask(const CuMatrixBase<Real> &mat, CuMatrix<Real> *mask) const {
  // Check the inputs:
  KALDI_ASSERT(mat.NumRows() == NumRows() && mat.NumCols() == NumCols());
  KALDI_ASSERT(mask != NULL);
  // Resizes the output matrix:
  mask->Resize(NumRows(), NumCols(), kSetZero);

#if HAVE_CUDA == 1
  if (CuDevice::Instantiate().Enabled()) {
    CuTimer tim;
    dim3 dimGrid, dimBlock;
    GetBlockSizesForSimpleMatrixOperation(NumRows(), NumCols(),
                                          &dimGrid, &dimBlock);
    cuda_equal_element_mask(dimGrid, dimBlock, this->data_, mat.Data(),
                            mask->Data(), this->Dim(), mat.Stride(),
                            mask->Stride());
    CU_SAFE_CALL(cudaGetLastError());

    CuDevice::Instantiate().AccuProfile(__func__, tim);
  } else
#endif
  {
    for (int32 r = 0; r < NumRows(); r++) {
      for (int32 c = 0; c < NumCols(); c++) {
        (*mask)(r,c) = ((*this)(r,c) ==  mat(r,c) ? 1.0 : 0.0);
      }
    }
  }
}


/**
 * Print the matrix to stream
 */
template<typename Real>
std::ostream &operator << (std::ostream &out, const CuMatrixBase<Real> &mat) {
  Matrix<Real> temp(mat.NumRows(), mat.NumCols());
  mat.CopyToMat(&temp);
  out << temp;
  return out;
}
// instantiate the template
template
std::ostream &operator << (std::ostream &out, const CuMatrixBase<float> &mat);
template
std::ostream &operator << (std::ostream &out, const CuMatrixBase<double> &mat);


// Instantiate classes CuMatrix and CuMatrixBase for float and double.
template class CuMatrix<float>;
template class CuMatrix<double>;
template class CuMatrixBase<float>;
template class CuMatrixBase<double>;







} // namespace kaldi<|MERGE_RESOLUTION|>--- conflicted
+++ resolved
@@ -2504,8 +2504,6 @@
 }
 
 template<typename Real>
-<<<<<<< HEAD
-=======
 void CuMatrixBase<Real>::ApplyExpLimited(Real lower_limit, Real upper_limit) {
   KALDI_ASSERT(upper_limit > lower_limit);
 #if HAVE_CUDA == 1
@@ -2537,7 +2535,6 @@
 
 
 template<typename Real>
->>>>>>> 9469b64b
 void CuMatrixBase<Real>::ApplyExpSpecial() {
 #if HAVE_CUDA == 1
   if (CuDevice::Instantiate().Enabled()) {
