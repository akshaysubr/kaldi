// cudamatrix/cu-matrix.cc

// Copyright 2009-2012  Karel Vesely, Lucas Ondel
//                2013  Ehsan Variani
//                2013  Johns Hopkins University (author: Daniel Povey)
//                2013  Hainan Xu
//                2013  Xiaohui Zhang
//           2013-2015  Guoguo Chen
//           2016-2017  Shiyin Kang
//                2017  Hossein Hadian

// See ../../COPYING for clarification regarding multiple authors
//
// Licensed under the Apache License, Version 2.0 (the "License");
// you may not use this file except in compliance with the License.
// You may obtain a copy of the License at
//
//  http://www.apache.org/licenses/LICENSE-2.0
//
// THIS CODE IS PROVIDED *AS IS* BASIS, WITHOUT WARRANTIES OR CONDITIONS OF ANY
// KIND, EITHER EXPRESS OR IMPLIED, INCLUDING WITHOUT LIMITATION ANY IMPLIED
// WARRANTIES OR CONDITIONS OF TITLE, FITNESS FOR A PARTICULAR PURPOSE,
// MERCHANTABLITY OR NON-INFRINGEMENT.
// See the Apache 2 License for the specific language governing permissions and
// limitations under the License.


#if HAVE_CUDA == 1
#include <cuda_runtime_api.h>
#include <cublas_v2.h>
#endif

#include "base/timer.h"
#include "cudamatrix/cu-common.h"
#include "cudamatrix/cu-vector.h"
#include "cudamatrix/cu-device.h"
#include "cudamatrix/cu-kernels.h"
#include "cudamatrix/cu-array.h"
#include "cudamatrix/cu-math.h"
#include "cudamatrix/cu-sp-matrix.h"
#include "cudamatrix/cu-tp-matrix.h"
#include "cudamatrix/cu-block-matrix.h"
#include "cudamatrix/cu-sparse-matrix.h"
#include "cudamatrix/cublas-wrappers.h"

namespace kaldi {

template<typename Real>
void CuMatrix<Real>::Resize(MatrixIndexT rows, MatrixIndexT cols,
                            MatrixResizeType resize_type,
                            MatrixStrideType stride_type) {
  // This code does not currently support the other resize_type options.
  KALDI_ASSERT(resize_type == kSetZero || resize_type == kUndefined);
  if (rows * cols == 0) KALDI_ASSERT(rows == 0 && cols == 0);
  if (this->num_rows_ == rows && this->num_cols_ == cols) {
    if (resize_type == kSetZero) this->SetZero();
    return;
  }
  if (this->num_rows_ != 0)
    this->Destroy();
  if (rows == 0) return;
#if HAVE_CUDA == 1
  if (CuDevice::Instantiate().Enabled()) {
    CuTimer tim;
    MatrixIndexT row_bytes = cols * sizeof(Real);
    size_t pitch;
    if (stride_type == kDefaultStride) {
      this->data_ = static_cast<Real*>(CuDevice::Instantiate().MallocPitch(
          row_bytes, rows, &pitch));
      this->num_rows_ = rows;
      this->num_cols_ = cols;
      this->stride_ = pitch / sizeof(Real);
    } else {  // kStrideEqualNumCols
      size_t bytes = rows * cols * sizeof(Real);
      this->data_ = static_cast<Real*>(CuDevice::Instantiate().Malloc(bytes));
      this->num_rows_ = rows;
      this->num_cols_ = cols;
      this->stride_ = cols;
    }
    if (resize_type == kSetZero) this->SetZero();
    CuDevice::Instantiate().AccuProfile("CuMatrix::Resize", tim);
  } else
#endif
  { // Let the initializer of Matrix<Real> handle the allocation,
    // and then just do Swap which will switch the pointers.
    // This wastes a few instructions but is simple to code.
    Matrix<Real> mat(rows, cols, resize_type, stride_type);
    this->Swap(&mat);
  }
}

template<typename Real>
void CuMatrix<Real>::Destroy() {
#if HAVE_CUDA == 1
  if (CuDevice::Instantiate().Enabled()) {
    if (this->data_ != NULL) {
      CuTimer tim;
      CuDevice::Instantiate().Free(this->data_);
      CuDevice::Instantiate().AccuProfile(__func__, tim);
    }
  } else
#endif
  {
    if (this->data_ != NULL) KALDI_MEMALIGN_FREE(this->data_);
  }
  this->data_ = NULL;
  this->num_rows_ = 0;
  this->num_cols_ = 0;
  this->stride_ = 0;
}

template<typename Real>
void CuMatrix<Real>::Swap(CuMatrix<Real> *mat) {
  std::swap(mat->data_, this->data_);
  std::swap(mat->num_cols_, this->num_cols_);
  std::swap(mat->num_rows_, this->num_rows_);
  std::swap(mat->stride_, this->stride_);
}


template<typename Real>
void CuMatrix<Real>::Swap(Matrix<Real> *mat) {
#if HAVE_CUDA == 1
  if (CuDevice::Instantiate().Enabled()) {
    if (this->num_rows_ == 0) {
      if (mat->num_rows_ != 0) {
        // *this is empty, but mat is nonempty.
        this->Resize(mat->num_rows_, mat->num_cols_, kUndefined);
        this->CopyFromMat(*mat);
        mat->Resize(0, 0);
      }
      // else both are empty.
    } else { // *this is nonempty.
      if (mat->num_rows_ != 0) {
        // Both *this and *mat are nonempty.  Recurse to simpler cases.
        // this could be done more efficiently in the case where
        // the size does not change.
        Matrix<Real> temp;
        this->Swap(&temp); // now temp is full, *this is empty.
        mat->Swap(&temp); // now mat has data from *this, temp has
        // data from mat.
        this->Swap(&temp); // copy data in mat to *this, which is now empty.
      } else { // *this is full but *mat is empty.
        mat->Resize(this->num_rows_, this->num_cols_, kUndefined);
        this->CopyToMat(mat);
        this->Destroy();
      }
    }
  } else
#endif
  {
    std::swap(mat->data_, this->data_);
    std::swap(mat->num_cols_, this->num_cols_);
    std::swap(mat->num_rows_, this->num_rows_);
    std::swap(mat->stride_, this->stride_);
  }
}

template <typename Real>
void CuMatrixBase<Real>::CopyFromBlock(const CuBlockMatrix<Real> &B,
                                       MatrixTransposeType trans) {
  this->SetZero();
  if (trans == kNoTrans) {
    KALDI_ASSERT(NumRows() == B.NumRows() && NumCols() == B.NumCols());
    int32 row_offset = 0, col_offset = 0;
    for (int32 b = 0; b < B.NumBlocks(); b++) {
      const CuMatrixBase<Real> &block = B.Block(b);
      int32 num_rows = block.NumRows(), num_cols = block.NumCols();
      CuSubMatrix<Real> this_block(*this, row_offset, num_rows,
                                   col_offset, num_cols);
      this_block.CopyFromMat(block);
      row_offset += num_rows;
      col_offset += num_cols;
    }
    KALDI_ASSERT(row_offset == NumRows() && col_offset == NumCols());
  } else {
    KALDI_ASSERT(NumRows() == B.NumCols() && NumCols() == B.NumRows());
    int32 row_offset = 0, col_offset = 0;
    for (int32 b = 0; b < B.NumBlocks(); b++) {
      const CuMatrixBase<Real> &block = B.Block(b);
      int32 num_rows = block.NumCols(), num_cols = block.NumRows();
      CuSubMatrix<Real> this_block(*this, row_offset, num_rows,
                                   col_offset, num_cols);
      this_block.CopyFromMat(block, kTrans);
      row_offset += num_rows;
      col_offset += num_cols;
    }
    KALDI_ASSERT(row_offset == NumRows() && col_offset == NumCols());
  }
}


template <typename Real>
 CuMatrix<Real>::CuMatrix(const CuBlockMatrix<Real> &B,
                          MatrixTransposeType trans): CuMatrixBase<Real>() {
  if (trans == kNoTrans) {
    Resize(B.NumRows(), B.NumCols(), kUndefined);
    this->CopyFromBlock(B);
  } else {
    Resize(B.NumCols(), B.NumRows(), kUndefined);
    this->CopyFromBlock(B, kTrans);
  }
}

template<class Real>
template<class OtherReal>
void CuMatrixBase<Real>::CopyFromMat(const CuMatrixBase<OtherReal> &M,
                                     MatrixTransposeType trans) {
  if (sizeof(Real) == sizeof(OtherReal) &&
      static_cast<const void*>(M.Data()) ==
      static_cast<const void*>(this->Data())) {
    if (M.Data() == NULL)
      return;
    // CopyFromMat called on same data.  Nothing to do (except sanity checks)
    KALDI_ASSERT(trans == kNoTrans && M.NumRows() == NumRows() &&
                 M.NumCols() == NumCols() && M.Stride() == Stride());
    return;
  }
#if HAVE_CUDA == 1
  if (CuDevice::Instantiate().Enabled()) {
    if (trans == kNoTrans) {
      KALDI_ASSERT(M.NumRows() == num_rows_ && M.NumCols() == num_cols_);
    } else {
      KALDI_ASSERT(M.NumCols() == num_rows_ && M.NumRows() == num_cols_);
    }
    if (M.num_rows_ == 0) return; // Nothing to do.
    CuTimer tim;
    if (sizeof(Real) == sizeof(OtherReal) && trans == kNoTrans ) {
      MatrixIndexT dst_pitch = stride_ * sizeof(Real);
      MatrixIndexT src_pitch = M.Stride() * sizeof(Real);
      MatrixIndexT width = M.NumCols() * sizeof(Real);
<<<<<<< HEAD
      CU_SAFE_CALL(cudaMemcpy2DAsync(data_, dst_pitch, M.data_, src_pitch,
                                width, M.num_rows_, cudaMemcpyDeviceToDevice,
                                cudaStreamPerThread));
=======
      CU_SAFE_CALL(
        cudaMemcpy2DAsync(data_, dst_pitch, M.data_, src_pitch,
                          width, M.num_rows_, cudaMemcpyDeviceToDevice,
                          cudaStreamPerThread));
>>>>>>> 21f29494
    } else {
      if (trans == kNoTrans) {
        dim3 dimGrid, dimBlock;
        GetBlockSizesForSimpleMatrixOperation(NumRows(), NumCols(),
                                              &dimGrid, &dimBlock);
        cuda_copy_from_mat(dimGrid, dimBlock, data_, M.data_, Dim(), M.Dim());
      } else {
        // 2D thread block with warps (blockDim.x) along the row-dim of input M.
        // Each (8x32) thread block will transpose (32x32) data
        const int32 warpSize = 32;
        dim3 dimBlock(warpSize, CU1DBLOCK / warpSize);
        dim3 dimGrid(n_blocks(M.NumCols(), warpSize),
            n_blocks(M.NumRows(), warpSize));
        cuda_copy_from_mat_trans(dimGrid, dimBlock, data_, M.data_, Dim(),
            M.Dim());
      }
      CU_SAFE_CALL(cudaGetLastError());
    }
    CuDevice::Instantiate().AccuProfile("CuMatrixBase::CopyFromMat(from other CuMatrixBase)", tim);
  } else
#endif
  {
    Mat().CopyFromMat(M.Mat(), trans);
  }
}

// Instantiate the template above.
template
void CuMatrixBase<float>::CopyFromMat<float>(const CuMatrixBase<float> &M,
                                             MatrixTransposeType trans);
template
void CuMatrixBase<float>::CopyFromMat<double>(const CuMatrixBase<double> &M,
                                              MatrixTransposeType trans);
template
void CuMatrixBase<double>::CopyFromMat<float>(const CuMatrixBase<float> &M,
                                              MatrixTransposeType trans);
template
void CuMatrixBase<double>::CopyFromMat<double>(const CuMatrixBase<double> &M,
                                               MatrixTransposeType trans);


template<typename Real>
template<typename OtherReal>
void CuMatrixBase<Real>::CopyFromTp(const CuTpMatrix<OtherReal> &M,
                                    MatrixTransposeType trans) {
  KALDI_ASSERT(num_rows_ == M.NumRows() && num_cols_ == num_rows_);
  if (num_rows_ == 0)
    return;
#if HAVE_CUDA == 1
  if (CuDevice::Instantiate().Enabled()) {
    CuTimer tim;
    dim3 dimBlock(CU2DBLOCK, CU2DBLOCK);
    dim3 dimGrid(n_blocks(num_rows_, CU2DBLOCK),
                 n_blocks(num_rows_, CU2DBLOCK));
    if (trans == kNoTrans) {
      cuda_copy_from_tp(dimGrid, dimBlock, data_, M.Data(), Dim());
    } else {
      cuda_copy_from_tp_trans(dimGrid, dimBlock, data_, M.Data(), Dim());
    }
    CuDevice::Instantiate().AccuProfile(__func__, tim);
  } else
#endif
  {
    Mat().CopyFromTp(M.Mat(), trans);
  }
}
// instantiate the template above.
template void CuMatrixBase<float>::CopyFromTp(const CuTpMatrix<float> &M,
                                              MatrixTransposeType trans);
template void CuMatrixBase<float>::CopyFromTp(const CuTpMatrix<double> &M,
                                              MatrixTransposeType trans);
template void CuMatrixBase<double>::CopyFromTp(const CuTpMatrix<float> &M,
                                              MatrixTransposeType trans);
template void CuMatrixBase<double>::CopyFromTp(const CuTpMatrix<double> &M,
                                              MatrixTransposeType trans);

template<typename Real>
void CuMatrixBase<Real>::CopyFromMat(const MatrixBase<Real> &src,
                                     MatrixTransposeType trans) {
#if HAVE_CUDA == 1
  if (CuDevice::Instantiate().Enabled()) {
    if (trans == kNoTrans) {
      KALDI_ASSERT(src.NumRows() == num_rows_ && src.NumCols() == num_cols_);
      CuTimer tim;

      MatrixIndexT dst_pitch = stride_*sizeof(Real);
      MatrixIndexT src_pitch = src.Stride()*sizeof(Real);
      MatrixIndexT width = src.NumCols()*sizeof(Real);
      CU_SAFE_CALL(cudaMemcpy2D(data_, dst_pitch, src.Data(), src_pitch,
                                width, src.NumRows(), cudaMemcpyHostToDevice));

      CuDevice::Instantiate().AccuProfile("CuMatrixBase::CopyFromMat(from CPU)", tim);
    } else {
      CuMatrix<Real> trans_mat(src); // Do the transpose on the GPU board.
      this->CopyFromMat(trans_mat, kTrans);
    }
  } else
#endif
  {
    Mat().CopyFromMat(src, trans);
  }
}

template<typename Real>
template<typename OtherReal>
void CuMatrixBase<Real>::CopyFromMat(const MatrixBase<OtherReal> &src,
                                     MatrixTransposeType trans) {
  CuMatrix<OtherReal> temp(src);
  this->CopyFromMat(temp, trans);
}

// instantiate the template above.
template
void CuMatrixBase<float>::CopyFromMat(const MatrixBase<double> &src,
                                      MatrixTransposeType trans);
template
void CuMatrixBase<double>::CopyFromMat(const MatrixBase<float> &src,
                                       MatrixTransposeType trans);


template<typename Real>
void CuMatrixBase<Real>::CopyFromSp(const CuSpMatrix<Real> &M) {
  KALDI_ASSERT(num_rows_ == M.NumRows() && num_cols_ == num_rows_);
  if (num_rows_ == 0)
    return;
#if HAVE_CUDA == 1
  if (CuDevice::Instantiate().Enabled()) {
    CuTimer tim;
    dim3 dimBlock(CU2DBLOCK, CU2DBLOCK);
    dim3 dimGrid(n_blocks(NumRows(), CU2DBLOCK),
                 n_blocks(NumRows(), CU2DBLOCK));
    cuda_copy_from_sp(dimGrid, dimBlock, M.Data(), data_, Dim());
    CuDevice::Instantiate().AccuProfile("CuMatrix::CopyFromSp", tim);
  } else
#endif
  {
    Mat().CopyFromSp(M.Mat());
  }
}

template<typename Real>
CuMatrix<Real>::CuMatrix(const CuMatrix<Real> &other, MatrixTransposeType trans) {
  if (trans == kNoTrans)
    this->Resize(other.NumRows(), other.NumCols(), kUndefined);
  else
    this->Resize(other.NumCols(), other.NumRows(), kUndefined);
  this->CopyFromMat(other, trans);
}

template<typename Real>
CuMatrix<Real>::CuMatrix(const CuMatrixBase<Real> &other, MatrixTransposeType trans) {
  if (trans == kNoTrans)
    this->Resize(other.NumRows(), other.NumCols(), kUndefined);
  else
    this->Resize(other.NumCols(), other.NumRows(), kUndefined);
  this->CopyFromMat(other, trans);
}


template<typename Real>
template<typename OtherReal>
CuMatrix<Real>::CuMatrix(const MatrixBase<OtherReal> &other, MatrixTransposeType trans) {
  if (trans == kNoTrans)
    this->Resize(other.NumRows(), other.NumCols(), kUndefined);
  else
    this->Resize(other.NumCols(), other.NumRows(), kUndefined);
  this->CopyFromMat(other, trans);
}
// Instantiate the template above.
template
CuMatrix<float>::CuMatrix(const MatrixBase<float> &other, MatrixTransposeType trans);
template
CuMatrix<double>::CuMatrix(const MatrixBase<float> &other, MatrixTransposeType trans);
template
CuMatrix<float>::CuMatrix(const MatrixBase<double> &other, MatrixTransposeType trans);
template
CuMatrix<double>::CuMatrix(const MatrixBase<double> &other, MatrixTransposeType trans);


template<typename Real>
template<typename OtherReal>
void CuMatrixBase<Real>::CopyToMat(MatrixBase<OtherReal> *dst,
                                   MatrixTransposeType trans) const {
#if HAVE_CUDA == 1
  if (CuDevice::Instantiate().Enabled()) {
    if (trans == kTrans || sizeof(OtherReal) != sizeof(Real)) {
      CuMatrix<OtherReal> this_trans(*this, trans);
      this_trans.CopyToMat(dst, kNoTrans);
    } else {
      KALDI_ASSERT(dst->NumRows() == NumRows() && dst->NumCols() == NumCols());
      if (num_rows_ == 0) return;
      CuTimer tim;

      MatrixIndexT src_pitch = stride_*sizeof(Real);
      MatrixIndexT dst_pitch = dst->Stride()*sizeof(Real);
      MatrixIndexT width = NumCols()*sizeof(Real);
      CU_SAFE_CALL(cudaMemcpy2D(dst->Data(), dst_pitch, this->data_, src_pitch,
                                width, this->num_rows_, cudaMemcpyDeviceToHost));

      CuDevice::Instantiate().AccuProfile("CuMatrix::CopyToMatD2H", tim);
    }
  } else
  #endif
  {
    dst->CopyFromMat(Mat(), trans);
  }
}

// instantiate the template above.
template
void CuMatrixBase<float>::CopyToMat(MatrixBase<float> *dst,
                                    MatrixTransposeType trans) const;
template
void CuMatrixBase<double>::CopyToMat(MatrixBase<float> *dst,
                                     MatrixTransposeType trans) const;
template
void CuMatrixBase<float>::CopyToMat(MatrixBase<double> *dst,
                                    MatrixTransposeType trans) const;
template
void CuMatrixBase<double>::CopyToMat(MatrixBase<double> *dst,
                                     MatrixTransposeType trans) const;





template<typename Real>
void CuMatrix<Real>::Read(std::istream &is, bool binary) {
  Matrix<Real> temp;
  temp.Read(is, binary);
  Destroy();
  Swap(&temp);
}

template<typename Real>
void CuMatrixBase<Real>::Write(std::ostream &os, bool binary) const {
  Matrix<Real> temp(this->num_rows_, this->num_cols_, kUndefined);
  this->CopyToMat(&temp);
  temp.Write(os, binary);
}

template<typename Real>
void CuMatrixBase<Real>::SetZero() {
#if HAVE_CUDA == 1
  if (CuDevice::Instantiate().Enabled()) {
    CuTimer tim;
    CU_SAFE_CALL(cudaMemset2D(data_, stride_ * sizeof(Real), 0,
                              num_cols_ * sizeof(Real), num_rows_ ));
    CuDevice::Instantiate().AccuProfile("CuMatrix::SetZero", tim);
  } else
#endif
  {
    Mat().SetZero();
  }
}




/*
 * Methods wrapping the ANSI-C CUDA kernels
 */
template<typename Real>
void CuMatrixBase<Real>::Set(Real value) {
  #if HAVE_CUDA == 1
  if (CuDevice::Instantiate().Enabled()) {
    if (num_rows_ == 0) return;
    CuTimer tim;

    dim3 dimGrid, dimBlock;
    GetBlockSizesForSimpleMatrixOperation(NumRows(), NumCols(),
                                          &dimGrid, &dimBlock);

    cuda_set_const(dimGrid, dimBlock, data_, value, Dim());
    CU_SAFE_CALL(cudaGetLastError());

    CuDevice::Instantiate().AccuProfile(__func__, tim);
  } else
  #endif
  {
    Mat().Set(value);
  }
}

// set zero the elements above the diagonal.
template<typename Real>
void CuMatrixBase<Real>::SetZeroAboveDiag() {
#if HAVE_CUDA == 1
  if (CuDevice::Instantiate().Enabled()) {
    if (num_rows_ == 0) return;
    CuTimer tim;

    dim3 dimGrid, dimBlock;
    GetBlockSizesForSimpleMatrixOperation(NumRows(), NumCols(),
                                          &dimGrid, &dimBlock);

    cuda_set_zero_above_diag(dimGrid, dimBlock, data_, Dim());
    CU_SAFE_CALL(cudaGetLastError());

    CuDevice::Instantiate().AccuProfile(__func__, tim);
  } else
#endif
  {
    MatrixBase<Real> &mat = Mat();
    int32 num_rows = mat.NumRows(), num_cols = mat.NumCols();
    for (int32 r = 0; r + 1 < num_rows; r++) {
      SubVector<Real> vec(mat, r),
          vec_part(vec, r + 1, num_cols - (r + 1));
      vec_part.SetZero();
    }
  }
}

template<typename Real>
void CuMatrixBase<Real>::Add(Real value) {
#if HAVE_CUDA == 1
  if (CuDevice::Instantiate().Enabled()) {
    if (num_rows_ == 0) return;
    CuTimer tim;

    dim3 dimGrid, dimBlock;
    GetBlockSizesForSimpleMatrixOperation(NumRows(), NumCols(),
                                          &dimGrid, &dimBlock);

    cuda_add(dimGrid, dimBlock, data_, value, Dim());
    CU_SAFE_CALL(cudaGetLastError());

    CuDevice::Instantiate().AccuProfile(__func__, tim);
  } else
  #endif
  {
    Mat().Add(value);
  }
}

template<typename Real>
void CuMatrixBase<Real>::AddToDiag(Real value) {
#if HAVE_CUDA == 1
  if (CuDevice::Instantiate().Enabled()) {
    if (num_rows_ == 0) return;
    CuTimer tim;
    // We'll create a fake matrix with "num_diag" rows, one
    // columnn, and a stride of "this_stride".  The y-value of
    // the grid/blocks corresponds to the row, in this kernel.
    MatrixIndexT num_diag = std::min(num_rows_, num_cols_),
        this_stride = stride_ + 1;
    dim3 dimBlock(1, CU1DBLOCK);
    dim3 dimGrid(1, n_blocks(num_diag, CU1DBLOCK));
    ::MatrixDim d = { num_diag, 1, this_stride };
    cuda_add(dimGrid, dimBlock, data_, value, d);
    CU_SAFE_CALL(cudaGetLastError());

    CuDevice::Instantiate().AccuProfile(__func__, tim);
  } else
  #endif
  {
    Mat().AddToDiag(value);
  }
}

template<typename Real>
bool CuMatrixBase<Real>::IsUnit(Real tol) const {
  // want to return:
  //FrobeniusNorm(*this - I) <= tol * NumRows(), i.e.:
  //sqrt (trace((*this - I)(*this-I)) <= tol * NumRows()
  //    trace((*this - I)(*this - I)) <= tol * NumRows()
  // trace(*this * *this) + trace(I) - 2 * trace(*this) <= tol * NumRows()
  // trace(*this * *this) + dim - 2*this.Trace() <= tol * NumRows()
  KALDI_ASSERT(this->NumRows() == this->NumCols());
  return (TraceMatMat(*this, *this, kTrans) + this->NumRows() - 2.0 * this->Trace() <=
          tol * this->NumRows());
}



template<typename Real>
void CuMatrixBase<Real>::Scale(Real value) {
#if HAVE_CUDA == 1
  if (CuDevice::Instantiate().Enabled()) {
    if (num_rows_ == 0) return;
    CuTimer tim;

    dim3 dimGrid, dimBlock;
    GetBlockSizesForSimpleMatrixOperation(NumRows(), NumCols(),
                                          &dimGrid, &dimBlock);

    cuda_scale(dimGrid, dimBlock, data_, value, Dim());
    CU_SAFE_CALL(cudaGetLastError());

    CuDevice::Instantiate().AccuProfile(__func__, tim);
  } else
#endif
  {
    Mat().Scale(value);
  }
}

template<typename Real>
void CuMatrixBase<Real>::ApplyLog() {
  #if HAVE_CUDA == 1
  if (CuDevice::Instantiate().Enabled()) {
    if (num_rows_ == 0) return;
    CuTimer tim;

    dim3 dimGrid, dimBlock;
    GetBlockSizesForSimpleMatrixOperation(NumRows(), NumCols(),
                                          &dimGrid, &dimBlock);

    cuda_apply_log(dimGrid, dimBlock, data_, Dim());
    CU_SAFE_CALL(cudaGetLastError());

    CuDevice::Instantiate().AccuProfile(__func__, tim);
  } else
  #endif
  {
    Mat().ApplyLog();
  }
}

template<typename Real>
void CuMatrixBase<Real>::MulElements(const CuMatrixBase<Real>& A) {
  #if HAVE_CUDA == 1
  if (CuDevice::Instantiate().Enabled()) {
    CuTimer tim;

    KALDI_ASSERT(num_cols_ == A.NumCols());
    KALDI_ASSERT(num_rows_ == A.NumRows());

    dim3 dimGrid, dimBlock;
    GetBlockSizesForSimpleMatrixOperation(NumRows(), NumCols(),
                                          &dimGrid, &dimBlock);

    cuda_mul_elements(dimGrid, dimBlock, data_, A.data_, Dim(), A.Stride());
    CU_SAFE_CALL(cudaGetLastError());

    CuDevice::Instantiate().AccuProfile(__func__, tim);
  } else
  #endif
  {
    Mat().MulElements(A.Mat());
  }
}

template<typename Real>
void CuMatrixBase<Real>::DivElements(const CuMatrixBase<Real>& A) {
  #if HAVE_CUDA == 1
  if (CuDevice::Instantiate().Enabled()) {
    CuTimer tim;

    KALDI_ASSERT(num_cols_ == A.NumCols());
    KALDI_ASSERT(num_rows_ == A.NumRows());

    dim3 dimGrid, dimBlock;
    GetBlockSizesForSimpleMatrixOperation(NumRows(), NumCols(),
                                          &dimGrid, &dimBlock);

    cuda_div_elements(dimGrid, dimBlock, data_, A.data_, Dim(), A.Stride());
    CU_SAFE_CALL(cudaGetLastError());

    CuDevice::Instantiate().AccuProfile(__func__, tim);
  } else
  #endif
  {
    Mat().DivElements(A.Mat());
  }
}

template<typename Real>
void CuMatrixBase<Real>::Max(const CuMatrixBase<Real>& A) {
  #if HAVE_CUDA == 1
  if (CuDevice::Instantiate().Enabled()) {
    CuTimer tim;

    KALDI_ASSERT(num_cols_ == A.NumCols());
    KALDI_ASSERT(num_rows_ == A.NumRows());

    dim3 dimGrid, dimBlock;
    GetBlockSizesForSimpleMatrixOperation(NumRows(), NumCols(),
                                          &dimGrid, &dimBlock);

    cuda_max(dimGrid, dimBlock, data_, A.data_, Dim(), A.Stride());
    CU_SAFE_CALL(cudaGetLastError());

    CuDevice::Instantiate().AccuProfile(__func__, tim);
  } else
  #endif
  {
    Mat().Max(A.Mat());
  }
}


template<typename Real>
void CuMatrixBase<Real>::Min(const CuMatrixBase<Real>& A) {
  #if HAVE_CUDA == 1
  if (CuDevice::Instantiate().Enabled()) {
    CuTimer tim;

    KALDI_ASSERT(num_cols_ == A.NumCols());
    KALDI_ASSERT(num_rows_ == A.NumRows());

    dim3 dimGrid, dimBlock;
    GetBlockSizesForSimpleMatrixOperation(NumRows(), NumCols(),
                                          &dimGrid, &dimBlock);

    cuda_min(dimGrid, dimBlock, data_, A.data_, Dim(), A.Stride());
    CU_SAFE_CALL(cudaGetLastError());

    CuDevice::Instantiate().AccuProfile(__func__, tim);
  } else
  #endif
  {
    Mat().Min(A.Mat());
  }
}


template<typename Real>
void CuMatrixBase<Real>::MulColsVec(const CuVectorBase<Real> &scale) {
#if HAVE_CUDA == 1
  if (CuDevice::Instantiate().Enabled()) {
    CuTimer tim;

    KALDI_ASSERT(scale.Dim() == NumCols());


    dim3 dimGrid, dimBlock;
    GetBlockSizesForSimpleMatrixOperation(NumRows(), NumCols(),
                                          &dimGrid, &dimBlock);

    cuda_mul_cols_vec(dimGrid, dimBlock, data_, scale.data_, Dim());
    CU_SAFE_CALL(cudaGetLastError());


    CuDevice::Instantiate().AccuProfile(__func__, tim);
  } else
#endif
  {
    Mat().MulColsVec(scale.Vec());
  }
}



template<typename Real>
void CuMatrixBase<Real>::MulRowsVec(const CuVectorBase<Real> &scale) {
  #if HAVE_CUDA == 1
  if (CuDevice::Instantiate().Enabled()) {
    CuTimer tim;

    KALDI_ASSERT(scale.Dim() == NumRows());

    dim3 dimGrid, dimBlock;
    GetBlockSizesForSimpleMatrixOperation(NumRows(), NumCols(),
                                          &dimGrid, &dimBlock);

    cuda_mul_rows_vec(dimGrid, dimBlock, data_, scale.data_, Dim());
    CU_SAFE_CALL(cudaGetLastError());


    CuDevice::Instantiate().AccuProfile(__func__, tim);
  } else
  #endif
  {
    Mat().MulRowsVec(scale.Vec());
  }
}

template<typename Real>
void CuMatrixBase<Real>::MulRowsGroupMat(const CuMatrixBase<Real> &src) {
  KALDI_ASSERT(src.NumCols() > 0);
#if HAVE_CUDA == 1
  if (CuDevice::Instantiate().Enabled()) {
    CuTimer tim;
    int group_size = this->NumCols() / src.NumCols();

    dim3 dimGrid, dimBlock;
    GetBlockSizesForSimpleMatrixOperation(NumRows(), NumCols(),
                                          &dimGrid, &dimBlock);

    cuda_mul_rows_group_mat(dimGrid, dimBlock, this->data_, src.data_,
                            this->Dim(), src.Stride(), group_size);
    CU_SAFE_CALL(cudaGetLastError());

    CuDevice::Instantiate().AccuProfile(__func__, tim);
  } else
#endif
  {
    Mat().MulRowsGroupMat(src.Mat());
  }
}


template<typename Real>
void CuMatrixBase<Real>::DiffGroupPnorm(const CuMatrixBase<Real> &in_value,
                                        const CuMatrixBase<Real> &out_value,
                                        const CuMatrixBase<Real> &out_deriv,
                                        Real power) {
  KALDI_ASSERT(out_value.NumCols() > 0);
  KALDI_ASSERT(out_value.NumCols() == out_deriv.NumCols());
  int group_size = this->NumCols() / out_value.NumCols();
  KALDI_ASSERT(this->NumCols() == out_value.NumCols() * group_size);
#if HAVE_CUDA == 1
  if (CuDevice::Instantiate().Enabled()) {
    CuTimer tim;
    const int kWarpSize = 32;
    dim3 dimBlock(kWarpSize, CU1DBLOCK / kWarpSize);
    dim3 dimGrid(n_blocks(NumCols(), dimBlock.x),
                 n_blocks(NumRows(), dimBlock.y));
    if (dimGrid.x * dimGrid.y > 1024) {
      dimGrid.y = std::max(1024 / dimGrid.x, unsigned(1));
    }
    cuda_diff_group_pnorm(dimGrid, dimBlock, this->data_, in_value.Data(),
                          out_value.Data(), out_deriv.Data(), Dim(),
                          in_value.Stride(), out_value.Stride(),
                          out_deriv.Stride(), group_size, power);
    CU_SAFE_CALL(cudaGetLastError());
    CuDevice::Instantiate().AccuProfile(__func__, tim);
  } else
#endif
  {
    Mat().GroupPnormDeriv(in_value.Mat(), out_value.Mat(), power);
    MulRowsGroupMat(out_deriv);
  }
}

template<typename Real>
void CuMatrixBase<Real>::GroupMaxDeriv(const CuMatrixBase<Real> &src1,
                                       const CuMatrixBase<Real> &src2) {
  KALDI_ASSERT(src2.NumCols() > 0);
  int group_size = this->NumCols() / src2.NumCols();
  KALDI_ASSERT(this->NumCols() == src2.NumCols() * group_size);
#if HAVE_CUDA == 1
  if (CuDevice::Instantiate().Enabled()) {
    CuTimer tim;
    dim3 dimBlock(CU2DBLOCK, CU2DBLOCK);
    dim3 dimGrid(n_blocks(NumCols(), CU2DBLOCK),
                 n_blocks(NumRows(), CU2DBLOCK));
    cuda_calc_group_max_deriv(dimGrid, dimBlock, this->data_, src1.Data(),
                              src2.Data(), Dim(), src1.Stride(), src2.Stride(),
                              group_size);
    CU_SAFE_CALL(cudaGetLastError());

    CuDevice::Instantiate().AccuProfile(__func__, tim);
  } else
#endif
  {
    Mat().GroupMaxDeriv(src1.Mat(), src2.Mat());
  }
}

template<typename Real>
void CuMatrixBase<Real>::DivRowsVec(const CuVectorBase<Real> &div) {
#if HAVE_CUDA == 1
  if (CuDevice::Instantiate().Enabled()) {
    CuTimer tim;

    KALDI_ASSERT(div.Dim() == NumRows());

    dim3 dimGrid, dimBlock;
    GetBlockSizesForSimpleMatrixOperation(NumRows(), NumCols(),
                                          &dimGrid, &dimBlock);
    // For large matrix we do more work per thread by limiting the
    // the grid size to reduce the block launching overhead.
    if (dimGrid.x * dimGrid.y > 1024) {
      dimGrid.x = 1024 / dimGrid.y;
      if (dimGrid.x == 0) {
        dimGrid.x = 1;
      }
    }
    cuda_div_rows_vec(dimGrid, dimBlock, data_, div.data_, Dim());
    CU_SAFE_CALL(cudaGetLastError());

    CuDevice::Instantiate().AccuProfile(__func__, tim);
  } else
#endif
  {
    Vector<Real> temp(div.Vec()); // will copy.
    temp.InvertElements();
    Mat().MulRowsVec(temp);
  }
}


template<typename Real>
void CuMatrixBase<Real>::InvertElements() {
#if HAVE_CUDA == 1
  if (CuDevice::Instantiate().Enabled()) {
    CuTimer tim;

    dim3 dimGrid, dimBlock;
    GetBlockSizesForSimpleMatrixOperation(NumRows(), NumCols(),
                                          &dimGrid, &dimBlock);

    cuda_invert_elements(dimGrid, dimBlock, data_, Dim());
    CU_SAFE_CALL(cudaGetLastError());

    CuDevice::Instantiate().AccuProfile(__func__, tim);
  } else
#endif
  {
    Mat().InvertElements();
  }
}


template<typename Real>
void CuMatrixBase<Real>::AddMat(Real alpha, const CuMatrixBase<Real>& A,
                                MatrixTransposeType transA) {

#if HAVE_CUDA == 1
  if (CuDevice::Instantiate().Enabled()) {
    if (transA == kNoTrans) {
      KALDI_ASSERT(A.NumRows() == num_rows_ && A.NumCols() == num_cols_);
    } else {
      KALDI_ASSERT(A.NumCols() == num_rows_ && A.NumRows() == num_cols_);
    }
    if (num_rows_ == 0) return;
    CuTimer tim;
    // This block dimension seems to work better than the
    // one from GetBlockSizesForSimpleMatrixOperation().
    dim3 dimBlock(CU2DBLOCK, CU2DBLOCK);
    dim3 dimGrid(n_blocks(NumCols(), CU2DBLOCK),
                 n_blocks(NumRows(), CU2DBLOCK));
    cuda_add_mat(dimGrid, dimBlock, alpha, A.data_,
                 data_, Dim(), A.Stride(),
                 (transA == kTrans ? 1 : 0));
    CU_SAFE_CALL(cudaGetLastError());

    CuDevice::Instantiate().AccuProfile(__func__, tim);
  } else
#endif
  {
    Mat().AddMat(alpha, A.Mat(), transA);
  }
}

template<typename Real>
void CuMatrixBase<Real>::AddSmat(Real alpha, const CuSparseMatrix<Real> &A,
                                 MatrixTransposeType trans) {
#if HAVE_CUDA == 1
  if (CuDevice::Instantiate().Enabled()) {
    if (trans == kNoTrans) {
      KALDI_ASSERT(NumRows() == A.NumRows());
      KALDI_ASSERT(NumCols() == A.NumCols());
    } else {
      KALDI_ASSERT(NumRows() == A.NumCols());
      KALDI_ASSERT(NumCols() == A.NumRows());
    }

    CuTimer tim;

    // We use warpSize threads per row to access only the nonzero elements.
    // Every CU1DBLOCK/warpSize rows share one thread block.
    // 1D grid to cover all rows of A.
    const int warpSize = 32;
    dim3 dimBlock(warpSize, CU1DBLOCK / warpSize);
    dim3 dimGrid(n_blocks(A.NumRows(), dimBlock.y));

    if (trans == kNoTrans) {
      cuda_add_smat(dimGrid, dimBlock, Data(), Dim(), alpha, A.CsrRowPtr(),
                    A.CsrColIdx(), A.CsrVal());
    } else {
      cuda_add_smat_trans(dimGrid, dimBlock, Data(), Dim(), alpha,
      A.CsrRowPtr(), A.CsrColIdx(), A.CsrVal());
    }

    CU_SAFE_CALL(cudaGetLastError());
    CuDevice::Instantiate().AccuProfile(__func__, tim);
  } else
#endif
  {
    Mat().AddSmat(alpha, A.Smat(), trans);
  }
}

template<typename Real>
void CuMatrixBase<Real>::AddSmatMat(Real alpha, const CuSparseMatrix<Real> &A,
                                    MatrixTransposeType transA,
                                    const CuMatrixBase<Real> &B, Real beta) {
#if HAVE_CUDA == 1
  if (CuDevice::Instantiate().Enabled()) {
    if (transA == kNoTrans) {
      KALDI_ASSERT(NumRows() == A.NumRows());
      KALDI_ASSERT(NumCols() == B.NumCols());
      KALDI_ASSERT(A.NumCols() == B.NumRows());
    } else {
      KALDI_ASSERT(NumRows() == A.NumCols());
      KALDI_ASSERT(NumCols() == B.NumCols());
      KALDI_ASSERT(A.NumRows() == B.NumRows());
    }

    CuTimer tim;

    // We have op(A) and BT in col-major (B in row-major).
    // We first compute C in col-major (CT in row-major)
    // with C = op(A) * BT^T by cusparse_csrmm2,
    // then transpose CT to get C in row-major
    CuMatrix<Real> CT(*this, kTrans);

    cusparseMatDescr_t descr;
    CUSPARSE_SAFE_CALL(cusparseCreateMatDescr(&descr));
    if (transA == kTrans) {
      // Note: only op(A)=A is supported if op(B)=B^T according to cusparse doc
      // http://docs.nvidia.com/cuda/cusparse/index.html#cusparse-lt-t-gt-csrmm2
      CuSparseMatrix<Real> AT(A, kTrans);
      CU_SAFE_CALL(
          cusparse_csrmm2(GetCusparseHandle(), CUSPARSE_OPERATION_NON_TRANSPOSE,
                          CUSPARSE_OPERATION_TRANSPOSE, AT.NumRows(),
                          CT.NumRows(), AT.NumCols(), AT.NumElements(), &alpha,
                          descr, AT.CsrVal(), AT.CsrRowPtr(), AT.CsrColIdx(),
                          B.Data(), B.Stride(), &beta, CT.Data(), CT.Stride()));
    } else {
      CU_SAFE_CALL(
          cusparse_csrmm2(GetCusparseHandle(), CUSPARSE_OPERATION_NON_TRANSPOSE,
                          CUSPARSE_OPERATION_TRANSPOSE, A.NumRows(),
                          CT.NumRows(), A.NumCols(), A.NumElements(), &alpha,
                          descr, A.CsrVal(), A.CsrRowPtr(), A.CsrColIdx(),
                          B.Data(), B.Stride(), &beta, CT.Data(), CT.Stride()));
    }
    CUSPARSE_SAFE_CALL(cusparseDestroyMatDescr(descr));

    this->CopyFromMat(CT, kTrans);

    CuDevice::Instantiate().AccuProfile(__func__, tim);
  } else
#endif
  {
    Mat().AddSmatMat(alpha, A.Smat(), transA, B.Mat(), beta);
  }
}

template<typename Real>
void CuMatrixBase<Real>::AddMatSmat(Real alpha, const CuMatrixBase<Real> &A,
                                    const CuSparseMatrix<Real> &B,
                                    MatrixTransposeType transB, Real beta) {
#if HAVE_CUDA == 1
  if (CuDevice::Instantiate().Enabled()) {
    if (transB == kNoTrans) {
      KALDI_ASSERT(NumRows() == A.NumRows());
      KALDI_ASSERT(NumCols() == B.NumCols());
      KALDI_ASSERT(A.NumCols() == B.NumRows());
    } else {
      KALDI_ASSERT(NumRows() == A.NumRows());
      KALDI_ASSERT(NumCols() == B.NumRows());
      KALDI_ASSERT(A.NumCols() == B.NumCols());
    }

    CuTimer tim;

    cusparseMatDescr_t descr;
    CUSPARSE_SAFE_CALL(cusparseCreateMatDescr(&descr));
    CU_SAFE_CALL(
        cusparse_csrmm(
            GetCusparseHandle(),
            transB == kNoTrans ?
                CUSPARSE_OPERATION_TRANSPOSE : CUSPARSE_OPERATION_NON_TRANSPOSE,
            B.NumRows(), NumRows(), B.NumCols(), B.NumElements(), &alpha, descr,
            B.CsrVal(), B.CsrRowPtr(), B.CsrColIdx(), A.Data(), A.Stride(),
            &beta, Data(), Stride()));
    CUSPARSE_SAFE_CALL(cusparseDestroyMatDescr(descr));

    CuDevice::Instantiate().AccuProfile(__func__, tim);
  } else
#endif
  {
    Mat().AddMatSmat(alpha, A.Mat(), B.Smat(), transB, beta);
  }
}


template<typename Real>
void CuMatrixBase<Real>::AddMatBlocks(Real alpha, const CuMatrixBase<Real> &A,
                                      MatrixTransposeType transA) {
  if (num_rows_ == 0 || num_cols_ == 0) return;

  if (A.NumRows() >= (transA == kNoTrans ? num_rows_ : num_cols_) &&
      A.NumCols() >= (transA == kNoTrans ? num_cols_ : num_rows_)) {
    // This is the "summing", not broadcasting, version of AddMatBlocks.
    // It supports both regular and transposed operation.
    int32 num_row_blocks, num_col_blocks;
    if (transA == kNoTrans) {
      KALDI_ASSERT(A.NumRows() % num_rows_ == 0 && A.NumCols() % num_cols_ == 0);
      num_row_blocks = A.Mat().NumRows() / num_rows_;
      num_col_blocks = A.Mat().NumCols() / num_cols_;
    } else {
      KALDI_ASSERT(A.NumRows() % num_cols_ == 0 && A.NumCols() % num_rows_ == 0);
      num_row_blocks = A.Mat().NumRows() / num_cols_;
      num_col_blocks = A.Mat().NumCols() / num_rows_;
    }
#if HAVE_CUDA == 1
    if (CuDevice::Instantiate().Enabled()) {
      CuTimer tim;
      dim3 dimGrid, dimBlock;
      GetBlockSizesForSimpleMatrixOperation(NumRows(), NumCols(),
                                            &dimGrid, &dimBlock);
      cuda_add_mat_blocks(dimGrid, dimBlock, alpha, A.data_, num_row_blocks,
                          num_col_blocks, data_, Dim(), A.Stride(),
                          (transA == kTrans ? 1 : 0));
      CU_SAFE_CALL(cudaGetLastError());

      CuDevice::Instantiate().AccuProfile(__func__, tim);
    } else
#endif
    {
      int32 nr, nc;
      if (transA == kNoTrans) {
        nr = num_rows_;
        nc = num_cols_;
      } else {
        nr = num_cols_;
        nc = num_rows_;
      }
      for (int32 i = 0; i < num_row_blocks; i++) {
        for (int32 j = 0; j < num_col_blocks; j++) {
          Mat().AddMat(alpha, SubMatrix<Real>(A.Mat(), i * nr, nr, j * nc, nc),
                       transA);
        }
      }
    }
  } else {
    // This is the "broadcasting" version of AddMatBlocks, where
    // *this is larger than src.
    if (transA != kNoTrans)
      KALDI_ERR << "Transposed operation not supported currently.";
    if (!(num_rows_ % A.NumRows() == 0 && num_cols_ % A.NumCols() == 0))
      KALDI_ERR << "Invalid sizes of arguments";
#if HAVE_CUDA == 1
    if (CuDevice::Instantiate().Enabled()) {
      CuTimer tim;
      dim3 dimGrid, dimBlock;
      GetBlockSizesForSimpleMatrixOperation(NumRows(), NumCols(),
                                            &dimGrid, &dimBlock);
      cuda_add_mat_repeated(dimGrid, dimBlock, alpha,
                            A.data_, A.Dim(), data_, Dim());
      CU_SAFE_CALL(cudaGetLastError());
      CuDevice::Instantiate().AccuProfile(__func__, tim);
    } else
#endif
    {
      const MatrixBase<Real> &src_mat = A.Mat(),
          &this_mat = this->Mat();
      for (int32 row_offset = 0; row_offset < NumRows();
           row_offset += src_mat.NumRows()) {
        for (int32 col_offset = 0; col_offset < NumCols();
             col_offset += src_mat.NumCols()) {
          SubMatrix<Real> this_part(this_mat,
                                    row_offset, src_mat.NumRows(),
                                    col_offset, src_mat.NumCols());
          this_part.AddMat(alpha, src_mat);
        }
      }
    }
  }
}

/// dst = a * b / c (by element; when c = 0, dst = a)
/// dst can be an alias of a, b or c safely and get expected result.
template<typename Real>
void CuMatrixBase<Real>::SetMatMatDivMat(const CuMatrixBase<Real> &A,
                    const CuMatrixBase<Real> &B, const CuMatrixBase<Real> &C) {
#if HAVE_CUDA == 1
  if (CuDevice::Instantiate().Enabled()) {
    CuTimer tim;

    KALDI_ASSERT(num_rows_ == A.num_rows_ && num_cols_ == A.num_cols_);
    KALDI_ASSERT(num_rows_ == B.num_rows_ && num_cols_ == B.num_cols_);
    KALDI_ASSERT(num_rows_ == C.num_rows_ && num_cols_ == C.num_cols_);
    if (num_rows_ == 0) return;
    dim3 dimGrid, dimBlock;
    GetBlockSizesForSimpleMatrixOperation(NumRows(), NumCols(),
                                          &dimGrid, &dimBlock);
    cuda_set_mat_mat_div_mat(dimGrid, dimBlock, A.data_, B.data_, C.data_,
                             data_, Dim(), A.Stride(), B.Stride(), C.Stride());
    CU_SAFE_CALL(cudaGetLastError());

    CuDevice::Instantiate().AccuProfile(__func__, tim);
  } else
#endif
  {
    Mat().SetMatMatDivMat(A.Mat(), B.Mat(), C.Mat());
  }
}

template<typename Real>
void CuMatrixBase<Real>::AddVecToCols(Real alpha,
                                      const CuVectorBase<Real> &col,
                                      Real beta) {
  if (col.Dim() != NumRows()) {
    KALDI_ERR << "Non matching dimensions: Rows:" << NumRows() << " VectorDim:" << col.Dim();
  }

  #if HAVE_CUDA == 1
  if (CuDevice::Instantiate().Enabled()) {
    CuTimer tim;
    dim3 dimGrid, dimBlock;
    GetBlockSizesForSimpleMatrixOperation(NumRows(), NumCols(),
                                          &dimGrid, &dimBlock);
    cuda_add_vec_to_cols(dimGrid, dimBlock, alpha, col.data_, beta,
                         data_, Dim());
    CU_SAFE_CALL(cudaGetLastError());

    CuDevice::Instantiate().AccuProfile(__func__, tim);
  } else
  #endif
  {
    if (beta != 1.0) Mat().Scale(beta);
    Mat().AddVecToCols(alpha, col.Vec());
  }
}



template<typename Real>
void CuMatrixBase<Real>::AddVecToRows(Real alpha,
                                      const CuVectorBase<Real> &row,
                                      Real beta) {
  if (row.Dim() != NumCols()) {
    KALDI_ERR << "Non matching dimensions: Cols:" << NumCols() << " VectorDim:" << row.Dim();
  }
#if HAVE_CUDA == 1
  if (CuDevice::Instantiate().Enabled()) {
    CuTimer tim;
    dim3 dimGrid, dimBlock;
    GetBlockSizesForSimpleMatrixOperation(NumRows(), NumCols(),
                                          &dimGrid, &dimBlock);
    cuda_add_vec_to_rows(dimGrid, dimBlock, alpha, row.data_, beta, data_, Dim());
    CU_SAFE_CALL(cudaGetLastError());

    CuDevice::Instantiate().AccuProfile(__func__, tim);
  } else
#endif
  {
    if (beta != 1.0) Mat().Scale(beta);
    Mat().AddVecToRows(alpha, row.Vec());
  }
}



/*
 * Method wrapping the CUBLAS function GEMM
 */
template<typename Real>
void CuMatrixBase<Real>::AddMatMat(
    Real alpha, const CuMatrixBase<Real> &A, MatrixTransposeType transA,
    const CuMatrixBase<Real> &B, MatrixTransposeType transB, Real beta) {


    // CUBLAS is col-major, cudamatrix is row-major, how to do the mapping?
    // keep trans..., just swap A&B matrices: A->B B->A
    MatrixIndexT m = ((transB==kTrans)? B.NumRows() : B.NumCols());
    MatrixIndexT n = ((transA==kTrans)? A.NumCols() : A.NumRows());
    MatrixIndexT k = ((transB==kTrans)? B.NumCols() : B.NumRows());
    MatrixIndexT k1 = ((transA==kTrans)? A.NumRows() : A.NumCols());

    KALDI_ASSERT(m == NumCols());
    KALDI_ASSERT(n == NumRows());
    KALDI_ASSERT(k == k1);

    if (m == 0) return;


#if HAVE_CUDA == 1
  if (CuDevice::Instantiate().Enabled()) {
    CuTimer tim;
    CUBLAS_SAFE_CALL(cublas_gemm(GetCublasHandle(),
                             (transB==kTrans? CUBLAS_OP_T:CUBLAS_OP_N),
                             (transA==kTrans? CUBLAS_OP_T:CUBLAS_OP_N),
                             m, n, k, alpha, B.data_, B.Stride(),
                             A.data_, A.Stride(), beta, data_, Stride()));

    CuDevice::Instantiate().AccuProfile(__func__, tim);
  } else
#endif
  {
    Mat().AddMatMat(alpha, A.Mat(), transA, B.Mat(), transB, beta);
  }
}


template<typename Real>
void CuMatrixBase<Real>::AddVecVec(
    Real alpha, const CuVectorBase<Real> &x, const CuVectorBase<Real> &y) {

    MatrixIndexT m = y.Dim();
    MatrixIndexT n = x.Dim();
    KALDI_ASSERT(m == NumCols());
    KALDI_ASSERT(n == NumRows());

#if HAVE_CUDA == 1
  if (CuDevice::Instantiate().Enabled()) {
    CuTimer tim;
    CUBLAS_SAFE_CALL(cublas_ger(GetCublasHandle(), m, n, alpha,
                     y.Data(), 1, x.Data(), 1, data_, Stride()));

    CuDevice::Instantiate().AccuProfile(__func__, tim);
  } else
#endif
  {
    Mat().AddVecVec(alpha, x.Vec(), y.Vec());
  }
}


template<typename Real>
void CuMatrixBase<Real>::SymAddMat2(
    Real alpha, const CuMatrixBase<Real> &A, MatrixTransposeType transA,
    Real beta) {
  KALDI_ASSERT(num_rows_ == num_cols_ &&
               ((transA == kNoTrans && A.num_rows_ == num_rows_) ||
                (transA == kTrans && A.num_cols_ == num_cols_)));
  if (num_rows_ == 0) return;
  KALDI_ASSERT(A.data_ != data_);

#if HAVE_CUDA == 1
  if (CuDevice::Instantiate().Enabled()) {
    CuTimer tim;
    cublasOperation_t trans = (transA == kTrans ? CUBLAS_OP_N : CUBLAS_OP_T);
    MatrixIndexT A_other_dim = (transA == kNoTrans ? A.num_cols_ : A.num_rows_);
    CUBLAS_SAFE_CALL(cublas_syrk(GetCublasHandle(), CUBLAS_FILL_MODE_UPPER,
                                 trans, num_rows_, A_other_dim,
                                 alpha, A.Data(), A.Stride(),
                                 beta, this->data_, this->stride_));

    CuDevice::Instantiate().AccuProfile(__func__, tim);
  } else
#endif
  {
    Mat().SymAddMat2(alpha, A.Mat(), transA, beta);
  }
}


template<typename Real>
void CuMatrixBase<Real>::AddDiagVecMat(
    const Real alpha, const CuVectorBase<Real> &v,
    const CuMatrixBase<Real> &M, MatrixTransposeType transM,
    Real beta) {
#if HAVE_CUDA == 1
  if (CuDevice::Instantiate().Enabled()) {
    if (transM == kNoTrans) {
      KALDI_ASSERT(SameDim(*this, M));
    } else {
      KALDI_ASSERT(M.NumRows() == NumCols() && M.NumCols() == NumRows());
    }
    KALDI_ASSERT(v.Dim() == this->NumRows());

    CuTimer tim;
    dim3 dimBlock(CU2DBLOCK, CU2DBLOCK);
    dim3 dimGrid(n_blocks(num_cols_, CU2DBLOCK),
                 n_blocks(num_rows_, CU2DBLOCK));
    MatrixIndexT M_row_stride = M.Stride(), M_col_stride = 1;
    if (transM == kTrans)
      std::swap(M_row_stride, M_col_stride);
    cuda_add_diag_vec_mat(dimGrid, dimBlock, alpha, data_, Dim(),
                          v.Data(), M.Data(), M_row_stride, M_col_stride, beta);
    CU_SAFE_CALL(cudaGetLastError());
    CuDevice::Instantiate().AccuProfile(__func__, tim);
  } else
#endif
  {
    Mat().AddDiagVecMat(alpha, v.Vec(), M.Mat(), transM, beta);
  }
}


template<typename Real>
void CuMatrixBase<Real>::AddMatDiagVec(
    const Real alpha,
    const CuMatrixBase<Real> &M, MatrixTransposeType transM,
    CuVectorBase<Real> &v,
    Real beta) {
#if HAVE_CUDA == 1
  if (CuDevice::Instantiate().Enabled()) {
    if (transM == kNoTrans) {
      KALDI_ASSERT(SameDim(*this, M));
    } else {
      KALDI_ASSERT(M.NumRows() == NumCols() && M.NumCols() == NumRows());
    }
    KALDI_ASSERT(v.Dim() == this->NumCols());

    CuTimer tim;
    dim3 dimGrid, dimBlock;
    GetBlockSizesForSimpleMatrixOperation(NumRows(), NumCols(),
                                          &dimGrid, &dimBlock);
    MatrixIndexT M_row_stride = M.Stride(), M_col_stride = 1;
    if (transM == kTrans) std::swap(M_row_stride, M_col_stride);
    cuda_add_mat_diag_vec(dimGrid, dimBlock, alpha, data_, Dim(),
                          M.Data(), M_row_stride, M_col_stride, v.Data(),  beta);
    CU_SAFE_CALL(cudaGetLastError());
    CuDevice::Instantiate().AccuProfile(__func__, tim);
  } else
#endif
  {
    Mat().AddMatDiagVec(alpha, M.Mat(), transM, v.Vec(), beta);
  }
}

template<typename Real>
void CuMatrixBase<Real>::AddMatMatElements(Real alpha,
    const CuMatrixBase<Real> &A, const CuMatrixBase<Real> &B, Real beta) {
#if HAVE_CUDA == 1
  if (CuDevice::Instantiate().Enabled()) {
    KALDI_ASSERT(SameDim(*this, A) && SameDim(A, B));
    CuTimer tim;
    dim3 dimGrid, dimBlock;
    GetBlockSizesForSimpleMatrixOperation(NumRows(), NumCols(),
                                          &dimGrid, &dimBlock);
    cuda_add_mat_mat_elements(dimGrid, dimBlock, this->data_, A.Data(),
                              B.Data(), Dim(), A.Stride(), B.Stride(), alpha, beta);
    CuDevice::Instantiate().AccuProfile(__func__, tim);
  } else
#endif
  {
    Mat().AddMatMatElements(alpha, A.Mat(), B.Mat(), beta);
  }
}

template<typename Real>
void CuMatrixBase<Real>::ParametricRelu(
     const CuMatrixBase<Real> &src,
     const CuVectorBase<Real> &alpha,
     const CuVectorBase<Real> &beta) {
  KALDI_ASSERT(src.NumRows() == this->NumRows());
  KALDI_ASSERT(src.NumCols() == this->NumCols());
  KALDI_ASSERT(alpha.Dim() == this->NumCols());
  KALDI_ASSERT(beta.Dim() == this->NumCols());
#if HAVE_CUDA == 1
  if (CuDevice::Instantiate().Enabled()) {
    CuTimer tim;

    dim3 dimBlock(CU2DBLOCK, CU2DBLOCK);
    dim3 dimGrid(n_blocks(src.NumCols(), CU2DBLOCK), n_blocks(src.NumRows(), CU2DBLOCK));

    cuda_parametric_relu(dimGrid, dimBlock, this->data_, src.data_, this->Dim(),
                         src.Stride(), alpha.data_, beta.data_);
    CU_SAFE_CALL(cudaGetLastError());

    CuDevice::Instantiate().AccuProfile(__func__, tim);
  } else
#endif
  {
    // Do it on CPU,
    for (MatrixIndexT r = 0; r < NumRows(); r++) {
      for (MatrixIndexT c = 0; c < NumCols(); c++) {
        Real src_elem = src.Mat()(r,c);
        this->Mat()(r,c) = src_elem * (src_elem >= 0.0 ? alpha.Vec()(c) : beta.Vec()(c));
      }
    }
  }
}

template<typename Real>
void CuMatrixBase<Real>::DiffParametricRelu(
     const CuMatrixBase<Real> &value,
     const CuMatrixBase<Real> &diff,
     const CuVectorBase<Real> &alpha,
     const CuVectorBase<Real> &beta) {
#if HAVE_CUDA == 1
  if (CuDevice::Instantiate().Enabled()) {
    CuTimer tim;

    dim3 dimBlock(CU2DBLOCK, CU2DBLOCK);
    dim3 dimGrid(n_blocks(num_cols_, CU2DBLOCK), n_blocks(num_rows_, CU2DBLOCK));

    cuda_diff_parametric_relu(dimGrid, dimBlock, data_, diff.data_, value.data_,
                              Dim(), diff.Stride(), value.Stride(),
                              alpha.data_, beta.data_);
    CU_SAFE_CALL(cudaGetLastError());

    CuDevice::Instantiate().AccuProfile(__func__, tim);
  } else
#endif
  {
    // Do it on CPU,
    for (MatrixIndexT r = 0; r < NumRows(); r++) {
      for (MatrixIndexT c = 0; c < NumCols(); c++) {
        Real value_elem = value.Mat()(r,c);
        this->Mat()(r,c) = diff.Mat()(r,c) *
          (value_elem >= 0.0 ? alpha.Vec()(c) : beta.Vec()(c));
      }
    }
  }
}

template<typename Real>
void CuMatrixBase<Real>::Sigmoid(const CuMatrixBase<Real> &src) {
  KALDI_ASSERT(SameDim(*this, src));
#if HAVE_CUDA == 1
  if (CuDevice::Instantiate().Enabled()) {
    CuTimer tim;
    dim3 dimGrid, dimBlock;
    GetBlockSizesForSimpleMatrixOperation(NumRows(), NumCols(),
                                          &dimGrid, &dimBlock);
    cuda_sigmoid(dimGrid, dimBlock, this->data_, src.data_, this->Dim(),
                 src.Stride());
    CU_SAFE_CALL(cudaGetLastError());

    CuDevice::Instantiate().AccuProfile(__func__, tim);
  } else
  #endif
  {
    Mat().Sigmoid(src.Mat());
  }
}

template<typename Real>
void CuMatrixBase<Real>::SoftHinge(const CuMatrixBase<Real> &src) {
  KALDI_ASSERT(SameDim(*this, src));
#if HAVE_CUDA == 1
  if (CuDevice::Instantiate().Enabled()) {
    CuTimer tim;
    dim3 dimGrid, dimBlock;
    GetBlockSizesForSimpleMatrixOperation(NumRows(), NumCols(),
                                          &dimGrid, &dimBlock);
    cuda_soft_hinge(dimGrid, dimBlock, this->data_, src.data_, this->Dim(),
                    src.Stride());
    CU_SAFE_CALL(cudaGetLastError());

    CuDevice::Instantiate().AccuProfile(__func__, tim);
  } else
  #endif
  {
    Mat().SoftHinge(src.Mat());
  }
}

template<typename Real>
void CuMatrixBase<Real>::GroupPnorm(const CuMatrixBase<Real> &src, Real power) {
  int group_size = src.NumCols() / this->NumCols();
  KALDI_ASSERT(src.NumCols() == this->NumCols() * group_size &&
               this->NumRows() == src.NumRows());
#if HAVE_CUDA == 1
  if (CuDevice::Instantiate().Enabled()) {
    CuTimer tim;
    if (power == Real(0) || power == Real(1) || power == Real(2)
        || power == std::numeric_limits<Real>::infinity()) {
      // One thread block per row.
      // Use 2D block for small group size to simplify the calculation
      // Each group is reduced by threads_per_group threads.
      // threads_per_group should be a power of 2 for fast tree reduction.
      int threads_per_group = CU1DBLOCK;
      while (threads_per_group * 3 / 2 >= group_size) {
        threads_per_group >>= 1;
      }
      if (group_size == 1) {
        threads_per_group = 1;
      }
      dim3 dimBlock(threads_per_group, CU1DBLOCK / threads_per_group);
      dim3 dimGrid(NumRows());
      cuda_group_spec_pnorm(dimGrid, dimBlock, this->data_, src.data_,
                            this->Dim(), src.Stride(), group_size, power);
    } else {
      dim3 dimBlock(CU2DBLOCK, CU2DBLOCK);
      dim3 dimGrid(n_blocks(NumCols(), CU2DBLOCK),
                   n_blocks(NumRows(), CU2DBLOCK));
      cuda_group_pnorm(dimGrid, dimBlock, this->data_, src.data_, this->Dim(),
                       src.Stride(), group_size, power);
    }
    CU_SAFE_CALL(cudaGetLastError());
    CuDevice::Instantiate().AccuProfile(__func__, tim);
  } else
#endif
  {
    Mat().GroupPnorm(src.Mat(), power);
  }
}

template<typename Real>
void CuMatrixBase<Real>::GroupMax(const CuMatrixBase<Real> &src) {
  int group_size = src.NumCols() / this->NumCols();
  KALDI_ASSERT(src.NumCols() == this->NumCols() * group_size &&
               this->NumRows() == src.NumRows());
#if HAVE_CUDA == 1
  if (CuDevice::Instantiate().Enabled()) {
    CuTimer tim;
    // One thread block per row.
    // Use 2D block for small group size to simplify the calculation.
    // Each group is reduced by threads_per_group threads.
    // threads_per_group should be a power of 2 for fast tree reduction.
    //        group size: 1 2 3 4 5 6 7 .. 12 13 .. 24 25 .. 48 ...
    // threads_per_group: 1 1 1 2 2 2 4 ..  4  8 ..  8 16 .. 16 ...
    int threads_per_group = CU1DBLOCK;
    while (threads_per_group * 3 / 2 >= group_size) {
      threads_per_group >>= 1;
    }
    if (group_size == 1) {
      threads_per_group = 1;
    }
    dim3 dimBlock(threads_per_group, CU1DBLOCK / threads_per_group);
    dim3 dimGrid(NumRows());
    cuda_group_max(dimGrid, dimBlock, this->data_, src.data_, this->Dim(),
        src.Stride(), group_size);
    CU_SAFE_CALL(cudaGetLastError());
    CuDevice::Instantiate().AccuProfile(__func__, tim);
  } else
#endif
  {
    Mat().GroupMax(src.Mat());
  }
}

/*
Think of sv_labels as a Matrix, denoting the "correct" label of each frame to
each phone-state; it's very likely to contain a LOT of zeros

tot_weight = the sum of ALL element in matrix sv_labels
tot_objf = the sum of the product of (each element in matrix sv_labels) and (the
           log of its counterpart in matrix output)

an element in "this" matrix = (the element in matrix sv_labels) divided by (the element in matrix output)
*/
template<typename Real>
void CuMatrix<Real>::CompObjfAndDeriv(const std::vector<MatrixElement<Real> >& sv_labels,
                                      const CuMatrix<Real> &output,
                                      Real *tot_objf, Real* tot_weight) {
  { // check the input.
    typedef typename std::vector<MatrixElement<Real> >::const_iterator Iter;
    MatrixIndexT num_rows = this->num_rows_, num_cols = this->num_cols_;
    for (Iter iter = sv_labels.begin(); iter != sv_labels.end(); ++iter) {
      KALDI_ASSERT(iter->row < num_rows && iter->row >= 0 &&
                   iter->column < num_cols && iter->column >= 0);
    }
  }

#if HAVE_CUDA == 1
  if (CuDevice::Instantiate().Enabled()) {
    if (sv_labels.empty()) {
      KALDI_WARN << "Empty supervision labels";
      *tot_objf = 0.0;
      *tot_weight = 0.0;
      return;
    }
    void *addr = CuDevice::Instantiate().Malloc(sv_labels.size() * sizeof(MatrixElement<Real>));
    CU_SAFE_CALL(cudaMemcpy(addr, sv_labels.data(), sv_labels.size() * sizeof(MatrixElement<Real>), cudaMemcpyHostToDevice));
    CuTimer tim;
    CuVector<Real> tmp(2, kUndefined);
    int dimBlock(CU1DBLOCK);
    int dimGrid = 1; // only 1 block here. we have loops in each thread.
    cuda_comp_obj_deriv(dimGrid, dimBlock, (MatrixElement<Real>*)addr,
                        sv_labels.size(), output.Data(), output.Dim(),
                        this->Data(), this->Dim(), tmp.Data());
    Vector<Real> tmp_cpu(tmp);
    *tot_objf = tmp_cpu(0);
    *tot_weight = tmp_cpu(1);
    CuDevice::Instantiate().Free(addr);
    CuDevice::Instantiate().AccuProfile(__func__, tim);
  } else
#endif
  {
    *tot_objf = 0.0;
    *tot_weight = 0.0;
    for(int32 i = 0; i<sv_labels.size(); i++) {
      int32 m = sv_labels[i].row, label = sv_labels[i].column;
      Real weight = sv_labels[i].weight;
      //KALDI_ASSERT(label >= 0 && label < nnet_.OutputDim());
      Real this_prob = output(m, label);
      KALDI_ASSERT(this_prob >= 0.99e-20); // we floored to 1.0e-20 in SoftmaxLayer.
      *tot_objf += weight * Log(this_prob);
      *tot_weight += weight;
      (*this)(m, label) += weight / this_prob;
    }
  }
}

template<typename Real> // Y->this, X->src
void CuMatrixBase<Real>::ApplySoftMaxPerRow(const CuMatrixBase<Real> &src) {
  KALDI_ASSERT(SameDim(*this, src));
#if HAVE_CUDA == 1
  if (CuDevice::Instantiate().Enabled()) {
    CuTimer tim;
    size_t dimBlock = CU1DBLOCK;
    size_t dimGrid = src.num_rows_;
    cuda_softmax_reduce(dimGrid, dimBlock, data_, src.data_, Dim(), src.Stride());
    CU_SAFE_CALL(cudaGetLastError());

    CuDevice::Instantiate().AccuProfile(__func__, tim);
  } else
  #endif
  {
    MatrixBase<Real> &mat(this->Mat());
    mat.CopyFromMat(src.Mat());
    for(MatrixIndexT r = 0; r < mat.NumRows(); r++) {
      mat.Row(r).ApplySoftMax();
    }
  }
}

template<typename Real> // Y->this, X->src
void CuMatrixBase<Real>::ApplyLogSoftMaxPerRow(const CuMatrixBase<Real> &src) {
  KALDI_ASSERT(SameDim(*this, src));
#if HAVE_CUDA == 1
  if (CuDevice::Instantiate().Enabled()) {
    CuTimer tim;
    size_t dimBlock = CU1DBLOCK;
    size_t dimGrid = src.num_rows_;
    cuda_log_softmax_reduce(dimGrid, dimBlock,
                            data_, src.data_, Dim(), src.Stride());
    CU_SAFE_CALL(cudaGetLastError());

    CuDevice::Instantiate().AccuProfile(__func__, tim);
  } else
#endif
  {
    MatrixBase<Real> &mat(this->Mat());
    mat.CopyFromMat(src.Mat());
    for(MatrixIndexT r = 0; r < mat.NumRows(); r++) {
      mat.Row(r).ApplyLogSoftMax();
    }
  }
}

template<typename Real>
void CuMatrixBase<Real>::DiffSigmoid(const CuMatrixBase<Real> &value,
                                     const CuMatrixBase<Real> &diff) {
  KALDI_ASSERT(SameDim(*this, value) && SameDim(*this, diff));
#if HAVE_CUDA == 1
  if (CuDevice::Instantiate().Enabled()) {
    CuTimer tim;
    dim3 dimGrid, dimBlock;
    GetBlockSizesForSimpleMatrixOperation(NumRows(), NumCols(),
                                          &dimGrid, &dimBlock);
    cuda_diff_sigmoid(dimGrid, dimBlock, data_, diff.data_, value.data_, Dim(), diff.Stride(), value.Stride());
    CU_SAFE_CALL(cudaGetLastError());

    CuDevice::Instantiate().AccuProfile(__func__, tim);
  } else
#endif
  {
    Mat().DiffSigmoid(value.Mat(), diff.Mat());
  }
}


template<typename Real>
void CuMatrixBase<Real>::Tanh(const CuMatrixBase<Real> &src) {
  KALDI_ASSERT(SameDim(*this, src));
#if HAVE_CUDA == 1
  if (CuDevice::Instantiate().Enabled()) {
    CuTimer tim;
    dim3 dimGrid, dimBlock;
    GetBlockSizesForSimpleMatrixOperation(NumRows(), NumCols(),
                                          &dimGrid, &dimBlock);

    cuda_tanh(dimGrid, dimBlock, this->data_, src.data_, this->Dim(), src.Stride());
    CU_SAFE_CALL(cudaGetLastError());

    CuDevice::Instantiate().AccuProfile(__func__, tim);
  } else
#endif
  {
    Mat().Tanh(src.Mat());
  }
}



template<typename Real>
void CuMatrixBase<Real>::DiffTanh(const CuMatrixBase<Real> &value,
                                  const CuMatrixBase<Real> &diff) {
#if HAVE_CUDA == 1
  if (CuDevice::Instantiate().Enabled()) {
    CuTimer tim;
    dim3 dimGrid, dimBlock;
    GetBlockSizesForSimpleMatrixOperation(NumRows(), NumCols(),
                                          &dimGrid, &dimBlock);
    cuda_diff_tanh(dimGrid, dimBlock, data_, diff.data_, value.data_, Dim(), diff.Stride(), value.Stride());
    CU_SAFE_CALL(cudaGetLastError());

    CuDevice::Instantiate().AccuProfile(__func__, tim);
  } else
#endif
  {
    Mat().DiffTanh(value.Mat(), diff.Mat());
  }
}

template<typename Real>
void CuMatrixBase<Real>::FindRowMaxId(CuArray<int32> *id) const {
#if HAVE_CUDA == 1
  if (CuDevice::Instantiate().Enabled()) {
    CuTimer tim;
    id->Resize(num_rows_);
    MatrixDim d = Dim();

    // CUDA thread layout: one thread block per matrix-row.
    dim3 dimBlock(CU1DBLOCK);
    dim3 dimGrid(num_rows_);
    cuda_find_row_max_id(dimGrid, dimBlock, data_, NULL, id->Data(), d);
    CU_SAFE_CALL(cudaGetLastError());

    // now we have the indices!
    CuDevice::Instantiate().AccuProfile(__func__, tim);
  } else
#endif
  {
    // allocate index buffer
    id->Resize(num_rows_);
    id->Set(-1);
    // find maxima
    MatrixIndexT num_rows = num_rows_, num_cols = num_cols_;
    for (MatrixIndexT r = 0; r < num_rows; r++) {
      Real max = -1e21;
      int32 max_id = -1;
      const Real *row_data = Mat().RowData(r);
      for (MatrixIndexT c = 0; c < num_cols; c++) {
        if (max < row_data[c]) {
          max = row_data[c];
          max_id = c;
        }
      }
      id->Data()[r] = max_id;
    }
  }
}

template<typename Real>
void CuMatrixBase<Real>::DiffSoftmaxPerRow(const CuMatrixBase<Real> &value,
                                           const CuMatrixBase<Real> &diff) {

  KALDI_ASSERT(SameDim(value, diff) && SameDim(value, *this) &&
               this != &value);

#if HAVE_CUDA == 1
  if (CuDevice::Instantiate().Enabled()) {
    CuTimer tim;

    // CUDA thread layout: one thread block per matrix-row.
    dim3 dimBlock(CU1DBLOCK);
    dim3 dimGrid(num_rows_);
    cuda_diff_softmax(dimGrid, dimBlock, data_, this->Dim(), value.Data(),
        value.Stride(), diff.Data(), diff.Stride());
    CU_SAFE_CALL(cudaGetLastError());

    CuDevice::Instantiate().AccuProfile(__func__, tim);
  } else
#endif
  {
    const CuMatrixBase<Real> &P(value), &E(diff);
    CuMatrixBase<Real> &D(*this);

    CuVector<Real> pe_vec(D.NumRows()); // For each row i, the dot product (p_t . e_t).
    pe_vec.AddDiagMatMat(1.0, P, kNoTrans, E, kTrans, 0.0);

    D.CopyFromMat(E);
    D.MulElements(P);
    // At this point, D = P .* E (in matlab notation)
    D.AddDiagVecMat(-1.0, pe_vec, P, kNoTrans, 1.0); // does D -= diag(pe_vec) * P.
  }
}

template<typename Real>
void CuMatrixBase<Real>::DiffLogSoftmaxPerRow(
    const CuMatrixBase<Real> &out_value, const CuMatrixBase<Real> &out_deriv) {

  KALDI_ASSERT(SameDim(out_value, out_deriv) && SameDim(out_value, *this) &&
               this != &out_value);

#if HAVE_CUDA == 1
  if (CuDevice::Instantiate().Enabled()) {
    CuTimer tim;

    // CUDA thread layout: one thread block per matrix-row.
    dim3 dimBlock(CU1DBLOCK);
    dim3 dimGrid(num_rows_);
    cuda_diff_log_softmax(dimGrid, dimBlock, this->Dim(), out_value.Data(),
                          out_value.Stride(), out_deriv.Data(),
                          out_deriv.Stride(), data_);
    CU_SAFE_CALL(cudaGetLastError());

    CuDevice::Instantiate().AccuProfile(__func__, tim);
  } else
#endif
  {
    if (this == &out_deriv) {
      // the code below doesn't work for in-place, so make a copy and recurse.
      CuMatrix<Real> temp(NumRows(), NumCols(), kUndefined);
      temp.DiffLogSoftmaxPerRow(out_value, out_deriv);
      CopyFromMat(temp);
      return;
    }
    /*
     Let the output be y, then
     y_i = x_i - log(sum_i exp(x_i))
     where x_i is the input to the component. The Jacobian matrix of this
     function is
     J = I - 1 exp(y^T)
     where 1 is a vector of ones. Let the derivative vector at the output be e,
     and at the input be d, then we have
     d = e - exp(y) Sum(e)
     d_i = e_i - exp(y_i) Sum(e)
     */
    const CuMatrixBase<Real> &Y(out_value), &E(out_deriv);
    CuMatrixBase<Real> &D(*this);

    D.CopyFromMat(Y);
    D.ApplyExp();                           // exp(y)
    CuVector<Real> E_sum(D.NumRows()); // Initializes to zero
    E_sum.AddColSumMat(1.0, E);             // Sum(e)
    D.MulRowsVec(E_sum);                    // exp(y) Sum(e)
    D.Scale(-1.0);                          // - exp(y) Sum(e)
    D.AddMat(1.0, E, kNoTrans);             // e - exp(y_i) Sum(e)
  }
}

template<typename Real>
void CuMatrixBase<Real>::DiffXent(const CuArrayBase<int32> &tgt,
                                  CuVector<Real> *log_post_tgt) {

  KALDI_ASSERT(tgt.Dim() == num_rows_);
  log_post_tgt->Resize(tgt.Dim());

#if HAVE_CUDA == 1
  if (CuDevice::Instantiate().Enabled()) {
    CuTimer tim;
    dim3 dimBlock(1, CU2DBLOCK*8);
    dim3 dimGrid(1, n_blocks(tgt.Dim(), CU2DBLOCK*8));
    cuda_diff_xent(dimGrid, dimBlock, tgt.Data(), data_,
                   log_post_tgt->data_, Dim());

    CuDevice::Instantiate().AccuProfile(__func__, tim);
  } else
#endif
  {
    MatrixIndexT num_rows = num_rows_;
    for(int32 r = 0; r < num_rows; r++) {
      int32 col_tgt = tgt.Data()[r];
      Real &value = Mat()(r, col_tgt);
      log_post_tgt->Vec()(r) = Log(value);
      value -= 1.0;
    }
  }
}


template<typename Real>
void CuMatrixBase<Real>::Cholesky(CuMatrixBase<Real> *inv_cholesky) {
  KALDI_ASSERT(this->NumRows() == this->NumCols());
  const int32 block_size = 64;  // We can tune this.
#if HAVE_CUDA == 1
  bool have_gpu = CuDevice::Instantiate().Enabled();
#else
  bool have_gpu = false;
#endif
  if (this->NumRows() == 0) {
    return;
  }
  if (inv_cholesky == NULL && this->NumRows() >= block_size * 2 && have_gpu) {
    // Even if the user did not request the inverse Cholesky, for large enough
    // matrices (on GPUs) it's going to be more efficient to compute it anyway
    // as the recursion depends on it.
    CuMatrix<Real> inv(this->NumRows(), this->NumCols());
    Cholesky(&inv);
    return;
  }
  if (this->NumRows() <= block_size || inv_cholesky == NULL || !have_gpu) {
    // Don't recurse: compute the Cholesky (and inverse Cholesky, if requested)
    // directly, on the CPu.
    int32 dim = this->NumRows();
    CuSpMatrix<Real> this_sp(dim, kUndefined);
    this_sp.CopyFromMat(*this, kTakeLower);
    SpMatrix<Real> this_sp_cpu(this_sp);
    TpMatrix<Real> C_cpu(dim);
    C_cpu.Cholesky(this_sp_cpu);
    CuTpMatrix<Real> C(C_cpu);
    this->CopyFromTp(C);
    if (inv_cholesky != NULL) {
      C_cpu.Invert();  // Get inverse Cholesky on CPU.
      C.CopyFromTp(C_cpu);
      inv_cholesky->CopyFromTp(C); // Copy inverse Cholesky from CPU.
    }
    return;
  }
  // At this point, if none of the other cases apply, we recurse.

  // The selection of dim1 is a heuristic.  We could also just take half.
  int32 tot_dim = this->NumRows();
  int32 dim1;
  // Break it up into a whole number of blocks, for better memory alignment.
  // The line below, setting dim1 can be decided on a heuristic basis: from
  // the point of view of correctness, it can really be any value
  // 0 < dim1 < tot_dim.
  dim1 = block_size * std::max<int32>(1, tot_dim / (2 * block_size));

  int32 dim2 = tot_dim - dim1;
  CuSubMatrix<Real> this_11(*this, 0, dim1, 0, dim1),
      this_12(*this, 0, dim1, dim1, dim2),
      this_21(*this, dim1, dim2, 0, dim1),
      this_22(*this, dim1, dim2, dim1, dim2);
  CuSubMatrix<Real> inv_11(*inv_cholesky, 0, dim1, 0, dim1),
      inv_12(*inv_cholesky, 0, dim1, dim1, dim2),
      inv_21(*inv_cholesky, dim1, dim2, 0, dim1),
      inv_22(*inv_cholesky, dim1, dim2, dim1, dim2);
  /*
    Here is the math on block-wise Cholesky.  We'll use a Matlab-like notation for blocks of a matrix,
    e.g. [ A B; C D ], and also for transposes, e.g. A' is the transpose of A.
    Let A be the input matrix; we want to compute both its Cholesky L and its inverse Cholesky, which
    we'll call M.
    OK. let  L = [ L11 0; L21 L22 ] be the Cholesky factor of A.
    We have A = L L' = [ L11 0; L21 L22 ] * [ L11' L21'; 0 L22' ].  Multiplying it out,
    if A = [ A11 A12; A21 A22 ]; then
    A11 = L11 L11',  A21 = L21 L11', A22 = L21 L21' + L22 L22', and A12 = A21'.

    We also want an expression for the inverse of L (we call this M).
    If M = [ M11 0; M21 M22 ], then it's not hard to see that
    M11 = inv(L11), M22 = inv(L22).
    We can work out M21 as follows.  We know that [ L11 0; L21 L22 ] [ M11 0; M21 M22 ] = [ I 0; 0 I ].
    Considering the zero on the bottom of the rhs, we have: L21 M11 + L22 M21 = 0, which gives us:
    M21 = - L22^{-1} L21 M11 = - M22 L21 M11.

    Next, we want expressions for L21 and L22.  From the equation A21 = L21 L11', we have:
    L21 = A21 inv(L11') = A21 M11'
    We can compute L22 and M22 recursively by doing Cholesky (and computing the inverse Cholesky)
    on the quantity T = (A22 - L21 L21').   [we give it the name T just for easy reference.]

    Computationally, we do this as follows:
    (1) Recurse to get L11 and M11.
    (2) Compute L21 = A21 M11'
    (3) Compute T = A22 - L21 L21'
    (4) Recurse on T to get L22 and M22.
    (5) Compute M21 = -M22 L21 M11.
    Next, we have to consider the in-place nature of the computation, since L overwrites A
    [M has its own storage, in "inv_cholesky"].
    We address this here:
    (1) is in-place [L11 replaces A11, M11 has its own storage].
    (2) L21 gets written where M21 belongs.
    (3) T replaces A22.
    (4) is in-place [L22 replaces T where A22 was, M22 has its own storage]
    (5):(a)  we first compute the transpose of (L21 M11) is done in the upper part of A/L,
    where A12 or L12 would be.  Define a temporary expression
    U = (L21 M11)' = M11' L21'; this goes where A12 or L12 would be.
    (b) copy L21 to where it should be, in *this.
    (c) Compute M21 = -M22 U', in the correct place for M21.
    (d) zero L12 and M12.  */

  // (1) compute L11 and M11.
  this_11.Cholesky(&inv_11);
  // (2) compute L21 = A21 M11'.  For now it's in the "wrong place", where M21 should be.
  inv_21.AddMatMat(1.0, this_21, kNoTrans, inv_11, kTrans, 0.0);
  // (3) compute T = A22 - L21 L21'.  Note: only the lower triangle of T will be valid, but
  //      that's OK because Cholesky will ignore the upper part.
  this_22.SymAddMat2(-1.0, inv_21, kNoTrans, 1.0);
  // (4) Recurse to compute L22 and M22.
  this_22.Cholesky(&inv_22);
  // (5)(a) compute U = M11' L21'.  We use the storage of this_12 for this.  Note that L21 is
  //        currently where M21 should be.
  this_12.AddMatMat(1.0, inv_11, kTrans, inv_21, kTrans, 0.0);
  // (5)(b) copy L21 to where it should be.
  this_21.CopyFromMat(inv_21);
  // (5)(c) compute M21 = -M22 U'.
  inv_21.AddMatMat(-1.0, inv_22, kNoTrans, this_12, kTrans, 0.0);
  // (5)(d) zero L12 and M12.
  this_12.SetZero();
  inv_12.SetZero();
}



template<typename Real>
void CuMatrixBase<Real>::SymInvertPosDef() {
  KALDI_ASSERT(num_rows_ == num_cols_);
  if (num_rows_ == 0) return;
#if HAVE_CUDA == 1
  if (CuDevice::Instantiate().Enabled()) {
    CuTimer tim;
    CuMatrix<Real> inv_cholesky(num_rows_, num_rows_);
    this->Cholesky(&inv_cholesky);
    // note: SymAddMat2 only updates lower part of *this.
    this->SymAddMat2(1.0, inv_cholesky, kTrans, 0.0);
    this->CopyLowerToUpper();
    CuDevice::Instantiate().AccuProfile(__func__, tim);
  } else
#endif
  {
    SpMatrix<Real> temp_sp(this->Mat(), kTakeLower);
    TpMatrix<Real> C(temp_sp.NumRows(), kUndefined);
    C.Cholesky(temp_sp);
    C.Invert();
    temp_sp.AddTp2(1.0, C, kTrans, 0.0);
    this->Mat().CopyFromSp(temp_sp);
    // was previously just: CuSpMatrix::Invert().
  }
}

template<typename Real>
bool CuMatrixBase<Real>::ApproxEqual(const CuMatrixBase<Real> &other,
                                     float tol) const {
  CuMatrix<Real> diff(*this);
  diff.AddMat(-1.0, other);
  return (diff.FrobeniusNorm() <= tol * (*this).FrobeniusNorm());
}

template<typename Real>
Real TraceMatMat(const CuMatrixBase<Real> &A,
                 const CuMatrixBase<Real> &B,
                 MatrixTransposeType trans) {
  if (A.num_rows_ == 0) {
    KALDI_ASSERT(B.num_rows_ == 0);
    return 0.0;
  }
  Real result = 0;
#if HAVE_CUDA == 1
  if (CuDevice::Instantiate().Enabled()) {
    if (trans == kNoTrans) {
      KALDI_ASSERT(A.NumRows() == B.NumCols() && A.NumCols() == B.NumRows());
    } else {
      KALDI_ASSERT(A.NumRows() == B.NumRows() && A.NumCols() == B.NumCols());
    }
    CuTimer tim;
    // 2D blocks: each (8x32) block sums up (32x32) elements.
    // 2D grid: try to cover all the matrix A unless it is too big.
    // Kernel will reduce to ~256 elements with good performance,
    // if the matrix is not in a very bad shape.
    // (wider or taller than 32x8192)
    // CPU will then reduce to 1 element.
    const int kWarpSize = 32;
    dim3 dimBlock(kWarpSize, CU1DBLOCK / kWarpSize);
    dim3 dimGrid(n_blocks(A.NumCols(), kWarpSize),
        n_blocks(A.NumRows(), kWarpSize));
    if (dimGrid.x * dimGrid.y > 256) {
      dimGrid.y = 256 / dimGrid.x;
      if (dimGrid.y == 0) {
        dimGrid.y = 1;
      }
    }
    CuVector<Real> result_vec(dimGrid.x * dimGrid.y, kUndefined);
    if (trans == kNoTrans) {
      cuda_trace_mat_mat(dimGrid, dimBlock, A.Data(), B.Data(), A.Dim(),
          B.Stride(), result_vec.Data());
    } else {
      cuda_trace_mat_mat_trans(dimGrid, dimBlock, A.Data(), B.Data(), A.Dim(),
          B.Stride(), result_vec.Data());
    }
    CU_SAFE_CALL(cudaGetLastError());
    Vector<Real> result_cpu(result_vec); // copying from CUDA faster than summing in CUDA.
    result = result_cpu.Sum();
    CuDevice::Instantiate().AccuProfile(__func__, tim);
  } else
#endif
  {
    result = TraceMatMat(A.Mat(), B.Mat(), trans);
  }
  return result;
}

template
float TraceMatMat(const CuMatrixBase<float> &A,
                  const CuMatrixBase<float> &B,
                  MatrixTransposeType trans);
template
double TraceMatMat(const CuMatrixBase<double> &A,
                   const CuMatrixBase<double> &B,
                   MatrixTransposeType trans);

template<typename Real>
void AddMatMatBatched(const Real alpha, std::vector<CuSubMatrix<Real>* > &C,
                      const std::vector<CuSubMatrix<Real>* > &A,
                      MatrixTransposeType transA,
                      const std::vector<CuSubMatrix<Real>* > &B,
                      MatrixTransposeType transB, const Real beta) {
  KALDI_ASSERT(A.size() == B.size() && B.size() == C.size());
  int32 size = A.size();

  if (size == 0) return;

  // all elements must have the same num-rows, num-cols and stride
  for (int32 i = 0; i + 1 < size; i++) {
    KALDI_ASSERT(A[i]->NumRows() == A[i+1]->NumRows());
    KALDI_ASSERT(A[i]->NumCols() == A[i+1]->NumCols());
    KALDI_ASSERT(A[i]->Stride() == A[i+1]->Stride());
    KALDI_ASSERT(B[i]->NumRows() == B[i+1]->NumRows());
    KALDI_ASSERT(B[i]->NumCols() == B[i+1]->NumCols());
    KALDI_ASSERT(B[i]->Stride() == B[i+1]->Stride());
    KALDI_ASSERT(C[i]->NumRows() == C[i+1]->NumRows());
    KALDI_ASSERT(C[i]->NumCols() == C[i+1]->NumCols());
    KALDI_ASSERT(C[i]->Stride() == C[i+1]->Stride());
  }
  // CUBLAS is col-major, cudamatrix is row-major, how to do the mapping?
  // keep trans..., just swap A&B matrices: A->B B->A
  MatrixIndexT m = ((transB==kTrans)? B[0]->NumRows() : B[0]->NumCols());
  MatrixIndexT n = ((transA==kTrans)? A[0]->NumCols() : A[0]->NumRows());
  MatrixIndexT k = ((transB==kTrans)? B[0]->NumCols() : B[0]->NumRows());
  MatrixIndexT k1 = ((transA==kTrans)? A[0]->NumRows() : A[0]->NumCols());

  KALDI_ASSERT(m == C[0]->NumCols());
  KALDI_ASSERT(n == C[0]->NumRows());
  KALDI_ASSERT(k == k1);

  if (m == 0) return;

#if HAVE_CUDA == 1
  if (CuDevice::Instantiate().Enabled()) {
    CuTimer tim;
    Real **device_abc_array =
        static_cast<Real**>(CuDevice::Instantiate().Malloc(3 * size * sizeof(Real*)));
    const Real **device_a_array = const_cast<const Real**>(device_abc_array);
    const Real **device_b_array = const_cast<const Real**>(device_abc_array) + size;
    Real **device_c_array = device_abc_array + 2 * size;
    const Real **host_abc_array = new const Real*[3*size];
    const Real **host_a_array = host_abc_array;
    const Real **host_b_array = host_abc_array + size;
    const Real **host_c_array = host_abc_array + 2 * size;

    for (int32 i = 0; i < size; i++) {
      host_a_array[i] = A[i]->data_;
      host_b_array[i] = B[i]->data_;
      host_c_array[i] = C[i]->data_;
    }

    CU_SAFE_CALL(cudaMemcpy(device_abc_array, host_abc_array, 3*size*sizeof(Real*), cudaMemcpyHostToDevice));

    CUBLAS_SAFE_CALL(cublas_gemmBatched(GetCublasHandle(),
                                        (transB==kTrans? CUBLAS_OP_T:CUBLAS_OP_N),
                                        (transA==kTrans? CUBLAS_OP_T:CUBLAS_OP_N),
                                        m, n, k, alpha, device_b_array,
                                        B[0]->Stride(), device_a_array,
                                        A[0]->Stride(), beta, device_c_array,
                                        C[0]->Stride(), size));

    CuDevice::Instantiate().Free(device_abc_array);
    delete[] host_abc_array;

    CuDevice::Instantiate().AccuProfile(__func__, tim);
  } else
#endif
  {
    for (int32 i = 0; i < size; i++) {
      C[i]->Mat().AddMatMat(alpha, A[i]->Mat(), transA, B[i]->Mat(), transB, beta);
    }
  }
}

template
void AddMatMatBatched(const float alpha, std::vector<CuSubMatrix<float>* > &C,
                      const std::vector<CuSubMatrix<float>* > &A,
                      MatrixTransposeType transA,
                      const std::vector<CuSubMatrix<float>* > &B,
                      MatrixTransposeType transB, const float beta);

template
void AddMatMatBatched(const double alpha, std::vector<CuSubMatrix<double>* > &C,
                      const std::vector<CuSubMatrix<double>* > &A,
                      MatrixTransposeType transA,
                      const std::vector<CuSubMatrix<double>* > &B,
                      MatrixTransposeType transB, const double beta);

template<typename Real>
void CuMatrixBase<Real>::CopyRowsFromVec(const CuVectorBase<Real> &v) {
#if HAVE_CUDA == 1
  if (CuDevice::Instantiate().Enabled()) {
    CuTimer tim;
    if (v.Dim() == num_rows_*num_cols_) {
      if (stride_ == num_cols_) {
        const Real* v_data = v.Data();
<<<<<<< HEAD
        CU_SAFE_CALL(cudaMemcpyAsync(data_, v_data,
                                sizeof(Real)*num_rows_*num_cols_,
                                cudaMemcpyDeviceToDevice,
                                cudaStreamPerThread));
      } else {
        CU_SAFE_CALL(cudaMemcpy2DAsync(data_, stride_ * sizeof(Real), v.Data(),
                                  num_cols_*sizeof(Real), num_cols_*sizeof(Real),
                                  num_rows_,
                                  cudaMemcpyDeviceToDevice,
                                  cudaStreamPerThread));
=======
        CU_SAFE_CALL(
          cudaMemcpyAsync(data_, v_data, sizeof(Real)*num_rows_*num_cols_,
                          cudaMemcpyDeviceToDevice, cudaStreamPerThread));
      } else {
        CU_SAFE_CALL(
          cudaMemcpy2DAsync(data_, stride_ * sizeof(Real), v.Data(),
                            num_cols_*sizeof(Real), num_cols_*sizeof(Real),
                            num_rows_, cudaMemcpyDeviceToDevice,
                            cudaStreamPerThread));
>>>>>>> 21f29494
      }
    } else if (v.Dim() == num_cols_) {
      dim3 dimGrid, dimBlock;
      GetBlockSizesForSimpleMatrixOperation(NumRows(), NumCols(),
                                            &dimGrid, &dimBlock);
      cuda_copy_rows_from_vec(dimGrid, dimBlock, data_, this->Dim(), v.Data());
      CU_SAFE_CALL(cudaGetLastError());
    } else {
      KALDI_ERR << "Wrong sized arguments";
    }
    CuDevice::Instantiate().AccuProfile(__func__, tim);
  } else
#endif
  {
    Mat().CopyRowsFromVec(v.Vec());
  }
}

template<typename Real>
void CuMatrixBase<Real>::CopyRowsFromVec(const VectorBase<Real> &v) {
#if HAVE_CUDA == 1
  if (CuDevice::Instantiate().Enabled()) {
    CuTimer tim;
    if (v.Dim() == num_rows_*num_cols_) {
      if (stride_ == num_cols_) {
        const Real* v_data = v.Data();
        cudaMemcpy(data_, v_data, sizeof(Real)*num_rows_*num_cols_, cudaMemcpyHostToDevice);
      } else {
        const Real *v_data = v.Data();
        for (MatrixIndexT r = 0; r < num_rows_; r++) {
          Real *row_data = RowData(r);
          cudaMemcpy(row_data, v_data, sizeof(Real)*num_cols_, cudaMemcpyHostToDevice);
          v_data += num_cols_;
        }
      }
    } else if (v.Dim() == num_cols_) {
      dim3 dimGrid, dimBlock;
      GetBlockSizesForSimpleMatrixOperation(NumRows(), NumCols(),
                                            &dimGrid, &dimBlock);
      cuda_copy_rows_from_vec(dimGrid, dimBlock, this->data_, this->Dim(), v.Data());
      CU_SAFE_CALL(cudaGetLastError());
    } else {
      KALDI_ERR << "Wrong sized arguments";
    }
    CuDevice::Instantiate().AccuProfile(__func__, tim);
  } else
#endif
  {
    Mat().CopyRowsFromVec(v);
  }
}

template<typename Real>
void CuMatrixBase<Real>::CopyColsFromVec(const CuVectorBase<Real> &rv) {
#if HAVE_CUDA == 1
  if (CuDevice::Instantiate().Enabled()) {
    CuTimer tim;
    if (rv.Dim() == num_rows_ * num_cols_) {
      // treat rv as a matrix of the size (num_cols x num_rows_)
      // and use transposed copy to fill *this
      // see CuMatrixBase<Real>::CopyFromMat() for more detail of the impl
      MatrixDim rv_dim = { num_cols_, num_rows_, num_rows_ };
      const int32 warpSize = 32;
      dim3 dimBlock(warpSize, CU1DBLOCK / warpSize);
      dim3 dimGrid(n_blocks(rv_dim.cols, warpSize),
                   n_blocks(rv_dim.rows, warpSize));
      cuda_copy_from_mat_trans(dimGrid, dimBlock, data_, rv.Data(), Dim(),
                               rv_dim);
      CU_SAFE_CALL(cudaGetLastError());
    } else if (rv.Dim() == num_rows_) {
      // use 2D block (8x32) and large enough grid to cover matrix *this
      // dimBlock.x need to be at least warpSize for coalesced memory access.
      const int32 warpSize = 32;
      dim3 dimBlock(warpSize, CU1DBLOCK / warpSize);
      dim3 dimGrid(n_blocks(num_cols_, dimBlock.x),
                   n_blocks(num_rows_, dimBlock.y));
      cuda_copy_cols_from_vec(dimGrid, dimBlock, Data(), Dim(), rv.Data());
      CU_SAFE_CALL(cudaGetLastError());
    } else {
      KALDI_ERR<< "Wrong sized arguments";
    }
    CuDevice::Instantiate().AccuProfile(__func__, tim);
  } else
#endif
  {
    Mat().CopyColsFromVec(rv.Vec());
  }
}


template<typename Real>
void CuMatrixBase<Real>::CopyColFromVec(const CuVectorBase<Real> &v,
                                        const MatrixIndexT col) {
  KALDI_ASSERT(v.Dim() == num_rows_ &&
               static_cast<UnsignedMatrixIndexT>(col) <
               static_cast<UnsignedMatrixIndexT>(num_cols_));
#if HAVE_CUDA == 1
  if (CuDevice::Instantiate().Enabled()) {
    CuTimer tim;
    cublas_copy(GetCublasHandle(),
                v.Dim(), v.Data(), 1,
                this->data_ + col, this->stride_);
    CU_SAFE_CALL(cudaGetLastError());
    CuDevice::Instantiate().AccuProfile(__func__, tim);
  } else
#endif
  {
    Mat().CopyColFromVec(v.Vec(), col);
  }
}

template<typename Real>
void CuMatrixBase<Real>::ApplyPow(Real power) {
#if HAVE_CUDA == 1
  if (CuDevice::Instantiate().Enabled()) {
    CuTimer tim;
    dim3 dimGrid, dimBlock;
    GetBlockSizesForSimpleMatrixOperation(NumRows(), NumCols(),
                                          &dimGrid, &dimBlock);
    cuda_apply_pow(dimGrid, dimBlock, data_, power, Dim());
    CU_SAFE_CALL(cudaGetLastError());
    CuDevice::Instantiate().AccuProfile(__func__, tim);
  } else
#endif
  {
    Mat().ApplyPow(power);
  }
}

template<typename Real>
void CuMatrixBase<Real>::ApplyPowAbs(Real power, bool include_sign) {
#if HAVE_CUDA == 1
  if (CuDevice::Instantiate().Enabled()) {
    CuTimer tim;
    dim3 dimGrid, dimBlock;
    GetBlockSizesForSimpleMatrixOperation(NumRows(), NumCols(),
                                          &dimGrid, &dimBlock);
    cuda_apply_pow_abs(dimGrid, dimBlock, data_, power, include_sign, Dim());
    CU_SAFE_CALL(cudaGetLastError());
    CuDevice::Instantiate().AccuProfile(__func__, tim);
  } else
#endif
  {
    Mat().ApplyPowAbs(power, include_sign);
  }
}

template<typename Real>
void CuMatrixBase<Real>::ApplyHeaviside() {
#if HAVE_CUDA == 1
  if (CuDevice::Instantiate().Enabled()) {
    CuTimer tim;
    dim3 dimGrid, dimBlock;
    GetBlockSizesForSimpleMatrixOperation(NumRows(), NumCols(),
                                          &dimGrid, &dimBlock);
    cuda_apply_heaviside(dimGrid, dimBlock, data_, Dim());
    CU_SAFE_CALL(cudaGetLastError());
    CuDevice::Instantiate().AccuProfile(__func__, tim);
  } else
#endif
  {
    Mat().ApplyHeaviside();
  }
}

template<typename Real>
void CuMatrixBase<Real>::Heaviside(const CuMatrixBase<Real> &src) {
  KALDI_ASSERT(SameDim(*this, src));
#if HAVE_CUDA == 1
  if (CuDevice::Instantiate().Enabled()) {
    CuTimer tim;
    dim3 dimGrid, dimBlock;
    GetBlockSizesForSimpleMatrixOperation(NumRows(), NumCols(),
                                          &dimGrid, &dimBlock);
    cuda_heaviside(dimGrid, dimBlock, this->data_, src.data_, this->Dim(),
                   src.Stride());
    CU_SAFE_CALL(cudaGetLastError());

    CuDevice::Instantiate().AccuProfile(__func__, tim);
  } else
  #endif
  {
    Mat().Heaviside(src.Mat());
  }
}

template<typename Real>
void CuMatrixBase<Real>::ApplyExp() {
#if HAVE_CUDA == 1
  if (CuDevice::Instantiate().Enabled()) {
    CuTimer tim;
    dim3 dimGrid, dimBlock;
    GetBlockSizesForSimpleMatrixOperation(NumRows(), NumCols(),
                                          &dimGrid, &dimBlock);
    cuda_apply_exp(dimGrid, dimBlock, data_, Dim());
    CU_SAFE_CALL(cudaGetLastError());
    CuDevice::Instantiate().AccuProfile(__func__, tim);
  } else
#endif
  {
    Mat().ApplyExp();
  }
}

template<typename Real>
void CuMatrixBase<Real>::ApplyExpLimited(Real lower_limit, Real upper_limit) {
  KALDI_ASSERT(upper_limit > lower_limit);
#if HAVE_CUDA == 1
  if (CuDevice::Instantiate().Enabled()) {
    CuTimer tim;
    dim3 dimGrid, dimBlock;
    GetBlockSizesForSimpleMatrixOperation(NumRows(), NumCols(),
                                          &dimGrid, &dimBlock);
    cuda_apply_exp_limited(dimGrid, dimBlock, data_, Dim(), lower_limit, upper_limit);
    CU_SAFE_CALL(cudaGetLastError());
    CuDevice::Instantiate().AccuProfile(__func__, tim);
  } else
#endif
  {
    int32 num_rows = num_rows_, num_cols = num_cols_;
    for (int32 r = 0; r < num_rows; r++) {
      Real *row_data = this->RowData(r);
      for (int32 c = 0; c < num_cols; c++) {
        Real x = row_data[c];
        if (!(x >= lower_limit))
          x = lower_limit;
        if (x > upper_limit)
          x = upper_limit;
        row_data[c] = Exp(x);
      }
    }
  }
}


template<typename Real>
void CuMatrixBase<Real>::ApplyExpSpecial() {
#if HAVE_CUDA == 1
  if (CuDevice::Instantiate().Enabled()) {
    CuTimer tim;

    const int warpSize = 32;
    dim3 dimBlock(CU1DBLOCK / warpSize, warpSize);
    dim3 dimGrid(n_blocks(NumRows(), dimBlock.x),
                 n_blocks(NumCols(), dimBlock.y));

    cuda_apply_exp_special(dimGrid, dimBlock, Data(), Dim(), Data(), Stride());
    CU_SAFE_CALL(cudaGetLastError());
    CuDevice::Instantiate().AccuProfile(__func__, tim);
  } else
#endif
  {
    Mat().ApplyExpSpecial();
  }
}

template<typename Real>
void CuMatrixBase<Real>::ApplyFloor(Real floor_val) {
#if HAVE_CUDA == 1
  if (CuDevice::Instantiate().Enabled()) {
    CuTimer tim;
    dim3 dimGrid, dimBlock;
    GetBlockSizesForSimpleMatrixOperation(NumRows(), NumCols(),
                                          &dimGrid, &dimBlock);
    cuda_apply_floor(dimGrid, dimBlock, data_, floor_val, Dim());
    CU_SAFE_CALL(cudaGetLastError());
    CuDevice::Instantiate().AccuProfile(__func__, tim);
  } else
#endif
  {
    Mat().ApplyFloor(floor_val);
  }
}

template<typename Real>
void CuMatrixBase<Real>::ApplyCeiling(Real ceiling_val) {
#if HAVE_CUDA == 1
  if (CuDevice::Instantiate().Enabled()) {
    CuTimer tim;
    dim3 dimGrid, dimBlock;
    GetBlockSizesForSimpleMatrixOperation(NumRows(), NumCols(),
                                          &dimGrid, &dimBlock);
    cuda_apply_ceiling(dimGrid, dimBlock, data_, ceiling_val, Dim());
    CU_SAFE_CALL(cudaGetLastError());
    CuDevice::Instantiate().AccuProfile(__func__, tim);
  } else
#endif
  {
    Mat().ApplyCeiling(ceiling_val);
  }
}


template<typename Real>
void VectorBase<Real>::CopyRowsFromMat(const CuMatrixBase<Real> &mat) {
  KALDI_ASSERT(dim_ == mat.NumCols() * mat.NumRows());
#if HAVE_CUDA == 1
  if (CuDevice::Instantiate().Enabled()) {
    CuTimer tim;
    if (mat.Stride() == mat.NumCols()) {
      cudaMemcpy(data_, mat.Data(), sizeof(Real)*dim_, cudaMemcpyDeviceToHost);
    } else {
      // we could definitely do better than the following.
      Real* vec_data = data_;
      for (MatrixIndexT r = 0; r < mat.NumRows(); r++) {
        cudaMemcpy(vec_data, mat.RowData(r), sizeof(Real) * mat.NumCols(),
                   cudaMemcpyDeviceToHost);
        vec_data += mat.NumCols();
      }
    }
    CuDevice::Instantiate().AccuProfile("CuVectorBase::CopyRowsFromMat", tim);
  } else
#endif
  {
    CopyRowsFromMat(mat.Mat());
  }
}

// Instantiate the template above.
template
void VectorBase<float>::CopyRowsFromMat(const CuMatrixBase<float> &mat);
template
void VectorBase<double>::CopyRowsFromMat(const CuMatrixBase<double> &mat);


template<typename Real>
void CuMatrixBase<Real>::CopyCols(const CuMatrixBase<Real> &src,
                                  const CuArrayBase<MatrixIndexT> &indices) {
#if HAVE_CUDA == 1
  if (CuDevice::Instantiate().Enabled()) {
    KALDI_ASSERT(indices.Dim() == NumCols());
    KALDI_ASSERT(NumRows() == src.NumRows());
    CuTimer tim;
    dim3 dimGrid, dimBlock;
    GetBlockSizesForSimpleMatrixOperation(NumRows(), NumCols(),
                                          &dimGrid, &dimBlock);
    cuda_copy_cols(dimGrid, dimBlock, data_, src.Data(), indices.Data(), Dim(), src.Stride());
    CU_SAFE_CALL(cudaGetLastError());
    CuDevice::Instantiate().AccuProfile(__func__, tim);
  } else
#endif
  {
    Mat().CopyCols(src.Mat(), indices.Data());
  }
}


template<typename Real>
void CuMatrixBase<Real>::CopyRows(const CuMatrixBase<Real> &src,
                                  const CuArrayBase<MatrixIndexT> &indices) {
#if HAVE_CUDA == 1
  if (CuDevice::Instantiate().Enabled()) {
    KALDI_ASSERT(static_cast<MatrixIndexT>(indices.Dim()) == NumRows());
    KALDI_ASSERT(NumCols() == src.NumCols());

    CuTimer tim;
    dim3 dimGrid, dimBlock;
    GetBlockSizesForSimpleMatrixOperation(NumRows(), NumCols(),
                                          &dimGrid, &dimBlock);
    cuda_copy_rows(dimGrid, dimBlock, data_, src.Data(), indices.Data(),
                   Dim(), src.Stride());
    CU_SAFE_CALL(cudaGetLastError());
    CuDevice::Instantiate().AccuProfile(__func__, tim);
  } else
#endif
  {
    Mat().CopyRows(src.Mat(), indices.Data());
  }
}

template<typename Real>
void CuMatrixBase<Real>::AddCols(const CuMatrixBase<Real> &src,
                                 const CuArrayBase<MatrixIndexT> &indices) {
#if HAVE_CUDA == 1
  if (CuDevice::Instantiate().Enabled()) {
    KALDI_ASSERT(indices.Dim() == NumCols());
    KALDI_ASSERT(NumRows() == src.NumRows());
    CuTimer tim;
    dim3 dimGrid, dimBlock;
    GetBlockSizesForSimpleMatrixOperation(NumRows(), NumCols(),
                                          &dimGrid, &dimBlock);
    cuda_add_cols(dimGrid, dimBlock, data_, src.Data(), indices.Data(),
                  Dim(), src.Stride());
    CU_SAFE_CALL(cudaGetLastError());
    CuDevice::Instantiate().AccuProfile(__func__, tim);
  } else
#endif
  {
    Mat().AddCols(src.Mat(), indices.Data());
  }
}

template<typename Real>
void CuMatrixBase<Real>::CopyRows(const CuArrayBase<const Real*> &src) {
  if (NumRows() == 0) return;
#if HAVE_CUDA == 1
  if (CuDevice::Instantiate().Enabled()) {
    KALDI_ASSERT(static_cast<MatrixIndexT>(src.Dim()) == NumRows());
    CuTimer tim;
    dim3 dimBlock(CU2DBLOCK, CU2DBLOCK);
    dim3 dimGrid(n_blocks(num_cols_, CU2DBLOCK),
                 n_blocks(num_rows_, CU2DBLOCK));
    cuda_copy_rows(dimGrid, dimBlock, data_, src.Data(), Dim());
    CU_SAFE_CALL(cudaGetLastError());
    CuDevice::Instantiate().AccuProfile(__func__, tim);
  } else
#endif
  {
    Mat().CopyRows(src.Data());
  }
}


template<typename Real>
void CuMatrixBase<Real>::CopyToRows(const CuArrayBase<Real*> &dst) const {
  if (NumRows() == 0) return;
#if HAVE_CUDA == 1
  if (CuDevice::Instantiate().Enabled()) {
    KALDI_ASSERT(static_cast<MatrixIndexT>(dst.Dim()) == NumRows());

    CuTimer tim;
    dim3 dimBlock(CU2DBLOCK, CU2DBLOCK);
    dim3 dimGrid(n_blocks(num_cols_, CU2DBLOCK),
                 n_blocks(num_rows_, CU2DBLOCK));
    cuda_copy_to_rows(dimGrid, dimBlock, dst.Data(), data_, Dim());
    CU_SAFE_CALL(cudaGetLastError());
    CuDevice::Instantiate().AccuProfile(__func__, tim);
  } else
#endif
  {
    Mat().CopyToRows(dst.Data());
  }
}


template<typename Real>
void CuMatrixBase<Real>::AddRows(Real alpha,
                                 const CuMatrixBase<Real> &src,
                                 const CuArrayBase<MatrixIndexT> &indexes) {
  if (NumRows() == 0) return;
#if HAVE_CUDA == 1
  if (CuDevice::Instantiate().Enabled()) {
    KALDI_ASSERT(static_cast<MatrixIndexT>(indexes.Dim()) == NumRows());
    KALDI_ASSERT(src.NumCols() == NumCols());
    CuTimer tim;
    dim3 dimGrid, dimBlock;
    GetBlockSizesForSimpleMatrixOperation(NumRows(), NumCols(),
                                          &dimGrid, &dimBlock);
    cuda_add_rows(dimGrid, dimBlock, alpha,
                  data_, src.Data(), indexes.Data(), Dim(), src.Stride());
    CU_SAFE_CALL(cudaGetLastError());
    CuDevice::Instantiate().AccuProfile(__func__, tim);
  } else
#endif
  {
    Mat().AddRows(alpha, src.Mat(), indexes.Data());
  }
}

template<typename Real>
void CuMatrixBase<Real>::MulRows(const CuMatrixBase<Real> &src,
                                 const CuArrayBase<MatrixIndexT> &indexes) {
  if (NumRows() == 0) return;
  KALDI_ASSERT(static_cast<MatrixIndexT>(indexes.Dim()) == NumRows());
#if HAVE_CUDA == 1
  if (CuDevice::Instantiate().Enabled()) {
    KALDI_ASSERT(src.NumCols() == NumCols());
    CuTimer tim;
    dim3 dimGrid, dimBlock;
    GetBlockSizesForSimpleMatrixOperation(NumRows(), NumCols(),
                                          &dimGrid, &dimBlock);
    cuda_mul_rows(dimGrid, dimBlock,
                  data_, src.Data(), indexes.Data(), Dim(), src.Stride());
    CU_SAFE_CALL(cudaGetLastError());
    CuDevice::Instantiate().AccuProfile(__func__, tim);
  } else
#endif
  {
    MatrixBase<Real> &this_mat(Mat());
    const MatrixBase<Real> &src_mat(src.Mat());
    int32 num_rows = NumRows();
    const MatrixIndexT *index_ptr = indexes.Data();
    for (int32 r = 0; r < num_rows; r++) {
      int32 src_r = index_ptr[r];
      if (src_r < 0)
        continue;
      SubVector<Real> this_row(this_mat, r),
          src_row(src_mat, src_r);
      this_row.MulElements(src_row);
    }
  }
}



template<typename Real>
void CuMatrixBase<Real>::AddRows(Real alpha, const CuArrayBase<const Real*> &src) {
  if (NumRows() == 0) return;
#if HAVE_CUDA == 1
  if (CuDevice::Instantiate().Enabled()) {
    KALDI_ASSERT(static_cast<MatrixIndexT>(src.Dim()) == NumRows());
    CuTimer tim;
    dim3 dimGrid, dimBlock;
    GetBlockSizesForSimpleMatrixOperation(NumRows(), NumCols(),
                                          &dimGrid, &dimBlock);
    cuda_add_rows(dimGrid, dimBlock, alpha, data_, src.Data(), Dim());
    CU_SAFE_CALL(cudaGetLastError());
    CuDevice::Instantiate().AccuProfile(__func__, tim);
  } else
#endif
  {
    Mat().AddRows(alpha, src.Data());
  }
}


template<typename Real>
void CuMatrixBase<Real>::AddToRows(Real alpha,
                                   const CuArrayBase<Real*> &dst) const {
  if (NumRows() == 0) return;
#if HAVE_CUDA == 1
  if (CuDevice::Instantiate().Enabled()) {
    KALDI_ASSERT(static_cast<MatrixIndexT>(dst.Dim()) == NumRows());
    CuTimer tim;
    dim3 dimGrid, dimBlock;
    GetBlockSizesForSimpleMatrixOperation(NumRows(), NumCols(),
                                          &dimGrid, &dimBlock);
    cuda_add_to_rows(dimGrid, dimBlock, alpha, dst.Data(), data_, Dim());
    CU_SAFE_CALL(cudaGetLastError());
    CuDevice::Instantiate().AccuProfile(__func__, tim);
  } else
#endif
  {
    Mat().AddToRows(alpha, dst.Data());
  }
}


template<typename Real>
void CuMatrixBase<Real>::AddToRows(Real alpha,
                                   const CuArrayBase<MatrixIndexT> &indexes,
                                   CuMatrixBase<Real> *dst) const {
  if (NumRows() == 0) return;
#if HAVE_CUDA == 1
  if (CuDevice::Instantiate().Enabled()) {
    KALDI_ASSERT(static_cast<MatrixIndexT>(indexes.Dim()) == NumRows());
    KALDI_ASSERT(dst->NumCols() == NumCols());
    CuTimer tim;
    dim3 dimGrid, dimBlock;
    GetBlockSizesForSimpleMatrixOperation(NumRows(), NumCols(),
                                          &dimGrid, &dimBlock);
    cuda_add_to_rows(dimGrid, dimBlock, alpha, dst->Data(), data_, indexes.Data(), Dim(), dst->Stride());
    CU_SAFE_CALL(cudaGetLastError());
    CuDevice::Instantiate().AccuProfile(__func__, tim);
  } else
#endif
  {
    Mat().AddToRows(alpha, indexes.Data(), &(dst->Mat()));
  }
}


template<typename Real>
void CuMatrixBase<Real>::SumColumnRanges(const CuMatrixBase<Real> &src,
                                         const CuArrayBase<Int32Pair> &indices) {
  KALDI_ASSERT(static_cast<MatrixIndexT>(indices.Dim()) == NumCols());
  KALDI_ASSERT(NumRows() == src.NumRows());
  if (NumRows() == 0) return;
#if HAVE_CUDA == 1
  if (CuDevice::Instantiate().Enabled()) {
    CuTimer tim;
    dim3 dimGrid, dimBlock;
    GetBlockSizesForSimpleMatrixOperation(NumRows(), NumCols(),
                                          &dimGrid, &dimBlock);
    cuda_sum_column_ranges(dimGrid, dimBlock, data_, Dim(), src.Data(),
                           src.Dim(), indices.Data());
    CU_SAFE_CALL(cudaGetLastError());
    CuDevice::Instantiate().AccuProfile(__func__, tim);
  } else
#endif
  {
    int32 num_rows = this->num_rows_, num_cols = this->num_cols_,
       this_stride = this->stride_, src_stride = src.stride_;
    Real *data = this->data_;
    const Real *src_data = src.data_;
    const Int32Pair *indices_data = indices.Data();
    for (int32 row = 0; row < num_rows; row++) {
      for (int32 col = 0; col < num_cols; col++) {
        int32 start_col = indices_data[col].first,
                end_col = indices_data[col].second;
        Real sum = 0.0;
        for (int32 src_col = start_col; src_col < end_col; src_col++)
          sum += src_data[row * src_stride + src_col];
        data[row * this_stride + col] = sum;
      }
    }
  }
}


template<typename Real>
void CuMatrixBase<Real>::AddRowRanges(const CuMatrixBase<Real> &src,
                                      const CuArrayBase<Int32Pair> &indexes) {
  KALDI_ASSERT(static_cast<MatrixIndexT>(indexes.Dim()) == NumRows());
  KALDI_ASSERT(src.NumCols() == NumCols());
  if (NumRows() == 0) return;
#if HAVE_CUDA == 1
  if (CuDevice::Instantiate().Enabled()) {
    CuTimer tim;
    dim3 dimGrid, dimBlock;
    GetBlockSizesForSimpleMatrixOperation(NumRows(), NumCols(),
                                          &dimGrid, &dimBlock);
    cuda_add_row_ranges(dimGrid, dimBlock,
                        data_, Dim(), src.Data(), src.Dim(), indexes.Data());
    CU_SAFE_CALL(cudaGetLastError());
    CuDevice::Instantiate().AccuProfile(__func__, tim);
  } else
#endif
  { // Implement here for the CPU..
    int32 num_rows = this->num_rows_, num_cols = this->num_cols_,
          this_stride = this->stride_, src_stride = src.stride_;
    Real *data = this->data_;
    const Real *src_data = src.data_;
    const Int32Pair *indexes_data = indexes.Data();
    for (int32 row = 0; row < num_rows; row++) {
      int32 start_row = indexes_data[row].first,
          end_row = indexes_data[row].second;
      for (int32 col = 0; col < num_cols; col++) {
        Real sum = 0.0;
        for (int32 src_row = start_row; src_row < end_row; src_row++)
          sum += src_data[src_row * src_stride + col];
        data[row * this_stride + col] += sum;
      }
    }
  }
}


template<typename Real>
void CuMatrixBase<Real>::CopyLowerToUpper() {
  KALDI_ASSERT(num_cols_ == num_rows_);
  if (num_rows_ == 0) return;
#if HAVE_CUDA == 1
  if (CuDevice::Instantiate().Enabled()) {
    CuTimer tim;
    dim3 dimBlock(CU2DBLOCK, CU2DBLOCK);
    int32 dim = num_rows_;
    dim3 dimGrid(n_blocks(dim, CU2DBLOCK),
                 n_blocks(dim, CU2DBLOCK));
    cuda_copy_low_upp(dimGrid, dimBlock, data_, Dim());
    CU_SAFE_CALL(cudaGetLastError());
    CuDevice::Instantiate().AccuProfile(__func__, tim);
  } else
#endif
  {
    Mat().CopyLowerToUpper();
  }
}

template<typename Real>
void CuMatrixBase<Real>::CopyUpperToLower() {
  KALDI_ASSERT(num_cols_ == num_rows_);
  if (num_rows_ == 0) return;
#if HAVE_CUDA == 1
  if (CuDevice::Instantiate().Enabled()) {
    CuTimer tim;
    int32 dim = this->num_rows_;
    dim3 dimBlock(CU2DBLOCK, CU2DBLOCK);
    dim3 dimGrid(n_blocks(dim, CU2DBLOCK),
                 n_blocks(dim, CU2DBLOCK));
    cuda_copy_upp_low(dimGrid, dimBlock, data_, Dim());
    CU_SAFE_CALL(cudaGetLastError());
    CuDevice::Instantiate().AccuProfile(__func__, tim);
  } else
#endif
  {
    Mat().CopyUpperToLower();
  }
}


template<typename Real>
Real CuMatrixBase<Real>::Sum() const {
#if HAVE_CUDA == 1
  if (CuDevice::Instantiate().Enabled()) {
    KALDI_ASSERT(num_rows_ > 0 && num_cols_ > 0);
    CuTimer tim;

    CuVector<Real> col_sum(num_rows_, kUndefined);
    cuda_sum_mat_cols(num_rows_, CU1DBLOCK, col_sum.Data(), data_, Dim());
    Real ans = col_sum.Sum();

    CuDevice::Instantiate().AccuProfile(__func__, tim);
    return ans;
  } else
#endif
  {
    return Mat().Sum();
  }
}


template<typename Real>
Real CuMatrixBase<Real>::Max() const {
#if HAVE_CUDA == 1
  if (CuDevice::Instantiate().Enabled()) {
    KALDI_ASSERT(num_rows_ > 0 && num_cols_ > 0);
    CuTimer tim;

    CuVector<Real> col_max(num_rows_, kUndefined);
    cuda_max_mat_cols(num_rows_, CU1DBLOCK, col_max.Data(), data_, Dim());
    Real ans = col_max.Max();

    CuDevice::Instantiate().AccuProfile(__func__, tim);
    return ans;
  } else
#endif
  {
    return Mat().Max();
  }
}


template<typename Real>
Real CuMatrixBase<Real>::Min() const {
#if HAVE_CUDA == 1
  if (CuDevice::Instantiate().Enabled()) {
    KALDI_ASSERT(num_rows_ > 0 && num_cols_ > 0);
    CuTimer tim;

    CuVector<Real> col_min(num_rows_, kUndefined);
    cuda_min_mat_cols(num_rows_, CU1DBLOCK, col_min.Data(), data_, Dim());
    Real ans = col_min.Min();

    CuDevice::Instantiate().AccuProfile(__func__, tim);
    return ans;
  } else
#endif
  {
    return Mat().Min();
  }
}


template<typename Real>
Real CuMatrixBase<Real>::Trace(bool check_square) const {
#if HAVE_CUDA == 1
  if (CuDevice::Instantiate().Enabled()) {
    CuTimer tim;
    if (check_square) KALDI_ASSERT(this->num_rows_ == this->num_cols_);
    MatrixIndexT dim = std::min(this->num_rows_, this->num_cols_);
    CuVector<Real> tmp(1, kUndefined); // for result.
    int dimBlock(CU1DBLOCK);
    int dimGrid = 1;// only 1 block here. we have loops in each thread  //(n_blocks(dim_, CU1DBLOCK));
    cuda_vec_sum(dimGrid, dimBlock, data_, tmp.Data(), dim, Stride() + 1);
    CU_SAFE_CALL(cudaGetLastError());
    CuDevice::Instantiate().AccuProfile("CuVectorBase::Sum", tim);
    return tmp(0);
  } else
#endif
  {
    return Mat().Trace(check_square);
  }
}

template <typename Real>
void CuMatrixBase<Real>::CopyFromGeneralMat(const GeneralMatrix &src,
                                            MatrixTransposeType trans) {
  switch (src.Type()) {
    case kFullMatrix: {
      const Matrix<BaseFloat> &src_full_mat = src.GetFullMatrix();
      this->CopyFromMat(src_full_mat, trans);
      return;
    }
    case kCompressedMatrix: {
      Matrix<BaseFloat> mat;
      src.GetMatrix(&mat);
      this->CopyFromMat(mat, trans);
      return;
    }
    case kSparseMatrix: {
      const SparseMatrix<BaseFloat> &smat = src.GetSparseMatrix();
#if HAVE_CUDA == 1
      if (CuDevice::Instantiate().Enabled()) {
        // only take this branch if we're actually using CUDA, or it would
        // entail a wasteful copy of the sparse matrix.
        CuSparseMatrix<BaseFloat> cu_smat(smat);
        cu_smat.CopyToMat(this, trans);
        return;
      }
#endif
      smat.CopyToMat(&(Mat()), trans);
      return;
    }
    default:
      KALDI_ERR << "Invalid GeneralMatrix type.";
  }
}



template<typename Real>
void CuMatrixBase<Real>::SetRandn() {
  if (num_rows_ == 0) return;
#if HAVE_CUDA == 1
  if (CuDevice::Instantiate().Enabled()) {
    CuRand<Real> tmp;
    tmp.RandGaussian(this);
  } else
#endif
  {
    Mat().SetRandn();
  }
}

template<typename Real>
void CuMatrixBase<Real>::SetRandUniform() {
  if (num_rows_ == 0) return;
#if HAVE_CUDA == 1
  if (CuDevice::Instantiate().Enabled()) {
    CuRand<Real> tmp;
    tmp.RandUniform(this);
  } else
#endif
  {
    Mat().SetRandUniform();
  }
}

template<typename Real>
void Matrix<Real>::Swap(CuMatrix<Real> *mat) { mat->Swap(this); }
// instantiate the template above.
template void Matrix<float>::Swap(CuMatrix<float> *mat);
template void Matrix<double>::Swap(CuMatrix<double> *mat);

/// Copy constructor from another type.
template<typename Real>
template<typename OtherReal>
CuMatrix<Real>::CuMatrix(const CuMatrixBase<OtherReal> & M,
                         MatrixTransposeType trans) : CuMatrixBase<Real>() {

  if (trans == kNoTrans) {
    Resize(M.NumRows(), M.NumCols());
    this->CopyFromMat(M);
  } else {
    Resize(M.NumCols(), M.NumRows());
    this->CopyFromMat(M, kTrans);
  }
}

// Instantiate this constructor for float->double and double->float.
template
CuMatrix<float>::CuMatrix(const CuMatrixBase<double> & M,
                          MatrixTransposeType trans);
template
CuMatrix<double>::CuMatrix(const CuMatrixBase<float> & M,
                           MatrixTransposeType trans);


template<typename Real>
void CuMatrix<Real>::Transpose() {
  if (this->num_rows_ == 0)
    return;
  // Copy and swap for all cases.
  // No need for a separate kernel of squared matrix in-place transpose.
  // It has the same possible peak performance as copy_transpose,
  // if allocate/deallocate overhead can be ignored.
  CuMatrix<Real> tmp(*this, kTrans);
  this->Swap(&tmp);
}


// Version of AddMatMat where 2nd argument is of type CuBlockMatrix.
// Caution:
template<typename Real>
void CuMatrixBase<Real>::AddMatBlock(
    Real alpha,
    const CuMatrixBase<Real> &A, MatrixTransposeType transA,
    const CuBlockMatrix<Real> &B, MatrixTransposeType transB,
    Real beta) {
  // Check dimensions
  int32 A_num_rows = A.NumRows(), A_num_cols = A.NumCols(),
      A_row_stride = A.Stride(), A_col_stride = 1,
      B_num_rows = B.NumRows(), B_num_cols = B.NumCols();
  if (transA == kTrans) {
    std::swap(A_num_rows, A_num_cols);
    std::swap(A_row_stride, A_col_stride);
  }
  if (transB == kTrans) {
    std::swap(B_num_rows, B_num_cols);
  }
  // At this point the {A,B}_{rows,cols} variables are
  // after any transposition.
  KALDI_ASSERT(NumRows() == A_num_rows && NumCols() == B_num_cols);
  KALDI_ASSERT(A_num_cols == B_num_rows);
  int32 B_num_blocks = B.NumBlocks();

  if (num_rows_ == 0) return;
#if HAVE_CUDA == 1
  if (CuDevice::Instantiate().Enabled()) {
    CuTimer tim;
    MatrixDim this_dim = Dim();

    dim3 dimBlock(CU2DBLOCK, CU2DBLOCK);
    // (x,y) indices will be (row of *this, block of B)
    dim3 dimGrid(n_blocks(num_rows_, CU2DBLOCK),
                 n_blocks(B_num_blocks, CU2DBLOCK));

    // caution: the use of x as the row-index is not good, but
    // this code is not much used, so I'm not updating it.a
    cuda_add_mat_blockmat(dimGrid, dimBlock, data_, this_dim, A.Data(),
                          A_num_rows, A_num_cols, A_row_stride, A_col_stride,
                          B.CuData(), B_num_blocks, alpha, beta,
                          (transB == kTrans ? 1 : 0));

    CU_SAFE_CALL(cudaGetLastError());

    CuDevice::Instantiate().AccuProfile(__func__, tim);
  } else
#endif
  {
    // "row_offset" and "col_offset" are offsets into B (or into B^T, if
    // transB == kTrans).
    int32 row_offset = 0, col_offset = 0;
    for (int32 b = 0; b < B_num_blocks; b++) {
      const CuSubMatrix<Real> this_block = B.Block(b);
      int32 this_num_rows = this_block.NumRows(),
          this_num_cols = this_block.NumCols();
      if (transB == kTrans) std::swap(this_num_rows, this_num_cols);
      CuSubMatrix<Real> this_part(*this, 0, num_rows_,
                                  col_offset, this_num_cols);
      CuSubMatrix<Real> A_part = (transA == kNoTrans ?
                                  CuSubMatrix<Real>(A, 0, num_rows_,
                                                    row_offset, this_num_rows) :
                                  CuSubMatrix<Real>(A, row_offset, this_num_rows,
                                                    0, num_rows_));
      this_part.AddMatMat(alpha, A_part, transA, this_block, transB, beta);
      row_offset += this_num_rows;
      col_offset += this_num_cols;
    }
    // Note: the values being compared below are all after applying any
    // transposition to B.
    KALDI_ASSERT(row_offset == B_num_rows && col_offset == B_num_cols);
  }
}

template<typename Real>
void CuMatrixBase<Real>::AddElements(Real alpha,
                                     const std::vector<MatrixElement<Real> >& input) {
  // Checks the dimension.
  MatrixIndexT num_rows = this->num_rows_, num_cols = this->num_cols_;
  for (int32 i = 0; i < input.size(); ++i) {
    KALDI_ASSERT(input[i].row < num_rows && input[i].row >= 0 &&
                 input[i].column < num_cols && input[i].column >= 0);
  }
#if HAVE_CUDA == 1
  if (CuDevice::Instantiate().Enabled()) {
    void *addr = CuDevice::Instantiate().Malloc(input.size() * sizeof(MatrixElement<Real>));
    CU_SAFE_CALL(cudaMemcpy(addr, input.data(),
                        input.size() * sizeof(MatrixElement<Real>),
                            cudaMemcpyHostToDevice));

    CuTimer tim;
    int dimBlock(CU1DBLOCK);
    int dimGrid(n_blocks(input.size(), CU1DBLOCK));

    cuda_matrix_add_elements(dimGrid, dimBlock, this->data_, this->Dim(),
                             alpha, (MatrixElement<Real>*)addr, input.size());
    CU_SAFE_CALL(cudaGetLastError());
    CuDevice::Instantiate().Free(addr);
    CuDevice::Instantiate().AccuProfile(__func__, tim);
  } else
#endif
  {
    for (int32 i = 0; i < input.size(); i++) {
      (*this)(input[i].row, input[i].column) += alpha * input[i].weight;
    }
  }
}

template<typename Real>
void CuMatrixBase<Real>::AddElements(Real alpha, const CuArrayBase<Int32Pair> &indexes,
                                     const Real *input) {
  if (indexes.Dim() == 0) return;
  KALDI_ASSERT(input != NULL);

#if HAVE_CUDA == 1
  if (CuDevice::Instantiate().Enabled()) {
    CuTimer tim;
    CuVector<Real> tmp_vec(indexes.Dim(), kUndefined);
    CU_SAFE_CALL(cudaMemcpy(tmp_vec.Data(), input, indexes.Dim() * sizeof(Real),
                            cudaMemcpyHostToDevice));

    int dimBlock(CU1DBLOCK);
    int dimGrid = n_blocks(indexes.Dim(), CU1DBLOCK);
    cuda_matrix_add_indexed_values(dimGrid, dimBlock, this->Dim(), alpha,
                                   indexes.Data(), tmp_vec.Data(), indexes.Dim(), this->data_);
    CU_SAFE_CALL(cudaGetLastError());
    CuDevice::Instantiate().AccuProfile(__func__, tim);
  } else
#endif
  {
    MatrixIndexT num_rows = this->num_rows_, num_cols = this->num_cols_;
    const Int32Pair *index = indexes.Data();
    for (int32 i = 0; i < indexes.Dim(); i++) {
      KALDI_ASSERT(index[i].first < num_rows && index[i].first >= 0 &&
                   index[i].second < num_cols && index[i].second >= 0);
      (*this)(index[i].first, index[i].second) += alpha * input[i];
    }
  }
}

template<typename Real>
void CuMatrixBase<Real>::AddToElements(Real alpha, const CuArrayBase<int32> &elements) {
  KALDI_ASSERT(elements.Dim() == NumRows());
#if HAVE_CUDA == 1
  if (CuDevice::Instantiate().Enabled()) {
    CuTimer tim;

    dim3 dimBlock(CU1DBLOCK);
    dim3 dimGrid(n_blocks(NumRows(), CU1DBLOCK));

    cuda_matrix_add_to_elements(dimGrid, dimBlock, alpha, data_, Dim(), elements.Data());
    CU_SAFE_CALL(cudaGetLastError());
    CuDevice::Instantiate().AccuProfile(__func__, tim);
  } else
#endif
  {
    MatrixBase<Real> &this_mat = this->Mat();
    const int32* row_to_col = elements.Data();
    for (int32 r = 0; r < this_mat.NumRows(); r++) {
      KALDI_ASSERT(row_to_col[r] >= -1);
      if (row_to_col[r] >= 0)
        this_mat(r, row_to_col[r]) += alpha;
    }
  }
}

template<typename Real>
void CuMatrixBase<Real>::Lookup(const std::vector<Int32Pair> &indices,
                                Real *output) const {
  // Checks the dimension.
  MatrixIndexT num_rows = this->num_rows_, num_cols = this->num_cols_;
  for (int32 i = 0; i < indices.size(); ++i) {
    KALDI_ASSERT(indices[i].first < num_rows && indices[i].first >= 0 &&
                 indices[i].second < num_cols && indices[i].second >= 0);
  }
  if (indices.size() == 0) return;
  KALDI_ASSERT(output != NULL);

#if HAVE_CUDA == 1
  if (CuDevice::Instantiate().Enabled()) {
    CuArray<Int32Pair> cuda_indices(indices);
    Lookup(cuda_indices, output);
  } else
#endif
  {
    for (int32 i = 0; i < indices.size(); i++) {
      output[i] = (*this)(indices[i].first, indices[i].second);
    }
  }
}

template<typename Real>
void CuMatrixBase<Real>::Lookup(const CuArrayBase<Int32Pair> &indices,
                                Real *output) const {
  int32 num_elements = indices.Dim();
  if (num_elements == 0) return;
  KALDI_ASSERT(output != NULL);

#if HAVE_CUDA == 1
  if (CuDevice::Instantiate().Enabled()) {
    CuArray<Real> cuda_output(num_elements);
    CuTimer tim;
    dim3 dimBlock(CU1DBLOCK, 1);
    dim3 dimGrid(n_blocks(num_elements, CU1DBLOCK), 1);

    cuda_matrix_lookup(dimGrid, dimBlock, this->data_, this->Dim(),
                       indices.Data(), num_elements, cuda_output.Data());
    CU_SAFE_CALL(cudaGetLastError());

    cuda_output.CopyToHost(output);
    CuDevice::Instantiate().AccuProfile(__func__, tim);
  } else
#endif
  {
    MatrixIndexT num_rows = this->num_rows_, num_cols = this->num_cols_;
    const Int32Pair *index = indices.Data();
    for (int32 i = 0; i < num_elements; i++) {
      KALDI_ASSERT(index[i].first < num_rows && index[i].first >= 0 &&
                   index[i].second < num_cols && index[i].second >= 0);
      output[i] = (*this)(index[i].first, index[i].second);
    }
  }
}


template<typename Real>
void CuMatrixBase<Real>::EqualElementMask(const CuMatrixBase<Real> &mat, CuMatrix<Real> *mask) const {
  // Check the inputs:
  KALDI_ASSERT(mat.NumRows() == NumRows() && mat.NumCols() == NumCols());
  KALDI_ASSERT(mask != NULL);
  // Resizes the output matrix:
  mask->Resize(NumRows(), NumCols(), kSetZero);

#if HAVE_CUDA == 1
  if (CuDevice::Instantiate().Enabled()) {
    CuTimer tim;
    dim3 dimGrid, dimBlock;
    GetBlockSizesForSimpleMatrixOperation(NumRows(), NumCols(),
                                          &dimGrid, &dimBlock);
    cuda_equal_element_mask(dimGrid, dimBlock, this->data_, mat.Data(),
                            mask->Data(), this->Dim(), mat.Stride(),
                            mask->Stride());
    CU_SAFE_CALL(cudaGetLastError());

    CuDevice::Instantiate().AccuProfile(__func__, tim);
  } else
#endif
  {
    for (int32 r = 0; r < NumRows(); r++) {
      for (int32 c = 0; c < NumCols(); c++) {
        (*mask)(r,c) = ((*this)(r,c) ==  mat(r,c) ? 1.0 : 0.0);
      }
    }
  }
}


/**
 * Print the matrix to stream
 */
template<typename Real>
std::ostream &operator << (std::ostream &out, const CuMatrixBase<Real> &mat) {
  Matrix<Real> temp(mat.NumRows(), mat.NumCols());
  mat.CopyToMat(&temp);
  out << temp;
  return out;
}
// instantiate the template
template
std::ostream &operator << (std::ostream &out, const CuMatrixBase<float> &mat);
template
std::ostream &operator << (std::ostream &out, const CuMatrixBase<double> &mat);


// Instantiate classes CuMatrix and CuMatrixBase for float and double.
template class CuMatrix<float>;
template class CuMatrix<double>;
template class CuMatrixBase<float>;
template class CuMatrixBase<double>;







} // namespace kaldi<|MERGE_RESOLUTION|>--- conflicted
+++ resolved
@@ -229,16 +229,10 @@
       MatrixIndexT dst_pitch = stride_ * sizeof(Real);
       MatrixIndexT src_pitch = M.Stride() * sizeof(Real);
       MatrixIndexT width = M.NumCols() * sizeof(Real);
-<<<<<<< HEAD
-      CU_SAFE_CALL(cudaMemcpy2DAsync(data_, dst_pitch, M.data_, src_pitch,
-                                width, M.num_rows_, cudaMemcpyDeviceToDevice,
-                                cudaStreamPerThread));
-=======
       CU_SAFE_CALL(
         cudaMemcpy2DAsync(data_, dst_pitch, M.data_, src_pitch,
                           width, M.num_rows_, cudaMemcpyDeviceToDevice,
                           cudaStreamPerThread));
->>>>>>> 21f29494
     } else {
       if (trans == kNoTrans) {
         dim3 dimGrid, dimBlock;
@@ -2294,18 +2288,6 @@
     if (v.Dim() == num_rows_*num_cols_) {
       if (stride_ == num_cols_) {
         const Real* v_data = v.Data();
-<<<<<<< HEAD
-        CU_SAFE_CALL(cudaMemcpyAsync(data_, v_data,
-                                sizeof(Real)*num_rows_*num_cols_,
-                                cudaMemcpyDeviceToDevice,
-                                cudaStreamPerThread));
-      } else {
-        CU_SAFE_CALL(cudaMemcpy2DAsync(data_, stride_ * sizeof(Real), v.Data(),
-                                  num_cols_*sizeof(Real), num_cols_*sizeof(Real),
-                                  num_rows_,
-                                  cudaMemcpyDeviceToDevice,
-                                  cudaStreamPerThread));
-=======
         CU_SAFE_CALL(
           cudaMemcpyAsync(data_, v_data, sizeof(Real)*num_rows_*num_cols_,
                           cudaMemcpyDeviceToDevice, cudaStreamPerThread));
@@ -2315,7 +2297,6 @@
                             num_cols_*sizeof(Real), num_cols_*sizeof(Real),
                             num_rows_, cudaMemcpyDeviceToDevice,
                             cudaStreamPerThread));
->>>>>>> 21f29494
       }
     } else if (v.Dim() == num_cols_) {
       dim3 dimGrid, dimBlock;
