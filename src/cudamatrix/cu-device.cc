// cudamatrix/cu-device.cc

// Copyright 2009-2012  Karel Vesely
//                2013  Lucas Ondel
//           2013-2015  Johns Hopkins University (author: Daniel Povey)
//                2015  Guoguo Chen

// See ../../COPYING for clarification regarding multiple authors
//
// Licensed under the Apache License, Version 2.0 (the "License");
// you may not use this file except in compliance with the License.
// You may obtain a copy of the License at
//
//  http://www.apache.org/licenses/LICENSE-2.0
//
// THIS CODE IS PROVIDED *AS IS* BASIS, WITHOUT WARRANTIES OR CONDITIONS OF ANY
// KIND, EITHER EXPRESS OR IMPLIED, INCLUDING WITHOUT LIMITATION ANY IMPLIED
// WARRANTIES OR CONDITIONS OF TITLE, FITNESS FOR A PARTICULAR PURPOSE,
// MERCHANTABLITY OR NON-INFRINGEMENT.
// See the Apache 2 License for the specific language governing permissions and
// limitations under the License.



#if HAVE_CUDA == 1
#include <cublas_v2.h>
#include <cuda.h>
#include <cuda_runtime_api.h>

#include <string>
#include <vector>
#include <algorithm>
#ifndef _MSC_VER
#include <dlfcn.h>
#endif

#include "cudamatrix/cu-common.h"
#include "cudamatrix/cu-device.h"
#include "cudamatrix/cu-matrix.h"
#include "base/kaldi-error.h"
#include "base/kaldi-utils.h"
#include "util/common-utils.h"
#include "util/kaldi-io.h"
// the following is for cuda_legacy_noop().
#include "cudamatrix/cu-kernels-ansi.h"

namespace kaldi {

/// This function attempts to get a CUDA device context on some available device
/// by doing 'cudaFree(0)'.  If it succeeds it returns true; if it fails, it
/// outputs some debugging information into 'debug_str' and returns false.
static bool GetCudaContext(int32 num_gpus, std::string *debug_str) {
  // Our first attempt to get a device context is: we do cudaFree(0) and see if
  // that returns no error code.  If it succeeds then we have a device
  // context.  Apparently this is the canonical way to get a context.
  if (cudaFree(0) == 0) {
    cudaGetLastError();  // Clear any error status.
    return true;
  }

  // The rest of this code represents how we used to get a device context, but
  // now its purpose is mainly a debugging one.
  std::ostringstream debug_stream;
  debug_stream << "num-gpus=" << num_gpus << ". ";
  for (int32 device = 0; device < num_gpus; device++) {
    cudaSetDevice(device);
    cudaError_t e = cudaFree(0);  // CUDA context gets created here.
    if (e == cudaSuccess) {
      if (debug_str)
        *debug_str = debug_stream.str();
      cudaGetLastError();  // Make sure the error state doesn't get returned in
                           // the next cudaGetLastError().
      return true;
    }
    debug_stream << "Device " << device << ": " << cudaGetErrorString(e) << ".  ";
  }
  if (debug_str)
    *debug_str = debug_stream.str();
  return false;
}


void CuDevice::Initialize() {
  // This function may be called in the following two situations:
  //
  // (1) in the main thread, only when a GPU is not currently being used, either
  // within a call like CuDevice()::Instantiate().SelectGpuId(..)
  // (where the Instantiate() call will call Initialize() before SelectGpuId()
  // is called, just because of how Instantiate() works), or in a call
  // to 'CuDevice::Instantiate().Enabled()'.  In this case it will just
  // set initialized_ to true and notice that device_id_ == 1, and do nothing.
  //
  // (2) in threads created by the user, as soon as someone calls something that
  //   might potentially use the GPU, via CuDevice()::Instantiate().
  //   If device_id_ is >= 0, this will create the cuBLAS and cuSparse handles.
  KALDI_ASSERT(!initialized_);
  initialized_ = true;
  if (device_id_ == -1) {
    // There is nothing to do; we are not using a GPU.
    return;
  } else {
    if (!multi_threaded_) {
      multi_threaded_ = true;
      KALDI_WARN << "For multi-threaded code that might use GPU, you should call "
          "CuDevice::Instantiate().AllowMultithreading() at the start of "
          "the program.";
    }
    device_id_copy_ = device_id_;
    cudaSetDevice(device_id_);
    // Initialize CUBLAS.
    CUBLAS_SAFE_CALL(cublasCreate(&cublas_handle_));
    CUBLAS_SAFE_CALL(cublasSetStream(cublas_handle_, cudaStreamPerThread));
    
    if (device_options_.use_tensor_cores) {
      // Enable tensor cores in CUBLAS
      // Note if the device does not support tensor cores this will fall back to normal math mode
      CUBLAS_SAFE_CALL(cublasSetMathMode(cublas_handle_, 
            CUBLAS_TENSOR_OP_MATH));
    }

    // Initialize the cuSPARSE library
    CUSPARSE_SAFE_CALL(cusparseCreate(&cusparse_handle_));
    CUSPARSE_SAFE_CALL(cusparseSetStream(cusparse_handle_, cudaStreamPerThread));
  }
}

void CuDevice::SelectGpuId(std::string use_gpu) {
  if (device_id_ != -1) {
    KALDI_ERR << "You cannot call SelectGpuId twice if, on the first time, "
        "you requested a GPU.";
  }
  if (use_gpu != "yes" && use_gpu != "no" && use_gpu != "optional" && use_gpu != "wait") {
    KALDI_ERR << "Please choose : --use-gpu=yes|no|optional|wait, passed '" << use_gpu << "'";
  }
  if (use_gpu == "no") {
    KALDI_LOG << "Manually selected to compute on CPU.";
    return;
  }
  // Check that we have a gpu available
  int32 num_gpus = 0;

  cudaError_t e = cudaGetDeviceCount(&num_gpus);

  // Make sure the global allocator object has the up-to-date options.
  g_cuda_allocator.SetOptions(g_allocator_options);

  if (num_gpus == 0) {
    if (use_gpu == "yes" || use_gpu == "wait") {
      KALDI_CUDA_ERR(e, "No CUDA GPU detected!");
    }
    if (use_gpu == "optional") {
      KALDI_WARN << "No CUDA GPU detected; running on CPU since --use-gpu=optional specified.";
      return;
    }
  }

  // Create a CUDA context.
  std::string debug_str;
  bool got_context = GetCudaContext(num_gpus, &debug_str);

  if (use_gpu != "wait") {
    if (!got_context) {
      // So far no we don't have context, sleep a bit and retry.
      int32 sec_sleep = (use_gpu == "yes" ? 20 : 2);
      KALDI_WARN << "Will try again to get a GPU after " << sec_sleep
                 << " seconds.";
      Sleep(sec_sleep);
      if (!GetCudaContext(num_gpus, &debug_str)) {
        if (use_gpu == "yes") {
          {
            Input input;
            input.Open("nvidia-smi 1>&2 |");
          }
          KALDI_LOG << debug_str;
          KALDI_ERR << "Failed to create CUDA context, no more unused GPUs? ";
        }
        if (use_gpu == "optional") {
          KALDI_WARN << "Running on CPU!!! No more unused CUDA GPUs?";
          return;
        }
      }
    }
  } else {
    int32 num_times = 0;
    BaseFloat wait_time = 0.0;
    while (!got_context) {
      int32 sec_sleep = 5;
      if (num_times == 0)
        KALDI_WARN << "Will try again indefinitely every " << sec_sleep
                   << " seconds to get a GPU.";
      num_times++;
      wait_time += sec_sleep;
      Sleep(sec_sleep);
      got_context = GetCudaContext(num_gpus, NULL);
    }

    KALDI_WARN << "Waited " << wait_time
               << " seconds before creating CUDA context";
  }

  // Double check that we have the context
  KALDI_ASSERT(cudaSuccess == cudaDeviceSynchronize());

  // Check if the machine use compute exclusive mode
  if (IsComputeExclusive()) {
    KALDI_LOG << "CUDA setup operating under Compute Exclusive Mode.";
    FinalizeActiveGpu();
    return;
  } else {
    // Suggest to use compute exclusive mode
    KALDI_WARN << "Not in compute-exclusive mode.  Suggestion: use "
        "'nvidia-smi -c 3' to set compute exclusive mode";
    // We want to choose the device more carefully, so release the CUDA context.
<<<<<<< HEAD
    e = cudaThreadExit(); // deprecated, but for legacy reason not cudaDeviceReset
=======
    e = cudaDeviceReset();
>>>>>>> 9469b64b
    if (e != cudaSuccess) {
      KALDI_CUDA_ERR(e, "Failed to release CUDA context on a GPU");
    }

    // And select the GPU according to proportion of free memory
    if (SelectGpuIdAuto()) {
      FinalizeActiveGpu();
      return;
    } else {
      // We could not get a GPU the second time, after prevously having the CUDA
      // context.  Strange but not impossible.
      if (use_gpu == "yes") {
        KALDI_ERR << "Error acquiring GPU.";
      }
      if (use_gpu == "optional") {
        KALDI_WARN << "Running on CPU!!! Error acquiring GPU.";
        return;
      }
    }
  }
}


void CuDevice::FinalizeActiveGpu() {
  // The device at this point should have an active GPU, so we can query its
  // name and memory stats and notify user which GPU is being used.

  // Get the device-id of the active device.
  {
    int device_id;
    cudaError_t e = cudaGetDevice(&device_id);
    if (e != cudaSuccess) {
      KALDI_CUDA_ERR(e, "Failed to get device-id of active device.");
    }
<<<<<<< HEAD
    // Remember the id of active GPU
    active_gpu_id_ = act_gpu_id; // CuDevice::Enabled() is true from now on
    // Initialize the CUBLAS
    CUBLAS_SAFE_CALL(cublasCreate(&handle_));
    // Initialize the cuSPARSE
    CUSPARSE_SAFE_CALL(cusparseCreate(&cusparse_handle_));

    // Notify user which GPU is finally used
=======
    device_id_ = device_id;
    device_id_copy_ = device_id;
    initialized_ = true;  // Prevent Initialize() from being called on this,
                          // the main thread.
    // Initialize CUBLAS.
    CUBLAS_SAFE_CALL(cublasCreate(&cublas_handle_));
    CUBLAS_SAFE_CALL(cublasSetStream(cublas_handle_, cudaStreamPerThread));
    // Initialize the cuSPARSE library
    CUSPARSE_SAFE_CALL(cusparseCreate(&cusparse_handle_));
    CUSPARSE_SAFE_CALL(cusparseSetStream(cusparse_handle_, cudaStreamPerThread));

    // Notify the user which GPU is being userd.
>>>>>>> 9469b64b
    char name[128];
    DeviceGetName(name,128, device_id);

    CU_SAFE_CALL(cudaGetDeviceProperties(&properties_, device_id));

    KALDI_LOG << "The active GPU is [" << device_id << "]: " << name << "\t"
              << GetFreeGpuMemory(&free_memory_at_startup_, NULL) << " version "
              << properties_.major << "." << properties_.minor;
  }
  return;
}

bool CuDevice::DoublePrecisionSupported() {
  if (!Enabled()) return true;
  return properties_.major > 1 || (properties_.major == 1 && properties_.minor >= 3);
  // Double precision is supported from version 1.3
}


bool CuDevice::IsComputeExclusive() {
  // assume we already have an CUDA context created
  KALDI_ASSERT(cudaSuccess == cudaDeviceSynchronize());

  // get the device-id and its device-properties
  int gpu_id = -1;
  cudaError_t e = cudaGetDevice(&gpu_id);
  if (e != cudaSuccess) {
    KALDI_CUDA_ERR(e, "Failed to get current device");
  }
  struct cudaDeviceProp gpu_prop;
  e = cudaGetDeviceProperties(&gpu_prop, gpu_id);
  if (e != cudaSuccess) {
    KALDI_CUDA_ERR(e,  "Failed to get device properties");
  }
  // find out whether compute exclusive mode is used
  switch (gpu_prop.computeMode) {
    case cudaComputeModeExclusive :
      return true;
      break;
    case cudaComputeModeExclusiveProcess :
      return true;
      break;
    default :
      // in this case we release the GPU context...
      return false;
  }
}

template<typename TA, typename TB>
bool greater_pair(const std::pair<TA, TB> &left, const std::pair<TA, TB>& right) {
  return left.second > right.second;
}

bool CuDevice::SelectGpuIdAuto() {
  // Check that we have at least one gpu
  int32 num_gpus = 0;
  cudaError_t e = cudaGetDeviceCount(&num_gpus);
  if (num_gpus == 0) {
    KALDI_WARN << "No CUDA devices found";
    if (e != cudaSuccess) {
      KALDI_WARN << "cudaGetDeviceCount() returned " << e
                 <<", meaning: \"" << cudaGetErrorString(e)  << "\"";
    }
    return false;
  }

  // The GPU is selected according to maximal free memory ratio
  std::vector< std::pair<int, float> > free_mem_ratio(num_gpus);

  // Get ratios of memory use, if possible
  KALDI_LOG << "Selecting from " << num_gpus << " GPUs";
  for(int32 n = 0; n < num_gpus; n++) {
    int32 ret = cudaSetDevice(n);
    switch(ret) {
      case cudaSuccess : {
        // create the CUDA context for the thread
        cudaDeviceSynchronize();
        // get GPU name
        char name[128];
        DeviceGetName(name,128,n);
        // get GPU memory stats
        int64 free, total;
        std::string mem_stats;
        mem_stats = GetFreeGpuMemory(&free, &total);
        // log
        KALDI_LOG << "cudaSetDevice(" << n << "): "
                  << name << "\t" << mem_stats;

        // We have seen that in some cases GetFreeGpuMemory returns zero
        // That will produce nan after division, which might confuse
        // the sorting routine. Or maybe not, but let's keep it clean
        if (total <= 0) {
          KALDI_LOG << "Total memory reported for device " << n
                    << " is zero (or less).";
        }
        float mem_ratio = total > 0 ? free/(float)total : 0;
        free_mem_ratio[n] = std::make_pair(n, mem_ratio);

        // destroy the CUDA context for the thread
        cudaDeviceReset();
      } break;
      case cudaErrorDeviceAlreadyInUse :
        KALDI_LOG << "cudaSetDevice(" << n << "): "
                  << "Device cannot be accessed, used EXCLUSIVE-THREAD mode...";
        break;
      case cudaErrorInvalidDevice :
        KALDI_LOG << "cudaSetDevice(" << n << "): "
                  << "Device cannot be accessed, not a VALID CUDA device!";
        break;
      default :
        KALDI_LOG << "cudaSetDevice(" << n << "): "
                  << "returned " << ret << ", "
                  << cudaGetErrorString((cudaError_t)ret);
    }
  }
  // find GPU with max free memory
  int32 max_id=0;
  std::sort(free_mem_ratio.begin(), free_mem_ratio.end(),
            greater_pair<int, float>);
  // the free_mem_ratio should be bigger than zero
  KALDI_ASSERT(free_mem_ratio[max_id].second > 0.0);

  int dev_id;
  float mem_ratio;
  do {
    // try to select the GPU in the best to worst order
    // Note we have to check the return codes manually, as the CU_SAFE_CALL
    // contains call to KALDI_ERR (which will cause the program to abort)

    dev_id = free_mem_ratio[max_id].first;
    mem_ratio = free_mem_ratio[max_id].second;

    KALDI_LOG << "Trying to select device: " << dev_id << " (automatically), mem_ratio: " << mem_ratio;
    e = cudaSetDevice(dev_id);
    if (e != cudaSuccess) {
      KALDI_WARN << "Cannot select this device: return code " << e
                 << ", Error message: \"" << cudaGetErrorString(e) << "\"";
    } else {
      e = cudaDeviceSynchronize();
      if (e != cudaSuccess) {
        KALDI_WARN << "Cannot select this device: return code " << e
                   << ", Error message: \"" << cudaGetErrorString(e) << "\"";
      }
    }
    max_id++;
  } while ((e != cudaSuccess) && (max_id < free_mem_ratio.size()));

  if (e != cudaSuccess) {
    KALDI_WARN << "Failed to (automatically) select any device";
    return false;
  }
  KALDI_LOG << "Success selecting device " << dev_id << " free mem ratio: " << mem_ratio;
  return true;
}


void CuDevice::AccuProfile(const char *function_name,
                           const CuTimer &timer) {
  if (GetVerboseLevel() >= 1) {
    std::unique_lock<std::mutex> lock(profile_mutex_, std::defer_lock_t());
    if (multi_threaded_)
      lock.lock();
    std::string key(function_name);
    // by passing 0 as the stream to cudaStreamSynchronize, we are using the
    // per-thread default stream.  Since we compile with
    // -DCUDA_API_PER_THREAD_DEFAULT_STREAM, this equates to a per-thread
    // stream.
    cudaStreamSynchronize(0);
    double elapsed = timer.Elapsed();
    if (profile_map_.find(key) == profile_map_.end())
      profile_map_[key] = elapsed;
    else
      profile_map_[key] += elapsed;
  }
}

void CuDevice::PrintMemoryUsage() const {
  if (Enabled())
    g_cuda_allocator.PrintMemoryUsage();
}

void CuDevice::PrintProfile() {
  if (GetVerboseLevel() >= 1) {
    std::ostringstream os;
    os << "-----\n[cudevice profile]\n";
    unordered_map<std::string, double, StringHasher>::iterator it;
    std::vector<std::pair<double, std::string> > pairs;
    double total_time = 0.0;
    for(it = profile_map_.begin(); it != profile_map_.end(); ++it) {
      std::string function_name = it->first;
      double elapsed_time = it->second;
      total_time += elapsed_time;
      pairs.push_back(std::make_pair(elapsed_time, function_name));
    }
    // display from shortest to longest time, so tail will show the longest
    // times at the end.
    std::sort(pairs.begin(), pairs.end());
    size_t max_print = 15, start_pos = (pairs.size() <= max_print ?
                                        0 : pairs.size() - max_print);
    for (size_t i = start_pos; i < pairs.size(); i++)
      os << pairs[i].second << "\t" << pairs[i].first << "s\n";
    os << "Total GPU time:\t" << total_time << "s (may involve some double-counting)\n";
    os << "-----";
    KALDI_LOG << os.str();
    PrintMemoryUsage();
  }
}


void CuDevice::DeviceGetName(char* name, int32 len, int32 dev) {
  // prefill with something reasonable
  strncpy(name,"Unknown GPU",len);
#ifdef _MSC_VER
  cuDeviceGetName(name, len, dev);
#else
  // open libcuda.so
  void* libcuda = dlopen("libcuda.so",RTLD_LAZY);
  if (NULL == libcuda) {
    KALDI_WARN << "cannot open libcuda.so";
  } else {
    // define the function signature type
    typedef CUresult (*cu_fun_ptr)(char*,int,CUdevice);
    // get the symbol
    cu_fun_ptr cuDeviceGetName_ptr = (cu_fun_ptr)dlsym(libcuda,"cuDeviceGetName");
    if (NULL == cuDeviceGetName_ptr) {
      KALDI_WARN << "cannot load cuDeviceGetName from libcuda.so";
    } else {
      // call the function
      cuDeviceGetName_ptr(name, len, dev);
    }
    // close the library
    dlclose(libcuda);
  }
#endif
}


void CuDevice::CheckGpuHealth() {
  if (!Enabled()) return;
  CuTimer t;
  // prepare small matrices for a quick test
  Matrix<BaseFloat> a(50, 100);
  Matrix<BaseFloat> b(100 ,50);
  a.SetRandn();
  b.SetRandUniform();
  // multiply 2 small matrices in CPU:
  Matrix<BaseFloat> c(50, 50);
  c.AddMatMat(1.0, a, kNoTrans, b, kNoTrans, 0.0);
  // multiply same matrices in GPU:
  CuMatrix<BaseFloat> c1(50, 50);
  c1.AddMatMat(1.0, CuMatrix<BaseFloat>(a), kNoTrans, CuMatrix<BaseFloat>(b), kNoTrans, 0.0);
  // check that relative differnence is <1%
  AssertEqual(c, Matrix<BaseFloat>(c1), 0.01);
  // measure time spent in this check
  AccuProfile(__func__, t);
}

<<<<<<< HEAD
CuDevice::CuDevice() :
    active_gpu_id_(-1), debug_stride_mode_(false),
    num_debug_stride_allocations_(0), allocator_(CuAllocatorOptions()),
    multi_threaded_(false) { }

=======
CuDevice::CuDevice():
    initialized_(false),
    device_id_copy_(-1),
    cublas_handle_(NULL),
    cusparse_handle_(NULL) {
}

CuDevice::~CuDevice() {
  if (cublas_handle_)
    CUBLAS_SAFE_CALL(cublasDestroy(cublas_handle_));
  if (cusparse_handle_)
    CUSPARSE_SAFE_CALL(cusparseDestroy(cusparse_handle_));
}


// Each thread has its own copy of the CuDevice object.
// Note: this was declared "static".
thread_local CuDevice CuDevice::this_thread_device_;
  
CuDevice::CuDeviceOptions CuDevice::device_options_;

// define and initialize the static members of the CuDevice object.
int32 CuDevice::device_id_ = -1;
bool CuDevice::multi_threaded_ = false;
unordered_map<std::string, double, StringHasher> CuDevice::profile_map_;
std::mutex CuDevice::profile_mutex_;
int64 CuDevice::free_memory_at_startup_;
cudaDeviceProp CuDevice::properties_;
bool CuDevice::debug_stride_mode_ = false;


void SynchronizeGpu() {
  cuda_legacy_noop();
  CU_SAFE_CALL(cudaGetLastError());
}
>>>>>>> 9469b64b

}  // namespace kaldi

#else  // #if HAVE_CUDA == 1

namespace kaldi {
// SynchronizeGpu() does nothing if we didn't compile for GPU.
void SynchronizeGpu() { }
}

#endif  // #if HAVE_CUDA == 1<|MERGE_RESOLUTION|>--- conflicted
+++ resolved
@@ -211,11 +211,7 @@
     KALDI_WARN << "Not in compute-exclusive mode.  Suggestion: use "
         "'nvidia-smi -c 3' to set compute exclusive mode";
     // We want to choose the device more carefully, so release the CUDA context.
-<<<<<<< HEAD
-    e = cudaThreadExit(); // deprecated, but for legacy reason not cudaDeviceReset
-=======
     e = cudaDeviceReset();
->>>>>>> 9469b64b
     if (e != cudaSuccess) {
       KALDI_CUDA_ERR(e, "Failed to release CUDA context on a GPU");
     }
@@ -250,16 +246,6 @@
     if (e != cudaSuccess) {
       KALDI_CUDA_ERR(e, "Failed to get device-id of active device.");
     }
-<<<<<<< HEAD
-    // Remember the id of active GPU
-    active_gpu_id_ = act_gpu_id; // CuDevice::Enabled() is true from now on
-    // Initialize the CUBLAS
-    CUBLAS_SAFE_CALL(cublasCreate(&handle_));
-    // Initialize the cuSPARSE
-    CUSPARSE_SAFE_CALL(cusparseCreate(&cusparse_handle_));
-
-    // Notify user which GPU is finally used
-=======
     device_id_ = device_id;
     device_id_copy_ = device_id;
     initialized_ = true;  // Prevent Initialize() from being called on this,
@@ -272,7 +258,6 @@
     CUSPARSE_SAFE_CALL(cusparseSetStream(cusparse_handle_, cudaStreamPerThread));
 
     // Notify the user which GPU is being userd.
->>>>>>> 9469b64b
     char name[128];
     DeviceGetName(name,128, device_id);
 
@@ -530,13 +515,6 @@
   AccuProfile(__func__, t);
 }
 
-<<<<<<< HEAD
-CuDevice::CuDevice() :
-    active_gpu_id_(-1), debug_stride_mode_(false),
-    num_debug_stride_allocations_(0), allocator_(CuAllocatorOptions()),
-    multi_threaded_(false) { }
-
-=======
 CuDevice::CuDevice():
     initialized_(false),
     device_id_copy_(-1),
@@ -572,7 +550,6 @@
   cuda_legacy_noop();
   CU_SAFE_CALL(cudaGetLastError());
 }
->>>>>>> 9469b64b
 
 }  // namespace kaldi
 
