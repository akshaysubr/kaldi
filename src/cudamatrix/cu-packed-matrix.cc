// cudamatrix/cu-packed-matrix.cc

// Copyright 2009-2013  Johns Hopkins University (author: Daniel Povey)
//                      Karel Vesely

// See ../../COPYING for clarification regarding multiple authors
//
// Licensed under the Apache License, Version 2.0 (the "License");
// you may not use this file except in compliance with the License.
// You may obtain a copy of the License at
//
//  http://www.apache.org/licenses/LICENSE-2.0
//
// THIS CODE IS PROVIDED *AS IS* BASIS, WITHOUT WARRANTIES OR CONDITIONS OF ANY
// KIND, EITHER EXPRESS OR IMPLIED, INCLUDING WITHOUT LIMITATION ANY IMPLIED
// WARRANTIES OR CONDITIONS OF TITLE, FITNESS FOR A PARTICULAR PURPOSE,
// MERCHANTABLITY OR NON-INFRINGEMENT.
// See the Apache 2 License for the specific language governing permissions and
// limitations under the License.



#if HAVE_CUDA == 1
#include <cuda_runtime_api.h>
#include <cublas_v2.h>
#endif

#include "base/timer.h"
#include "cudamatrix/cu-common.h"
#include "cudamatrix/cu-vector.h"
#include "cudamatrix/cu-device.h"
#include "cudamatrix/cu-kernels.h"
#include "cudamatrix/cu-math.h"
#include "cudamatrix/cu-packed-matrix.h"
#include "cudamatrix/cublas-wrappers.h"

namespace kaldi {

template<typename Real>
void CuPackedMatrix<Real>::Resize(MatrixIndexT rows,
                                  MatrixResizeType resize_type) {
  // This code does not currently support the other resize_type options.
  KALDI_ASSERT(resize_type == kSetZero || resize_type == kUndefined);

  if (this->num_rows_ == rows) {
    if (resize_type == kSetZero) this->SetZero();
    return;
  }

  if (this->num_rows_ != 0)
    this->Destroy();
  if (rows == 0) return;
#if HAVE_CUDA == 1
  CuDevice &device = CuDevice::Instantiate();
  if (device.Enabled()) {
    CuTimer tim;
    this->num_rows_ = rows;
    size_t nr = static_cast<size_t>(num_rows_),
        num_bytes = ((nr * (nr+1)) / 2) * sizeof(Real);
    this->data_ = static_cast<Real*>(device.Malloc(num_bytes));

    if (resize_type == kSetZero) this->SetZero();
    device.AccuProfile("CuPackedMatrix::Resize", tim);
  } else
#endif
  { // Let the initializer of SpMatrix<Real> handle the allocation,
    // and then just do Swap which will switch the pointers.
    // This wastes a few instructions but is simple to code.
    SpMatrix<Real> mat(rows, resize_type);
    this->Swap(&mat);
  }
}

template<typename Real>
void CuPackedMatrix<Real>::SetRandn() {
  if (num_rows_ != 0) {
    MatrixIndexT size = num_rows_ * (num_rows_ + 1) / 2;
    CuSubVector<Real> tmp(data_, size);
    CuRand<Real> rand;
    rand.RandGaussian(&tmp);
  }
}

template<typename Real>
void CuPackedMatrix<Real>::Destroy() {
#if HAVE_CUDA == 1
  if (CuDevice::Instantiate().Enabled()) {
    if (this->data_ != NULL) {
      CuDevice::Instantiate().Free(this->data_);
    }
  } else
#endif
  {
    if (this->data_ != NULL) KALDI_MEMALIGN_FREE(this->data_);
  }
  this->data_ = NULL;
  this->num_rows_ = 0;
}

template<typename Real>
void CuPackedMatrix<Real>::Swap(PackedMatrix<Real> *mat) {
#if HAVE_CUDA == 1
  if (CuDevice::Instantiate().Enabled()) {
    if (this->num_rows_ == 0) {
      if (mat->num_rows_ != 0) {
        // *this is empty, but mat is nonempty.
        Resize(mat->num_rows_, kUndefined);
        CopyFromPacked(*mat);
        mat->Resize(0);
      }
      // else both are empty.
    } else { // *this is nonempty.
      if (mat->num_rows_ != 0) {
        // Both *this and *mat are nonempty.  Recurse to simpler cases.
        // this could be done more efficiently in the case where
        // the size does not change.
        PackedMatrix<Real> temp;
        this->Swap(&temp); // now temp is full, *this is empty.
        mat->Swap(&temp); // now mat has data from *this, temp has
        // data from mat.
        this->Swap(&temp); // copy data in mat to *this, which is now empty.
      } else { // *this is full but *mat is empty.
        mat->Resize(this->num_rows_, kUndefined);
        this->CopyToPacked(mat);
        this->Destroy();
      }
    }
  } else
#endif
  {
    std::swap(mat->data_, this->data_);
    std::swap(mat->num_rows_, this->num_rows_);
  }
}

template<typename Real>
void CuPackedMatrix<Real>::CopyFromPacked(const CuPackedMatrix<Real> &src) {
  KALDI_ASSERT(src.NumRows() == num_rows_);
#if HAVE_CUDA == 1
  if (CuDevice::Instantiate().Enabled()) {
    if (num_rows_ == 0) return; // Nothing to do.
    CuTimer tim;
    size_t nr = static_cast<size_t>(num_rows_),
        num_bytes = ((nr * (nr+1)) / 2) * sizeof(Real);

<<<<<<< HEAD
    CU_SAFE_CALL(cudaMemcpyAsync(data_, src.data_, num_bytes,
                            cudaMemcpyDeviceToDevice, cudaStreamPerThread));
=======
    CU_SAFE_CALL(
      cudaMemcpyAsync(data_, src.data_, num_bytes, cudaMemcpyDeviceToDevice,
                      cudaStreamPerThread));
>>>>>>> 21f29494
    CuDevice::Instantiate().AccuProfile("CuPackedMatrix::CopyFromPacked1",
                                        tim);
  } else
#endif
  {
    Mat().CopyFromPacked(src.Mat());
  }
}

template<typename Real>
void CuPackedMatrix<Real>::CopyFromPacked(const PackedMatrix<Real> &src) {
  KALDI_ASSERT(src.NumRows() == num_rows_);
#if HAVE_CUDA == 1
  if (CuDevice::Instantiate().Enabled()) {
    if (num_rows_ == 0) return; // Nothing to do.
    CuTimer tim;
    CU_SAFE_CALL(cudaMemcpy(data_, src.data_, src.SizeInBytes(),
                            cudaMemcpyHostToDevice));
    CuDevice::Instantiate().AccuProfile("CuPackedMatrix::CopyFromPacked2", tim);
  } else
#endif
  {
    Mat().CopyFromPacked(src);
    //memcpy(data_, src.Data(), SizeInBytes());
  }
}

template<typename Real>
void CuPackedMatrix<Real>::CopyToPacked(PackedMatrix<Real> *dst) const {
  KALDI_ASSERT(dst->NumRows() == NumRows());

#if HAVE_CUDA == 1
  if (CuDevice::Instantiate().Enabled()) {
    if (num_rows_ == 0) return; // Nothing to do.
    CuTimer tim;
    size_t nr = static_cast<size_t>(num_rows_),
      num_bytes = ((nr * (nr+1)) / 2) * sizeof(Real);

    CU_SAFE_CALL(cudaMemcpy(dst->data_, data_, num_bytes,
                            cudaMemcpyDeviceToHost));
    CuDevice::Instantiate().AccuProfile("CuPackedMatrix::CopyToPackedD2H", tim);
  } else
#endif
  {
    //memcpy(data_, dst->Data(), SizeInBytes());
    dst->CopyFromPacked(Mat());
  }
}

/*
template<typename Real>
void CuPackedMatrix<Real>::CopyRowsFromPacked(int32 r, const CuPackedMatrix<Real> &src, int32 src_ro, int32 dst_ro) {
  KALDI_ASSERT(r+src_ro <= src.NumRows());
  KALDI_ASSERT(r+dst_ro <= NumRows());
  KALDI_ASSERT(NumCols() == src.NumCols());

  #if HAVE_CUDA == 1
  if (CuDevice::Instantiate().Enabled()) {
    CuTimer tim;

    MatrixIndexT dst_pitch = stride_*sizeof(Real);
    MatrixIndexT src_pitch = src.Stride()*sizeof(Real);
    MatrixIndexT width = src.NumCols()*sizeof(Real);

    const Real *p_src = src.Data() + src_ro*src.Stride();
    Real *p_dst = data_ + dst_ro*stride_;

    CU_SAFE_CALL(cudaMemcpy2D(p_dst, dst_pitch, p_src, src_pitch, width, r, cudaMemcpyDeviceToDevice));

    CuDevice::Instantiate().AccuProfile("CuMatrix::CopyRowsD2D", tim);
  } else
  #endif
  {
    memcpy(Data()+dst_ro*stride_, src.Data()+src_ro*src.Stride(), r*stride_*sizeof(Real));
  }
} */



template<typename Real>
void CuPackedMatrix<Real>::Read(std::istream &is, bool binary) {
  PackedMatrix<Real> temp;
  temp.Read(is, binary);
  Destroy();
  Swap(&temp);
}

template<typename Real>
void CuPackedMatrix<Real>::Write(std::ostream &os, bool binary) const {
  PackedMatrix<Real> temp(this->num_rows_, kUndefined);
  this->CopyToPacked(&temp);
  temp.Write(os, binary);
}

template<typename Real>
void CuPackedMatrix<Real>::SetZero() {
  #if HAVE_CUDA == 1
  if (CuDevice::Instantiate().Enabled()) {
    CuTimer tim;
    size_t nr = static_cast<size_t>(num_rows_),
      num_bytes = ((nr * (nr+1)) / 2) * sizeof(Real);

    CU_SAFE_CALL(cudaMemset(reinterpret_cast<void*>(this->data_), 0, num_bytes));
    CuDevice::Instantiate().AccuProfile("CuPackedMatrix::SetZero", tim);
  } else
  #endif
  {
    Mat().SetZero();
  }
}

template<typename Real>
Real CuPackedMatrix<Real>::Trace() const {
  Real result = 0.0;
#if HAVE_CUDA == 1
  if (CuDevice::Instantiate().Enabled()) {
    if (num_rows_ == 0) return 0.0;
    CuVector<Real> tmp(num_rows_, kUndefined);
    tmp.CopyDiagFromPacked(*this);
    return tmp.Sum();
  } else
#endif
  {
    result = Mat().Trace();
  }
  return result;
}

template<typename Real>
void CuPackedMatrix<Real>::SetDiag(Real alpha) {
#if HAVE_CUDA == 1
  if (CuDevice::Instantiate().Enabled()) {
    if (num_rows_ == 0) return;
    CuTimer tim;
    int dimBlock(CU1DBLOCK);
    int dimGrid(n_blocks(NumRows(),CU1DBLOCK));
    cuda_set_diag_packed(dimGrid,dimBlock,data_,alpha,num_rows_);
    CU_SAFE_CALL(cudaGetLastError());
    CuDevice::Instantiate().AccuProfile("CuPackedMatrix::SetDiag", tim);
  } else
#endif
  {
    Mat().SetDiag(alpha);
  }
}

template<typename Real>
void CuPackedMatrix<Real>::Scale(Real alpha) {
#if HAVE_CUDA == 1
  if (CuDevice::Instantiate().Enabled()) {
    CuTimer tim;
    size_t nr = static_cast<size_t>(num_rows_),
        num_elements = ((nr * (nr+1)) / 2);
    CUBLAS_SAFE_CALL(cublas_scal(GetCublasHandle(), num_elements, alpha, data_, 1));

    CuDevice::Instantiate().AccuProfile("CuPackedMatrix::Scale", tim);
  } else
#endif
  {
    Mat().Scale(alpha);
  }
}

template<typename Real>
void CuPackedMatrix<Real>::ScaleDiag(Real alpha) {
#if HAVE_CUDA == 1
  if (CuDevice::Instantiate().Enabled()) {
    CuTimer tim;
    int dimBlock(CU1DBLOCK);
    int dimGrid(n_blocks(NumRows(),CU1DBLOCK));
    cuda_scale_diag_packed(dimGrid,dimBlock,data_,alpha,num_rows_);
    CU_SAFE_CALL(cudaGetLastError());
    CuDevice::Instantiate().AccuProfile("CuPackedMatrix::ScaleDiag", tim);
  } else
#endif
  {
    Mat().ScaleDiag(alpha);
  }
}

template<typename Real>
void CuPackedMatrix<Real>::AddPacked(const Real alpha, const CuPackedMatrix<Real> &M) {
  KALDI_ASSERT(num_rows_ == M.NumRows());
#if HAVE_CUDA == 1
  if (CuDevice::Instantiate().Enabled()) {
    if (num_rows_ == 0) return;
    CuTimer tim;
    size_t nr = num_rows_,
        sz = (nr * (nr + 1)) / 2;
    cublas_axpy(GetCublasHandle(), sz, alpha, M.Data(), 1, data_, 1);
    CuDevice::Instantiate().AccuProfile("CuPackedMatrix::AddPacked", tim);
  } else
#endif
  {
    Mat().AddPacked(alpha, M.Mat());
  }
}

template<typename Real>
void CuPackedMatrix<Real>::AddToDiag(Real r) {
#if HAVE_CUDA == 1
  if (CuDevice::Instantiate().Enabled()) {
    if (num_rows_ == 0) return;
    CuTimer tim;
    int dimBlock(CU1DBLOCK);
    int dimGrid(n_blocks(NumRows(),CU1DBLOCK));
    cuda_add_diag_packed(dimGrid,dimBlock,data_,r,num_rows_);
    CU_SAFE_CALL(cudaGetLastError());
    CuDevice::Instantiate().AccuProfile("CuPackedMatrix::AddToDiag", tim);
  } else
#endif
  {
    // TODO
    Mat().AddToDiag(r);
  }
}

template<typename Real>
void CuPackedMatrix<Real>::SetUnit() {
#if HAVE_CUDA == 1
  if (CuDevice::Instantiate().Enabled()) {
    this->SetZero();
    this->SetDiag(1.0);
  } else
#endif
  {
    Mat().SetUnit();
  }
}

/**
 * Print the matrix to stream
 */
template<typename Real>
std::ostream &operator << (std::ostream &out, const CuPackedMatrix<Real> &mat) {
  PackedMatrix<Real> temp(mat.NumRows());
  mat.CopyToPacked(&temp);
  out << temp;
  return out;
}

// instantiate the template
template
std::ostream &operator << (std::ostream &out, const CuPackedMatrix<float> &mat);
template
std::ostream &operator << (std::ostream &out, const CuPackedMatrix<double> &mat);


// Instantiate class CuPackedMatrix for float and double.
template class CuPackedMatrix<float>;
template class CuPackedMatrix<double>;


} // namespace kaldi<|MERGE_RESOLUTION|>--- conflicted
+++ resolved
@@ -143,14 +143,9 @@
     size_t nr = static_cast<size_t>(num_rows_),
         num_bytes = ((nr * (nr+1)) / 2) * sizeof(Real);
 
-<<<<<<< HEAD
-    CU_SAFE_CALL(cudaMemcpyAsync(data_, src.data_, num_bytes,
-                            cudaMemcpyDeviceToDevice, cudaStreamPerThread));
-=======
     CU_SAFE_CALL(
       cudaMemcpyAsync(data_, src.data_, num_bytes, cudaMemcpyDeviceToDevice,
                       cudaStreamPerThread));
->>>>>>> 21f29494
     CuDevice::Instantiate().AccuProfile("CuPackedMatrix::CopyFromPacked1",
                                         tim);
   } else
