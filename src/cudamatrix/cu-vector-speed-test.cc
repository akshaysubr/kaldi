// cudamatrix/cu-vector-speed-test.cc

<<<<<<< HEAD
// Copyright 2013  Johns Hopkins University (author: Daniel Povey)
// Copyright 2017  Daniel Galvez
=======
// Copyright      2013  Johns Hopkins University (author: Daniel Povey)
//                2017  Daniel Galvez
//           2016-2018  Shiyin Kang

>>>>>>> 9469b64b

// See ../../COPYING for clarification regarding multiple authors
//
// Licensed under the Apache License, Version 2.0 (the "License");
// you may not use this file except in compliance with the License.
// You may obtain a copy of the License at
//
//  http://www.apache.org/licenses/LICENSE-2.0
//
// THIS CODE IS PROVIDED *AS IS* BASIS, WITHOUT WARRANTIES OR CONDITIONS OF ANY
// KIND, EITHER EXPRESS OR IMPLIED, INCLUDING WITHOUT LIMITATION ANY IMPLIED
// WARRANTIES OR CONDITIONS OF TITLE, FITNESS FOR A PARTICULAR PURPOSE,
// MERCHANTABLITY OR NON-INFRINGEMENT.
// See the Apache 2 License for the specific language governing permissions and
// limitations under the License.


#include <iostream>
#include <vector>
#include <cstdlib>

#include "base/kaldi-common.h"
#include "util/common-utils.h"
#include "cudamatrix/cu-matrix.h"
#include "cudamatrix/cu-vector.h"
#include "cudamatrix/cu-math.h"

using namespace kaldi;


namespace kaldi {

template<typename Real>
std::string NameOf() {
  return (sizeof(Real) == 8 ? "<double>" : "<float>");
}

template<typename Real> void TestCuVectorSoftmax(int32 dim) {
  BaseFloat time_in_secs = 0.02;
  CuVector<Real> M(dim);
  M.SetRandn();

  Timer tim;
  int32 iter = 0;
  for (;tim.Elapsed() < time_in_secs; iter++) {
    M.ApplySoftMax();
  }

  BaseFloat fdim = dim;
  BaseFloat gflops = (fdim * iter) / (tim.Elapsed() * 1.0e+09);
  KALDI_LOG << "For CuVector::Softmax" << NameOf<Real>() << ", for dim = "
            << dim << ", speed was " << gflops << " gigaflops.";
}


template<typename Real> void TestCuVectorSum(int32 dim) {
  BaseFloat time_in_secs = 0.02;
  CuVector<Real> M(dim);
  M.SetRandn();

  Timer tim;
  int32 iter = 0;
  for (;tim.Elapsed() < time_in_secs; iter++) {
    M.Sum();
  }

  BaseFloat fdim = dim;
  BaseFloat gflops = (fdim * iter) / (tim.Elapsed() * 1.0e+09);
  KALDI_LOG << "For CuVector::Sum" << NameOf<Real>() << ", for dim = "
            << dim << ", speed was " << gflops << " gigaflops.";
}

template<typename Real, typename OtherReal> void TestCuVectorCopyFromVec(int32 dim) {
  BaseFloat time_in_secs = 0.02;
  CuVector<Real> M(dim);
  M.SetRandn();

  Timer tim;
  int32 iter = 0;
  for (;tim.Elapsed() < time_in_secs; iter++) {
    CuVector<OtherReal> v(dim);
    v.CopyFromVec(M);
  }

  BaseFloat fdim = dim;
  BaseFloat gflops = (fdim * iter) / (tim.Elapsed() * 1.0e+09);
  KALDI_LOG << "For CuVector::CopyFromVec" << NameOf<Real>() << " to "
            <<  NameOf<OtherReal>() << ", for dim = "
            << dim << ", speed was " << gflops << " gigaflops.";
}


#if HAVE_CUDA == 1
// This test choose the min length of vectors to be reduced on GPU.
// Smaller vector will be copied to RAM and reduced on CPU.
template<typename Real> void TestCuVectorSumChooseMinLength() {
  BaseFloat time_in_secs = 0.02;
  for (int dim = 100; dim < 1000000; dim = dim * 1.5 + 1 ) {
    CuVector<Real> M(dim);
    BaseFloat gflops, gflops_cpu;
    Real result = 0, result_cpu = 0;
    M.SetRandn();
    {
      Timer tim;
      int32 iter = 0;
      for (; tim.Elapsed() < time_in_secs; iter++) {
        // Force GPU reduction
        int dimBlock = CU1DBLOCK;
        int dimGrid = n_blocks(M.Dim(), dimBlock);
        if (dimGrid > 256) {
          dimGrid = 256;
        }
        CuVector<Real> ans(dimGrid, kUndefined);
        cuda_vec_sum(dimGrid, dimBlock, M.Data(), ans.Data(), M.Dim(), 1);
        CU_SAFE_CALL(cudaGetLastError());
        Vector<Real> ans_cpu(ans);
        result = ans_cpu.Sum();
      }

      BaseFloat fdim = dim;
      gflops = (fdim * iter) / (tim.Elapsed() * 1.0e+09);
    }
    {
      Timer tim;
      int32 iter = 0;
      for (; tim.Elapsed() < time_in_secs; iter++) {
        Vector<Real> M_cpu(M);
        result_cpu = M_cpu.Sum();
      }

      BaseFloat fdim = dim;
      gflops_cpu = (fdim * iter) / (tim.Elapsed() * 1.0e+09);
    }
    KALDI_LOG << "CuVector::Sum" << NameOf<Real>() << ", dim: " << dim
              << ", speed: GPU " << (gflops > gflops_cpu ? ">" : "<")
              << " CPU, GPU speed: " << gflops << " Gflops. CPU speed: "
              << gflops_cpu << " Gflops. Result diff: " << (result - result_cpu);
  }
}
#endif

template<typename Real> void TestCuVectorVecVecOne(int32 dim) {
  BaseFloat time_in_secs = 0.02;
  CuVector<Real> M(dim);
  M.SetRandn();

  Timer tim;
  int32 iter = 0;
  for (;tim.Elapsed() < time_in_secs; iter++) {
    CuVector<Real> ones(dim);
    ones.Set(1.0);
    VecVec(M, ones);
  }

  BaseFloat fdim = dim;
  BaseFloat gflops = (fdim * iter) / (tim.Elapsed() * 1.0e+09);
  KALDI_LOG << "For CuVector::VecVecOne" << NameOf<Real>() << ", for dim = "
            << dim << ", speed was " << gflops << " gigaflops.";
}




template<typename Real> void TestCuVectorAddDiagMatMat(int32 dim,
                                                       MatrixTransposeType transN,
                                                       MatrixTransposeType transO) {
  BaseFloat time_in_secs = 0.02;
  CuVector<Real> v(dim);
  v.SetRandn();
  CuMatrix<Real> N(dim, dim), O(dim, dim);
  N.SetRandn();
  O.SetRandn();

  Timer tim;
  int32 iter = 0;

  for (;tim.Elapsed() < time_in_secs; iter++) {
    v.AddDiagMatMat(1.0, N, transN, O, transO, 1.0);
  }

  BaseFloat fdim = dim;
  BaseFloat gflops = (fdim * fdim * iter) / (tim.Elapsed() * 1.0e+09);
  KALDI_LOG << "For CuVector::AddDiagMatMat" << NameOf<Real>()
            << (transN == kNoTrans ? "[no-trans],":"[trans],")
            << (transO == kNoTrans ? "[no-trans],":"[trans],")
            << " for dim = "<< dim << ", speed was " << gflops << " gigaflops.";
}


template<typename Real> void TestCuVectorAddDiagMat2OnVariousShapes(
    int32 dim, MatrixTransposeType trans) {
  BaseFloat time_in_secs = 0.02;
  int32 size = 1024 * 32;
  CuVector<Real> v(trans == kNoTrans ? size / dim : dim);
  v.SetRandn();
  CuMatrix<Real> N(size / dim, dim);
  N.SetRandn();

  Timer tim;
  int32 iter = 0;

  for (; tim.Elapsed() < time_in_secs; iter++) {
    v.AddDiagMat2(1.0, N, trans, 0.0);
  }

  BaseFloat fdim = size;
  BaseFloat gflops = (fdim * iter) / (tim.Elapsed() * 1.0e+09);
  KALDI_LOG << "For CuVector::AddDiagMat2Shapes" << NameOf<Real>()
            << (trans == kTrans ? "[trans]" : "[no-trans]") << ", for dim = ("
            << size / dim << ", " << dim  << "), speed was " << gflops
            << " gigaflops.";
}



template<typename Real> void TestCuVectorAddDiagMat2(int32 dim, MatrixTransposeType trans) {
  BaseFloat time_in_secs = 0.02;
  CuVector<Real> v(dim);
  v.SetRandn();
  CuMatrix<Real> N(dim, dim);
  N.SetRandn();

  Timer tim;
  int32 iter = 0;

  for (;tim.Elapsed() < time_in_secs; iter++) {
    v.AddDiagMat2(1.0, N, trans, 0.0);
  }

  BaseFloat fdim = dim;
  BaseFloat gflops = (fdim * fdim * iter) / (tim.Elapsed() * 1.0e+09);
  KALDI_LOG << "For CuVector::AddDiagMat2" << NameOf<Real>()
            << (trans == kTrans ? "[trans]" : "[no-trans]") << ", for dim = "
            << dim << ", speed was " << gflops << " gigaflops.";
}


template<typename Real> void TestCuVectorAddRowSumMat(int32 dim, MatrixTransposeType trans) {
  BaseFloat time_in_secs = 0.02;
  CuVector<Real> v(dim);
  v.SetRandn();
  CuMatrix<Real> N(dim, dim);
  N.SetRandn();

  Timer tim;
  int32 iter = 0;

  for (;tim.Elapsed() < time_in_secs; iter++) {
    v.AddRowSumMat(1.0, N, 0.5);
  }

  BaseFloat fdim = dim;
  BaseFloat gflops = (fdim * fdim * iter) / (tim.Elapsed() * 1.0e+09);
  KALDI_LOG << "For CuVector::AddRowSumMat" << NameOf<Real>()
            << (trans == kTrans ? "[trans]" : "[no-trans]") << ", for dim = "
            << dim << ", speed was " << gflops << " gigaflops.";
}


template<typename Real> void TestCuVectorAddColSumMat(int32 dim, MatrixTransposeType trans) {
  BaseFloat time_in_secs = 0.02;
  CuVector<Real> v(dim);
  v.SetRandn();
  CuMatrix<Real> N(dim, dim);
  N.SetRandn();

  Timer tim;
  int32 iter = 0;

  for (;tim.Elapsed() < time_in_secs; iter++) {
    v.AddColSumMat(1.0, N, 0.5);
  }

  BaseFloat fdim = dim;
  BaseFloat gflops = (fdim * fdim * iter) / (tim.Elapsed() * 1.0e+09);
  KALDI_LOG << "For CuVector::AddColSumMat" << NameOf<Real>()
            << (trans == kTrans ? "[trans]" : "[no-trans]") << ", for dim = "
            << dim << ", speed was " << gflops << " gigaflops.";
}


template<typename Real> void TestCuVectorApplyFloor(int32 dim) {
  BaseFloat time_in_secs = 0.02;
  CuVector<Real> v(dim);
  v.SetRandn();
  Real threshold = RandInt(-35000, 35000) / Real(100);

  Timer tim;
  int32 iter = 0;
  for (;tim.Elapsed() < time_in_secs; iter++) {
    MatrixIndexT dummy_count;
    v.ApplyFloor(threshold, &dummy_count);
  }

  BaseFloat fdim = dim;
  BaseFloat gflops = (fdim * iter) / (tim.Elapsed() * 1.0e+09);
  KALDI_LOG << "For CuVector::ApplyFloor" << NameOf<Real>() << ", for dim = "
            << dim << ", speed was " << gflops << " gigaflops.";

}


template<typename Real> void TestCuVectorApplyFloorNoCount(int32 dim) {
  BaseFloat time_in_secs = 0.02;
  CuVector<Real> v(dim);
  v.SetRandn();
  Real threshold = RandInt(-35000, 35000) / Real(100);

  Timer tim;
  int32 iter = 0;
  for (;tim.Elapsed() < time_in_secs; iter++) {
    v.ApplyFloor(threshold, nullptr);
  }

  BaseFloat fdim = dim;
  BaseFloat gflops = (fdim * iter) / (tim.Elapsed() * 1.0e+09);
  KALDI_LOG << "For CuVector::ApplyFloor (no count variety)" << NameOf<Real>()
<<<<<<< HEAD
	    << ", for dim = " << dim << ", speed was " << gflops
	    << " gigaflops.";
=======
            << ", for dim = " << dim << ", speed was " << gflops
            << " gigaflops.";
>>>>>>> 9469b64b

}


template<typename Real> void TestCuVectorApplyCeiling(int32 dim) {
  BaseFloat time_in_secs = 0.02;
  CuVector<Real> v(dim);
  v.SetRandn();
  Real threshold = RandInt(-35000, 35000) / Real(100);

  Timer tim;
  int32 iter = 0;
  for (;tim.Elapsed() < time_in_secs; iter++) {
    MatrixIndexT dummy_count;
    v.ApplyCeiling(threshold, &dummy_count);
  }

  BaseFloat fdim = dim;
  BaseFloat gflops = (fdim * iter) / (tim.Elapsed() * 1.0e+09);
  KALDI_LOG << "For CuVector::ApplyCeiling" << NameOf<Real>() << ", for dim = "
            << dim << ", speed was " << gflops << " gigaflops.";

}


template<typename Real> void TestCuVectorApplyCeilingNoCount(int32 dim) {
  BaseFloat time_in_secs = 0.02;
  CuVector<Real> v(dim);
  v.SetRandn();
  Real threshold = RandInt(-35000, 35000) / Real(100);

  Timer tim;
  int32 iter = 0;
  for (;tim.Elapsed() < time_in_secs; iter++) {
    v.ApplyCeiling(threshold, nullptr);
  }

  BaseFloat fdim = dim;
  BaseFloat gflops = (fdim * iter) / (tim.Elapsed() * 1.0e+09);
  KALDI_LOG << "For CuVector::ApplyCeiling (no count variety)" << NameOf<Real>()
<<<<<<< HEAD
	    << ", for dim = " << dim << ", speed was " << gflops
	    << " gigaflops.";

}


=======
            << ", for dim = " << dim << ", speed was " << gflops
            << " gigaflops.";

}


template<typename Real> void TestCuVectorAddDiagMatMatShape(
    int32 num_rows, int32 num_cols, MatrixTransposeType transM,
    MatrixTransposeType transN) {
  BaseFloat time_in_secs = 0.02;
  CuVector<Real> v(transM == kTrans ? num_cols : num_rows);
  v.SetRandn();
  CuMatrix<Real> M(num_rows, num_cols);
  CuMatrix<Real> N(transM != transN ? num_rows : num_cols,
                   transM != transN ? num_cols : num_rows);
  M.SetRandn();
  N.SetRandn();

  Timer tim;
  int32 iter = 0;

  for (;tim.Elapsed() < time_in_secs; iter++) {
    v.AddDiagMatMat(1.0, M, transM, N, transN, 1.0);
  }

  BaseFloat fnr = num_rows;
  BaseFloat fnc = num_cols;
  BaseFloat gflops = (fnr * fnc * iter) / (tim.Elapsed() * 1.0e+09);
  KALDI_LOG << "For CuVector::AddDiagMatMat" << NameOf<Real>()
            << (transM == kNoTrans ? "[no-trans],":"[trans],")
            << (transN == kNoTrans ? "[no-trans],":"[trans],")
            << " for dim = "<< num_rows << ", " << num_cols
            << ", speed was " << gflops << " gigaflops.";
}


>>>>>>> 9469b64b
template<typename Real> void CudaVectorSpeedTest() {
  const size_t a = 1 << 5;
  const size_t b = 1 << 8;
  for (size_t i = a; i <= b; i *= 2) {
    for (size_t j = a; j <= b; j *= 2) {
      if (i * j <= a * b) {
        TestCuVectorAddDiagMatMatShape<Real>(i, j, kNoTrans, kNoTrans);
        TestCuVectorAddDiagMatMatShape<Real>(i, j, kNoTrans, kTrans);
        TestCuVectorAddDiagMatMatShape<Real>(i, j, kTrans, kNoTrans);
        TestCuVectorAddDiagMatMatShape<Real>(i, j, kTrans, kTrans);
      }
    }
  }

  std::vector<int32> sizes;
  for (int i = 32; i <= 1024; i *= 2) {
    sizes.push_back(i);
  }
  int32 ns = sizes.size();
  for (int32 s = 0; s < ns; s++)
    TestCuVectorSoftmax<Real>(sizes[s]);
#if HAVE_CUDA == 1
  TestCuVectorSumChooseMinLength<Real>();
#endif
  for (int32 s = 0; s < ns; s++)
    TestCuVectorSum<Real>(sizes[s]);
  for (int32 s = 0; s < ns; s++)
    TestCuVectorVecVecOne<Real>(sizes[s]);
  for (int32 s = 0; s < ns; s++)
    TestCuVectorCopyFromVec<Real, float>(sizes[s]);
  for (int32 s = 0; s < ns; s++)
    TestCuVectorCopyFromVec<Real, double>(sizes[s]);
  for (int32 s = 0; s < ns; s++) {
    TestCuVectorAddDiagMatMat<Real>(sizes[s], kNoTrans, kNoTrans);
    TestCuVectorAddDiagMatMat<Real>(sizes[s], kNoTrans, kTrans);
    TestCuVectorAddDiagMatMat<Real>(sizes[s], kTrans, kNoTrans);
    TestCuVectorAddDiagMatMat<Real>(sizes[s], kTrans, kTrans);
  }
  for (int32 s = 0; s < ns; s++) {
    TestCuVectorAddDiagMat2OnVariousShapes<Real>(sizes[s], kNoTrans);
    TestCuVectorAddDiagMat2OnVariousShapes<Real>(sizes[s], kTrans);
  }
  for (int32 s = 0; s < ns; s++) {
    TestCuVectorAddDiagMat2<Real>(sizes[s], kNoTrans);
    TestCuVectorAddDiagMat2<Real>(sizes[s], kTrans);
  }
  for (int32 s = 0; s < ns; s++) {
    TestCuVectorAddRowSumMat<Real>(sizes[s], kNoTrans);
    TestCuVectorAddRowSumMat<Real>(sizes[s], kTrans);
  }
  for (int32 s = 0; s < ns; s++) {
    TestCuVectorAddColSumMat<Real>(sizes[s], kNoTrans);
    TestCuVectorAddColSumMat<Real>(sizes[s], kTrans);
  }
  for (int32 s = 0; s < ns; s++) {
    TestCuVectorApplyFloor<Real>(sizes[s]);
    TestCuVectorApplyFloorNoCount<Real>(sizes[s]);
  }
  for (int32 s = 0; s < ns; s++) {
    TestCuVectorApplyCeiling<Real>(sizes[s]);
    TestCuVectorApplyCeilingNoCount<Real>(sizes[s]);
  }

}


} // namespace kaldi


int main() {
  kaldi::SetVerboseLevel(1);
  //Select the GPU
#if HAVE_CUDA == 1
  CuDevice::Instantiate().SelectGpuId("yes"); //-2 .. automatic selection
#endif

  kaldi::CudaVectorSpeedTest<float>();
#if HAVE_CUDA == 1
  if (CuDevice::Instantiate().DoublePrecisionSupported()) {
    kaldi::CudaVectorSpeedTest<double>();
  } else {
    KALDI_WARN << "Double precision not supported";
  }
#else
  kaldi::CudaVectorSpeedTest<double>();
#endif
  KALDI_LOG << "Tests succeeded.";
}
<|MERGE_RESOLUTION|>--- conflicted
+++ resolved
@@ -1,14 +1,9 @@
 // cudamatrix/cu-vector-speed-test.cc
 
-<<<<<<< HEAD
-// Copyright 2013  Johns Hopkins University (author: Daniel Povey)
-// Copyright 2017  Daniel Galvez
-=======
 // Copyright      2013  Johns Hopkins University (author: Daniel Povey)
 //                2017  Daniel Galvez
 //           2016-2018  Shiyin Kang
 
->>>>>>> 9469b64b
 
 // See ../../COPYING for clarification regarding multiple authors
 //
@@ -326,13 +321,8 @@
   BaseFloat fdim = dim;
   BaseFloat gflops = (fdim * iter) / (tim.Elapsed() * 1.0e+09);
   KALDI_LOG << "For CuVector::ApplyFloor (no count variety)" << NameOf<Real>()
-<<<<<<< HEAD
-	    << ", for dim = " << dim << ", speed was " << gflops
-	    << " gigaflops.";
-=======
             << ", for dim = " << dim << ", speed was " << gflops
             << " gigaflops.";
->>>>>>> 9469b64b
 
 }
 
@@ -373,14 +363,6 @@
   BaseFloat fdim = dim;
   BaseFloat gflops = (fdim * iter) / (tim.Elapsed() * 1.0e+09);
   KALDI_LOG << "For CuVector::ApplyCeiling (no count variety)" << NameOf<Real>()
-<<<<<<< HEAD
-	    << ", for dim = " << dim << ", speed was " << gflops
-	    << " gigaflops.";
-
-}
-
-
-=======
             << ", for dim = " << dim << ", speed was " << gflops
             << " gigaflops.";
 
@@ -417,7 +399,6 @@
 }
 
 
->>>>>>> 9469b64b
 template<typename Real> void CudaVectorSpeedTest() {
   const size_t a = 1 << 5;
   const size_t b = 1 << 8;
