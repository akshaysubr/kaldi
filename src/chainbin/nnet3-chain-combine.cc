// chainbin/nnet3-chain-combine.cc

// Copyright 2012-2015  Johns Hopkins University (author:  Daniel Povey)
//                2017  Yiming Wang

// See ../../COPYING for clarification regarding multiple authors
//
// Licensed under the Apache License, Version 2.0 (the "License");
// you may not use this file except in compliance with the License.
// You may obtain a copy of the License at
//
//  http://www.apache.org/licenses/LICENSE-2.0
//
// THIS CODE IS PROVIDED *AS IS* BASIS, WITHOUT WARRANTIES OR CONDITIONS OF ANY
// KIND, EITHER EXPRESS OR IMPLIED, INCLUDING WITHOUT LIMITATION ANY IMPLIED
// WARRANTIES OR CONDITIONS OF TITLE, FITNESS FOR A PARTICULAR PURPOSE,
// MERCHANTABLITY OR NON-INFRINGEMENT.
// See the Apache 2 License for the specific language governing permissions and
// limitations under the License.

#include "base/kaldi-common.h"
#include "util/common-utils.h"
#include "nnet3/nnet-utils.h"
#include "nnet3/nnet-compute.h"
#include "nnet3/nnet-chain-diagnostics.h"


namespace kaldi {
namespace nnet3 {

// Computes and returns the objective function for the examples in 'egs' given
// the model in 'nnet'. If either of batchnorm/dropout test modes is true, we
// make a copy of 'nnet', set test modes on that and evaluate its objective.
// Note: the object that prob_computer->nnet_ refers to should be 'nnet'.
double ComputeObjf(bool batchnorm_test_mode, bool dropout_test_mode,
                   const std::vector<NnetChainExample> &egs, const Nnet &nnet,
                   const chain::ChainTrainingOptions &chain_config,
                   const fst::StdVectorFst &den_fst,
                   NnetChainComputeProb *prob_computer) {
  if (batchnorm_test_mode || dropout_test_mode) {
    Nnet nnet_copy(nnet);
    if (batchnorm_test_mode)
      SetBatchnormTestMode(true, &nnet_copy);
    if (dropout_test_mode)
      SetDropoutTestMode(true, &nnet_copy);
    NnetComputeProbOptions compute_prob_opts;
    NnetChainComputeProb prob_computer_test(compute_prob_opts, chain_config,
        den_fst, nnet_copy);
    return ComputeObjf(false, false, egs, nnet_copy,
                       chain_config, den_fst, &prob_computer_test);
  } else {
    prob_computer->Reset();
    std::vector<NnetChainExample>::const_iterator iter = egs.begin(),
                                                   end = egs.end();
    for (; iter != end; ++iter)
      prob_computer->Compute(*iter);
<<<<<<< HEAD
    const ChainObjectiveInfo *objf_info =
        prob_computer->GetObjective("output");
    if (objf_info == NULL)
      KALDI_ERR << "Error getting objective info (unsuitable egs?)";
    KALDI_ASSERT(objf_info->tot_weight > 0.0);
    // inf/nan tot_objf->return -inf objective.
    double tot_objf = objf_info->tot_like + objf_info->tot_l2_term;
    if (!(tot_objf == tot_objf && tot_objf - tot_objf == 0))
      return -std::numeric_limits<double>::infinity();
    // we prefer to deal with normalized objective functions.
    return tot_objf / objf_info->tot_weight;
=======

    double tot_weight = 0.0;
    double tot_objf = prob_computer->GetTotalObjective(&tot_weight);

    KALDI_ASSERT(tot_weight > 0.0);
    // inf/nan tot_objf->return -inf objective.
    if (!(tot_objf == tot_objf && tot_objf - tot_objf == 0))
      return -std::numeric_limits<double>::infinity();
    // we prefer to deal with normalized objective functions.
    return tot_objf / tot_weight;
>>>>>>> 9469b64b
  }
}

// Updates moving average over num_models nnets, given the average over
// previous (num_models - 1) nnets, and the new nnet.
void UpdateNnetMovingAverage(int32 num_models,
    const Nnet &nnet, Nnet *moving_average_nnet) {
  KALDI_ASSERT(NumParameters(nnet) == NumParameters(*moving_average_nnet));
  ScaleNnet((num_models - 1.0) / num_models, moving_average_nnet);
  AddNnet(nnet, 1.0 / num_models, moving_average_nnet);
}

}
}


int main(int argc, char *argv[]) {
  try {
    using namespace kaldi;
    using namespace kaldi::nnet3;
    typedef kaldi::int32 int32;
    typedef kaldi::int64 int64;

    const char *usage =
        "Using a subset of training or held-out nnet3+chain examples, compute\n"
        "the average over the first n nnet models where we maximize the\n"
        "'chain' objective function for n. Note that the order of models has\n"
        "been reversed before feeding into this binary. So we are actually\n"
        "combining last n models.\n"
        "Inputs and outputs are nnet3 raw nnets.\n"
        "\n"
        "Usage:  nnet3-chain-combine [options] <den-fst> <raw-nnet-in1> <raw-nnet-in2> ... <raw-nnet-inN> <chain-examples-in> <raw-nnet-out>\n"
        "\n"
        "e.g.:\n"
        " nnet3-combine den.fst 35.raw 36.raw 37.raw 38.raw ark:valid.cegs final.raw\n";

    bool binary_write = true;
    int32 max_objective_evaluations = 30;
    bool batchnorm_test_mode = false,
        dropout_test_mode = true;
    std::string use_gpu = "yes";
    chain::ChainTrainingOptions chain_config;

    ParseOptions po(usage);
    po.Register("binary", &binary_write, "Write output in binary mode");
    po.Register("max-objective-evaluations", &max_objective_evaluations, "The "
                "maximum number of objective evaluations in order to figure "
                "out the best number of models to combine. It helps to speedup "
                "if the number of models provided to this binary is quite "
                "large (e.g. several hundred)."); 
    po.Register("use-gpu", &use_gpu,
                "yes|no|optional|wait, only has effect if compiled with CUDA");
    po.Register("batchnorm-test-mode", &batchnorm_test_mode,
                "If true, set test-mode to true on any BatchNormComponents "
                "while evaluating objectives.");
    po.Register("dropout-test-mode", &dropout_test_mode,
                "If true, set test-mode to true on any DropoutComponents and "
                "DropoutMaskComponents while evaluating objectives.");

    chain_config.Register(&po);

    po.Read(argc, argv);

    if (po.NumArgs() < 4) {
      po.PrintUsage();
      exit(1);
    }

#if HAVE_CUDA==1
    CuDevice::Instantiate().SelectGpuId(use_gpu);
#endif

    std::string
        den_fst_rxfilename = po.GetArg(1),
        raw_nnet_rxfilename = po.GetArg(2),
        valid_examples_rspecifier = po.GetArg(po.NumArgs() - 1),
        nnet_wxfilename = po.GetArg(po.NumArgs());


    fst::StdVectorFst den_fst;
    ReadFstKaldi(den_fst_rxfilename, &den_fst);

    Nnet nnet;
    ReadKaldiObject(raw_nnet_rxfilename, &nnet);
    Nnet moving_average_nnet(nnet), best_nnet(nnet);
    NnetComputeProbOptions compute_prob_opts;
    NnetChainComputeProb prob_computer(compute_prob_opts, chain_config,
        den_fst, moving_average_nnet);

    std::vector<NnetChainExample> egs;
    egs.reserve(10000);  // reserve a lot of space to minimize the chance of
                         // reallocation.

    { // This block adds training examples to "egs".
      SequentialNnetChainExampleReader example_reader(
          valid_examples_rspecifier);
      for (; !example_reader.Done(); example_reader.Next())
        egs.push_back(example_reader.Value());
      KALDI_LOG << "Read " << egs.size() << " examples.";
      KALDI_ASSERT(!egs.empty());
    }

    // first evaluates the objective using the last model.
    int32 best_num_to_combine = 1;
    double
        init_objf = ComputeObjf(batchnorm_test_mode, dropout_test_mode,
            egs, moving_average_nnet, chain_config, den_fst, &prob_computer),
        best_objf = init_objf;
    KALDI_LOG << "objective function using the last model is " << init_objf;

    int32 num_nnets = po.NumArgs() - 3;
    // then each time before we re-evaluate the objective function, we will add
    // num_to_add models to the moving average.
    int32 num_to_add = (num_nnets + max_objective_evaluations - 1) /
                       max_objective_evaluations;
    for (int32 n = 1; n < num_nnets; n++) {
      std::string this_nnet_rxfilename = po.GetArg(n + 2);
      ReadKaldiObject(this_nnet_rxfilename, &nnet);
      // updates the moving average
      UpdateNnetMovingAverage(n + 1, nnet, &moving_average_nnet);
      // evaluates the objective everytime after adding num_to_add model or
      // all the models to the moving average.
      if ((n - 1) % num_to_add == num_to_add - 1 || n == num_nnets - 1) {
        double objf = ComputeObjf(batchnorm_test_mode, dropout_test_mode,
            egs, moving_average_nnet, chain_config, den_fst, &prob_computer);
        KALDI_LOG << "Combining last " << n + 1
                  << " models, objective function is " << objf;
        if (objf > best_objf) {
          best_objf = objf;
          best_nnet = moving_average_nnet;
          best_num_to_combine = n + 1;
        }
      }
    }
    KALDI_LOG << "Combining " << best_num_to_combine
              << " nnets, objective function changed from " << init_objf
              << " to " << best_objf;

    if (HasBatchnorm(nnet))
      RecomputeStats(egs, chain_config, den_fst, &best_nnet);

#if HAVE_CUDA==1
    CuDevice::Instantiate().PrintProfile();
#endif

    WriteKaldiObject(best_nnet, nnet_wxfilename, binary_write);
    KALDI_LOG << "Finished combining neural nets, wrote model to "
              << nnet_wxfilename;
  } catch(const std::exception &e) {
    std::cerr << e.what() << '\n';
    return -1;
  }
}<|MERGE_RESOLUTION|>--- conflicted
+++ resolved
@@ -54,19 +54,6 @@
                                                    end = egs.end();
     for (; iter != end; ++iter)
       prob_computer->Compute(*iter);
-<<<<<<< HEAD
-    const ChainObjectiveInfo *objf_info =
-        prob_computer->GetObjective("output");
-    if (objf_info == NULL)
-      KALDI_ERR << "Error getting objective info (unsuitable egs?)";
-    KALDI_ASSERT(objf_info->tot_weight > 0.0);
-    // inf/nan tot_objf->return -inf objective.
-    double tot_objf = objf_info->tot_like + objf_info->tot_l2_term;
-    if (!(tot_objf == tot_objf && tot_objf - tot_objf == 0))
-      return -std::numeric_limits<double>::infinity();
-    // we prefer to deal with normalized objective functions.
-    return tot_objf / objf_info->tot_weight;
-=======
 
     double tot_weight = 0.0;
     double tot_objf = prob_computer->GetTotalObjective(&tot_weight);
@@ -77,7 +64,6 @@
       return -std::numeric_limits<double>::infinity();
     // we prefer to deal with normalized objective functions.
     return tot_objf / tot_weight;
->>>>>>> 9469b64b
   }
 }
 
