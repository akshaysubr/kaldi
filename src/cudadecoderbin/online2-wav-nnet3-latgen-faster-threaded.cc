--- conflicted
+++ resolved
@@ -177,13 +177,6 @@
                 "benchmarking");
     po.Register("iterations", &iterations,
                 "Number of times to decode the corpus.");
-<<<<<<< HEAD
-=======
-    po.Register("file-limit", &num_todo,
-                "Limits the number of files that are processed by this driver. "
-                "After N files are processed the remaining files are ignored. "
-                "Useful for profiling");
->>>>>>> 95475b64
     po.Register("num-threads", &num_threads, "number of threads in workpool.");
     po.Register("word-symbol-table", &word_syms_rxfilename,
                 "Symbol table for words [for debug output]");
@@ -252,10 +245,7 @@
 
     clat_writer.Open(clat_wspecifier);
 
-<<<<<<< HEAD
     //    std::vector<std::future<void> > futures;
-=======
->>>>>>> 95475b64
     Timer timer;
 
     for (int iter = 0; iter < iterations; iter++) {
@@ -275,11 +265,7 @@
 
         p.utt = utt;
         p.key = utt;
-<<<<<<< HEAD
         if (iterations > 1) {
-=======
-        if (iterations > 0) {
->>>>>>> 95475b64
           p.key = std::to_string(iter) + "-" + utt;
         }
         p.wave_data = wave_data;
