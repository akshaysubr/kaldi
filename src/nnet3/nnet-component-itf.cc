--- conflicted
+++ resolved
@@ -104,18 +104,13 @@
     ans = new CompositeComponent();
   } else if (component_type == "RepeatedAffineComponent") {
     ans = new RepeatedAffineComponent();
-<<<<<<< HEAD
   } else if (component_type == "BlockAffineComponent") {
     ans = new BlockAffineComponent();
-=======
   } else if (component_type == "NaturalGradientRepeatedAffineComponent") {
     ans = new NaturalGradientRepeatedAffineComponent();
-  } else if (component_type == "BlockAffineComponent") {
-    ans = new BlockAffineComponent();
   }
   if (ans != NULL) {
     KALDI_ASSERT(component_type == ans->Type());
->>>>>>> 323dc022
   }
   return ans;
 }
