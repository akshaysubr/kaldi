// nnet3/nnet-computation.cc

// Copyright      2015-2017  Johns Hopkins University (author: Daniel Povey)
//                2015       Xiaohui Zhang

// See ../../COPYING for clarification regarding multiple authors
//
// Licensed under the Apache License, Version 2.0 (the "License");
// you may not use this file except in compliance with the License.
// You may obtain a copy of the License at
//
//  http://www.apache.org/licenses/LICENSE-2.0
//
// THIS CODE IS PROVIDED *AS IS* BASIS, WITHOUT WARRANTIES OR CONDITIONS OF ANY
// KIND, EITHER EXPRESS OR IMPLIED, INCLUDING WITHOUT LIMITATION ANY IMPLIED
// WARRANTIES OR CONDITIONS OF TITLE, FITNESS FOR A PARTICULAR PURPOSE,
// MERCHANTABLITY OR NON-INFRINGEMENT.
// See the Apache 2 License for the specific language governing permissions and
// limitations under the License.

#include <iterator>
#include <sstream>
#include "nnet3/nnet-computation.h"

namespace kaldi {
namespace nnet3 {


bool ComputationRequest::NeedDerivatives() const {
  bool ans = false;
  if (need_model_derivative)
    ans = true;
  for (size_t i = 0; i < inputs.size(); i++) {
    if (inputs[i].has_deriv) { // derivative requested for this input
      ans = true;
      break;
    }
  }
  if (ans) {
    // check that the output actually provides a derivative, else the
    // request could not be meaningfully satisfied.
    size_t i;
    for (i = 0; i < outputs.size(); i++)
      if (outputs[i].has_deriv)
        break;
    if (i == outputs.size()) {
      KALDI_ERR << "You requested model derivatives or input derivatives, but "
                << "provide no derivatives at the output.";
    }
  }
  return ans;
}

int32 ComputationRequest::IndexForInput(
    const std::string &node_name) const {
  int32 ans = -1;
  for (size_t i = 0; i < inputs.size(); i++) {
    if (inputs[i].name == node_name) {
      KALDI_ASSERT(ans == -1 && "Two inputs with the same name");
      ans = i;
    }
  }
  return ans;
}

int32 ComputationRequest::IndexForOutput(
    const std::string &node_name) const {
  int32 ans = -1;
  for (size_t i = 0; i < outputs.size(); i++) {
    if (outputs[i].name == node_name) {
      KALDI_ASSERT(ans == -1 && "Two inputs with the same name");
      ans = i;
    }
  }
  return ans;
}

NnetComputation::~NnetComputation() {
  // note: component_precomputed_indexes[0].data is the NULL pointer.
  for (size_t i = 1; i < component_precomputed_indexes.size(); i++)
    delete component_precomputed_indexes[i].data;
}

void NnetComputation::ComputeCudaIndexes() {
  indexes_cuda.resize(indexes.size());

  for (size_t i = 0; i < indexes.size(); i++)
    indexes_cuda[i].CopyFromVec(indexes[i]);

  KALDI_ASSERT(sizeof(Int32Pair) == sizeof(std::pair<int32,int32>));
  indexes_ranges_cuda.resize(indexes_ranges.size());
  for (int32 i = 0; i < indexes_ranges.size(); i++) {
    const std::vector<std::pair<int32,int32> > *input = &(indexes_ranges[i]);
    const std::vector<Int32Pair> *input_cast =
        reinterpret_cast<const std::vector<Int32Pair> *>(input);
    // note: the indexes for CUDA use can't very easily use STL types due to
    // the interface of CUDA being plain C.
    indexes_ranges_cuda[i].CopyFromVec(*input_cast);
  }
}

int32 NnetComputation::NewSubMatrix(int32 base_submatrix,
                                    int32 row_offset, int32 num_rows,
                                    int32 col_offset, int32 num_cols) {
  KALDI_ASSERT(base_submatrix > 0 &&
               static_cast<size_t>(base_submatrix) < submatrices.size());
  const SubMatrixInfo &base_info = submatrices[base_submatrix];
  int32 base_matrix = base_info.matrix_index;
  KALDI_ASSERT(base_matrix > 0 &&
               static_cast<size_t>(base_matrix) < matrices.size());
  if (num_rows == -1) // we interpret this to mean 'as many as possible'.
    num_rows = base_info.num_rows - row_offset;
  if (num_cols == -1) // we interpret this to mean 'as many as possible'.
    num_cols = base_info.num_cols - col_offset;
  KALDI_ASSERT(row_offset + num_rows <= base_info.num_rows &&
               col_offset + num_cols <= base_info.num_cols &&
               row_offset >= 0 && col_offset >= 0 &&
               num_rows > 0 && num_cols > 0);
  int32 matrix_row_offset = base_info.row_offset + row_offset,
      matrix_col_offset = base_info.col_offset + col_offset;
  int32 ans = submatrices.size();
  submatrices.push_back(
      NnetComputation::SubMatrixInfo(base_matrix, matrix_row_offset, num_rows,
                                     matrix_col_offset, num_cols));
  return ans;
}

int32 NnetComputation::NewMatrix(int32 num_rows, int32 num_cols,
                                 MatrixStrideType stride_type) {
  KALDI_ASSERT(num_rows > 0 && num_cols > 0);
  if (matrices.empty()) {  // Set up the zero matrix; index zero is reserved.
    matrices.push_back(MatrixInfo(0, 0, kDefaultStride));
    submatrices.push_back(SubMatrixInfo(0, 0, 0, 0, 0));
  }
  int32 matrix_index = matrices.size(),
      submatrix_index = submatrices.size();
  matrices.push_back(MatrixInfo(num_rows, num_cols, stride_type));
  if (!matrix_debug_info.empty())
    matrix_debug_info.push_back(MatrixDebugInfo());
  submatrices.push_back(SubMatrixInfo(matrix_index, 0, num_rows, 0, num_cols));
  return submatrix_index;
}

void NnetComputation::MatrixInfo::Read(std::istream &is, bool binary) {
  ExpectToken(is, binary, "<MatrixInfo>");
  ExpectToken(is, binary, "<NumRows>");
  ReadBasicType(is, binary, &num_rows);
  ExpectToken(is, binary, "<NumCols>");
  ReadBasicType(is, binary, &num_cols);
  std::string tok;
  ReadToken(is, binary, &tok);
  if (tok == "</MatrixInfo>") {
    stride_type = kDefaultStride;
  } else {
    KALDI_ASSERT(tok == "<StrideEqualNumCols>");
    stride_type = kStrideEqualNumCols;
    ExpectToken(is, binary, "</MatrixInfo>");
  }
}

void NnetComputation::MatrixInfo::Write(std::ostream &os, bool binary) const {
  WriteToken(os, binary, "<MatrixInfo>");
  if (!binary) os << std::endl;
  WriteToken(os, binary, "<NumRows>");
  WriteBasicType(os, binary, num_rows);
  WriteToken(os, binary, "<NumCols>");
  WriteBasicType(os, binary, num_cols);
  if (stride_type != kDefaultStride)
    WriteToken(os, binary, "<StrideEqualNumCols>");
  if (!binary) os << std::endl;
  WriteToken(os, binary, "</MatrixInfo>");
  if (!binary) os << std::endl;
}

void NnetComputation::MatrixDebugInfo::Swap(
    NnetComputation::MatrixDebugInfo *other) {
  std::swap(is_deriv, other->is_deriv);
  cindexes.swap(other->cindexes);
}

void NnetComputation::MatrixDebugInfo::Read(std::istream &is, bool binary) {
  ExpectToken(is, binary, "<MatrixDebugInfo>");
  ExpectToken(is, binary, "<IsDeriv>");
  ReadBasicType(is, binary, &is_deriv);
  ExpectToken(is, binary, "<Cindexes>");
  ReadCindexVector(is, binary, &cindexes);
  ExpectToken(is, binary, "</MatrixDebugInfo>");
}

void NnetComputation::MatrixDebugInfo::Write(std::ostream &os, bool binary) const {
  WriteToken(os, binary, "<MatrixDebugInfo>");
  if (!binary) os << std::endl;
  WriteToken(os, binary, "<IsDeriv>");
  WriteBasicType(os, binary, is_deriv);
  if (!binary) os << std::endl;
  WriteToken(os, binary, "<Cindexes>");
  WriteCindexVector(os, binary, cindexes);
  if (!binary) os << std::endl;
  WriteToken(os, binary, "</MatrixDebugInfo>");
  if (!binary) os << std::endl;
}

void NnetComputation::SubMatrixInfo::Read(std::istream &is, bool binary) {
  ExpectToken(is, binary, "<SubMatrixInfo>");
  ExpectToken(is, binary, "<MatrixIndex>");
  ReadBasicType(is, binary, &matrix_index);
  ExpectToken(is, binary, "<RowOffset>");
  ReadBasicType(is, binary, &row_offset);
  ExpectToken(is, binary, "<NumRows>");
  ReadBasicType(is, binary, &num_rows);
  ExpectToken(is, binary, "<ColOffset>");
  ReadBasicType(is, binary, &col_offset);
  ExpectToken(is, binary, "<NumCols>");
  ReadBasicType(is, binary, &num_cols);
  ExpectToken(is, binary, "</SubMatrixInfo>");
}

void NnetComputation::SubMatrixInfo::Write(std::ostream &os, bool binary) const {
  WriteToken(os, binary, "<SubMatrixInfo>");
  if (!binary) os << std::endl;
  WriteToken(os, binary, "<MatrixIndex>");
  WriteBasicType(os, binary, matrix_index);
  WriteToken(os, binary, "<RowOffset>");
  WriteBasicType(os, binary, row_offset);
  WriteToken(os, binary, "<NumRows>");
  WriteBasicType(os, binary, num_rows);
  WriteToken(os, binary, "<ColOffset>");
  WriteBasicType(os, binary, col_offset);
  WriteToken(os, binary, "<NumCols>");
  WriteBasicType(os, binary, num_cols);
  if (!binary) os << std::endl;
  WriteToken(os, binary, "</SubMatrixInfo>");
  if (!binary) os << std::endl;
}

void NnetComputation::Command::Read(std::istream &is, bool binary) {
  ExpectToken(is, binary, "<Cmd>");
  if (binary) {
    int32 command_type_int;
    ReadBasicType(is, binary, &command_type_int);
    command_type = static_cast<CommandType>(command_type_int);
    ReadBasicType(is, binary, &alpha);
    std::vector<int32> args;
    ReadIntegerVector(is, binary, &args);
    args.resize(7, -1);  // extend with -1's.
    int32 *dest = &arg1;
    std::copy(args.begin(), args.end(), dest);
  } else {
    // this branch is slow but we don't care much, as we'd normally write in
    // binary format.
    std::string command_type_str;
    getline(is, command_type_str);
    if (command_type_str == "kAllocMatrix") {
      command_type = kAllocMatrix;
    } else if (command_type_str == "kDeallocMatrix") {
      command_type = kDeallocMatrix;
    } else if (command_type_str == "kSwapMatrix") {
      command_type = kSwapMatrix;
    } else if (command_type_str == "kSetConst") {
      command_type = kSetConst;
    } else if (command_type_str == "kPropagate") {
      command_type = kPropagate;
    } else if (command_type_str == "kBackprop") {
      command_type = kBackprop;
    } else if (command_type_str == "kBackpropNoModelUpdate") {
      command_type = kBackpropNoModelUpdate;
    } else if (command_type_str == "kMatrixCopy") {
      command_type = kMatrixCopy;
    } else if (command_type_str == "kMatrixAdd") {
      command_type = kMatrixAdd;
    } else if (command_type_str == "kCopyRows") {
      command_type = kCopyRows;
    } else if (command_type_str == "kAddRows") {
      command_type = kAddRows;
    } else if (command_type_str == "kCopyRowsMulti") {
      command_type = kCopyRowsMulti;
    } else if (command_type_str == "kCopyToRowsMulti") {
      command_type = kCopyToRowsMulti;
    } else if (command_type_str == "kAddRowsMulti") {
      command_type = kAddRowsMulti;
    } else if (command_type_str == "kAddToRowsMulti") {
      command_type = kAddToRowsMulti;
    } else if (command_type_str == "kAddRowRanges") {
      command_type = kAddRowRanges;
    } else if (command_type_str == "kCompressMatrix") {
      command_type = kCompressMatrix;
    } else if (command_type_str == "kDecompressMatrix") {
      command_type = kDecompressMatrix;
    } else if (command_type_str == "kAcceptInput") {
      command_type = kAcceptInput;
    } else if (command_type_str == "kProvideOutput") {
      command_type = kProvideOutput;
    } else if (command_type_str == "kNoOperation") {
      command_type = kNoOperation;
    } else if (command_type_str == "kNoOperationPermanent") {
      command_type = kNoOperationPermanent;
    } else if (command_type_str == "kNoOperationMarker") {
      command_type = kNoOperationMarker;
    } else if (command_type_str == "kNoOperationLabel") {
      command_type = kNoOperationLabel;
    } else if (command_type_str == "kGotoLabel") {
      command_type = kGotoLabel;
    } else {
      KALDI_ERR << "Un-handled command type.";
    }
    ExpectToken(is, binary, "<Alpha>");
    ReadBasicType(is, binary, &alpha);
    ExpectToken(is, binary, "<Args>");
    ReadBasicType(is, binary, &arg1);
    ReadBasicType(is, binary, &arg2);
    ReadBasicType(is, binary, &arg3);
    ReadBasicType(is, binary, &arg4);
    ReadBasicType(is, binary, &arg5);
    ReadBasicType(is, binary, &arg6);
    ReadBasicType(is, binary, &arg7);
  }
  ExpectToken(is, binary, "</Cmd>");
}

void NnetComputation::Command::Write(std::ostream &os, bool binary) const {
  WriteToken(os, binary, "<Cmd>");
  if (binary) {
    WriteBasicType(os, binary, static_cast<int32>(command_type));
    WriteBasicType(os, binary, alpha);
    std::vector<int32> args;
    const int32 *src = &arg1;
    args.insert(args.end(), src, src + 7);  // arg1 through arg7.
    while (!args.empty() && args.back() == -1)
      args.pop_back();
    WriteIntegerVector(os, binary, args);
  } else {
    std::string command_type_str;
    switch (command_type) {
      case kAllocMatrix:
        os << "kAllocMatrix\n";
        break;
      case kDeallocMatrix:
        os << "kDeallocMatrix\n";
        break;
      case kSwapMatrix:
        os << "kSwapMatrix\n";
        break;
      case kSetConst:
        os << "kSetConst\n";
        break;
      case kPropagate:
        os << "kPropagate\n";
        break;
      case kBackprop:
        os << "kBackprop\n";
        break;
      case kBackpropNoModelUpdate:
        os << "kBackpropNoModelUpdate\n";
        break;
      case kMatrixCopy:
        os << "kMatrixCopy\n";
        break;
      case kMatrixAdd:
        os << "kMatrixAdd\n";
        break;
      case kCopyRows:
        os << "kCopyRows\n";
        break;
      case kAddRows:
        os << "kAddRows\n";
        break;
      case kCopyRowsMulti:
        os << "kCopyRowsMulti\n";
        break;
      case kCopyToRowsMulti:
        os << "kCopyToRowsMulti\n";
        break;
      case kAddRowsMulti:
        os << "kAddRowsMulti\n";
        break;
      case kAddToRowsMulti:
        os << "kAddToRowsMulti\n";
        break;
      case kAddRowRanges:
        os << "kAddRowRanges\n";
        break;
      case kCompressMatrix:
        os << "kCompressMatrix\n";
        break;
      case kDecompressMatrix:
        os << "kDecompressMatrix\n";
        break;
      case kAcceptInput:
        os << "kAcceptInput\n";
        break;
      case kProvideOutput:
        os << "kProvideOutput\n";
        break;
      case kNoOperation:
        os << "kNoOperation\n";
        break;
      case kNoOperationPermanent:
        os << "kNoOperationPermanent\n";
        break;
      case kNoOperationMarker:
        os << "kNoOperationMarker\n";
        break;
      case kNoOperationLabel:
        os << "kNoOperationLabel\n";
        break;
      case kGotoLabel:
        os << "kGotoLabel\n";
        break;
      default:
        KALDI_ERR << "Un-handled command type.";
    }
    os << "<Alpha> " << alpha << " ";
    os << "<Args> " << arg1 << ' ' << arg2 << ' '
       << arg3 << ' ' << arg4 << ' ' << arg5 << ' '
       << arg6 << ' ' << arg7 << ' ';
  }
  WriteToken(os, binary, "</Cmd>");
}


// outputs a string explaining the meaning each sub-matrix in vaguely
// matlab-like notation: for whole matrices, something like "m1", "m2";
// and for parts of matrices, "m1(0:10, 20:40)".
void NnetComputation::GetSubmatrixStrings(
    const Nnet &nnet, std::vector<std::string> *submat_strings) const {
  int32 num_submatrices = this->submatrices.size();
  KALDI_ASSERT(num_submatrices > 0);
  submat_strings->resize(num_submatrices);
  (*submat_strings)[0] = "[]";  // the empty matrix
  for (int32 i = 1; i < num_submatrices; i++) {
    const NnetComputation::SubMatrixInfo &submat = this->submatrices[i];
    std::ostringstream os;
    if (this->IsWholeMatrix(i)) {
      os << 'm' << submat.matrix_index;
    } else { // part of a range.
      os << 'm' << submat.matrix_index << '(' << submat.row_offset << ':'
         << (submat.row_offset + submat.num_rows - 1) << ", "
         << submat.col_offset << ':' << (submat.col_offset + submat.num_cols - 1)
         << ')';
    }
    (*submat_strings)[i] = os.str();
  }
}

// outputs a string containing a text form of each of the elements of the
// "indexes" vector: if indexes[i] is (1, 2, 3), then (*indexes_strings)[i]
// is "1,2,3".
static void GetIndexesStrings(const Nnet &nnet,
                              const NnetComputation &computation,
                              std::vector<std::string> *indexes_strings) {
  int32 size = computation.indexes.size();
  indexes_strings->resize(size);
  for (int32 i = 0; i < size; i++) {
    std::ostringstream os;
    PrintIntegerVector(os, computation.indexes[i]);
    (*indexes_strings)[i] = os.str();
  }
}

// outputs a string containing a text form of each of the elements of the
// "indexes_multi" vector.
static void GetIndexesMultiStrings(
    const Nnet &nnet,
    const NnetComputation &computation,
    std::vector<std::string> *indexes_multi_strings) {
  int32 indexes_multi_size = computation.indexes_multi.size();
  indexes_multi_strings->resize(indexes_multi_size);

  for (int32 i = 0; i < indexes_multi_size; i++) {
    std::ostringstream os;
    os << "[";
    const std::vector<std::pair<int32, int32> > &vec =
        computation.indexes_multi[i];
    int32 size = vec.size();
    for (int32 j = 0; j < size; j++) {
      int32 submat_index = vec[j].first, row_index = vec[j].second;
      if (submat_index == -1) {
        os << "NULL";
      } else {
        const NnetComputation::SubMatrixInfo &submat =
            computation.submatrices[submat_index];
        const NnetComputation::MatrixInfo &mat =
            computation.matrices[submat.matrix_index];
        int32 row = row_index + submat.row_offset;
        int32 col_start = submat.col_offset,
            col_end = col_start + submat.num_cols;
        if (!(row_index < submat.num_rows &&
              row < mat.num_rows)) {
          KALDI_WARN << "Invalid indexes in indexes-multi[" << i
                     << ": submatrix " << submat_index << " = m"
                     << submat.matrix_index << "(" << submat.row_offset
                     << ':' << (submat.row_offset + submat.num_rows - 1)
                     << ',' << submat.col_offset << ':'
                     << (submat.col_offset + submat.num_cols - 1) << ") has "
                     << submat.num_rows << " rows, but you access row "
                     << row_index;
        }
        if (col_start == 0 && col_end == mat.num_cols)
          os << 'm' << submat.matrix_index << '(' << row << ",:)";
        else
          os << 'm' << submat.matrix_index << '(' << row << ',' << col_start
             << ':' << (col_end - 1) << ')';
      }
      if (j + 1 < size) os << ",";
    }
    os << "]";
    (*indexes_multi_strings)[i] = os.str();
  }
}


// writes to "os" the statement for this command.
static void PrintCommand(std::ostream &os_out,
                         const Nnet &nnet,
                         const NnetComputation &computation,
                         int32 command_index,
                         const std::vector<std::string> &submatrix_strings,
                         const std::vector<std::string> &indexes_strings,
                         const std::vector<std::string> &indexes_multi_strings) {
  // If the string is longer than 'max_string_length' characters, it will
  // be summarized with '...' in the middle.
  size_t max_string_length = 200;
  std::ostringstream os;
  KALDI_ASSERT(command_index < computation.commands.size());
  os << "c" << command_index << ": ";
  const NnetComputation::Command &c = computation.commands[command_index];
  switch (c.command_type) {
    case kAllocMatrix:
      os << submatrix_strings[c.arg1] << " = undefined("
         << computation.submatrices[c.arg1].num_rows
         << ',' << computation.submatrices[c.arg1].num_cols << ")\n";
      break;
    case kDeallocMatrix:
      os << submatrix_strings[c.arg1] << " = []\n";
      break;
    case kSwapMatrix:
      os << submatrix_strings[c.arg1] << ".swap("
         << submatrix_strings[c.arg2] << ") [dim = "
         << computation.submatrices[c.arg1].num_rows << " x "
         << computation.submatrices[c.arg1].num_cols << "]\n";
      break;
    case kSetConst:
      os << submatrix_strings[c.arg1] << ".set(" << c.alpha << ") [dim = "
         << computation.submatrices[c.arg1].num_rows << " x "
         << computation.submatrices[c.arg1].num_cols << "];\n";
      break;
    case kPropagate:
      os << nnet.GetComponentName(c.arg1) << ".Propagate(";
      if (c.arg2 == 0) os << "NULL, ";
      else os << "precomputed_indexes[" << c.arg2 << "], ";
      os << submatrix_strings[c.arg3] << ", &" << submatrix_strings[c.arg4]
         << ")\n";
      break;
    case kBackprop:
    case kBackpropNoModelUpdate: {
      int32 component_index = c.arg1;
      os << nnet.GetComponentName(component_index) << ".Backprop(";
      if (c.arg2 == 0) os << "NULL, ";
      else os << "precomputed_indexes[" << c.arg2 << "], ";
      os << submatrix_strings[c.arg3] << ", "
         << submatrix_strings[c.arg4] << ", "
         << submatrix_strings[c.arg5] << ", "
         << (computation.need_model_derivative &&
             c.command_type == kBackprop ?
             "[component-pointer], " : "NULL, ")
         << (c.arg6 == 0 ? std::string("NULL") :
             std::string("&") + submatrix_strings[c.arg6]) << ")\n";
      break;
    }
    case kMatrixCopy:
      if (c.alpha == 1.0) {
        os << submatrix_strings[c.arg1] << " = "
           << submatrix_strings[c.arg2] << "\n";
      } else {
        os << submatrix_strings[c.arg1] << " = "
           << c.alpha << " * "
           << submatrix_strings[c.arg2] << "\n";
      }
      break;
    case kMatrixAdd:
      if (c.alpha == 1.0) {
        os << submatrix_strings[c.arg1] << " += "
           << submatrix_strings[c.arg2] << "\n";
      } else {
        os << submatrix_strings[c.arg1] << " += "
           << c.alpha << " * "
           << submatrix_strings[c.arg2] << "\n";
      }
      break;
    case kAddRows:
    case kCopyRows:
      os << submatrix_strings[c.arg1] << "."
         << (c.command_type == kAddRows ? "AddRows" :
             "CopyRows") << "(" << c.alpha << ", "
         << submatrix_strings[c.arg2] << indexes_strings[c.arg3] << ")\n";
      break;
    case kAddRowsMulti:
    case kAddToRowsMulti:
    case kCopyRowsMulti:
    case kCopyToRowsMulti: {
      CommandType ct = c.command_type;
      os << submatrix_strings[c.arg1] << "."
         << (ct == kAddRowsMulti ? "AddRowsMulti" :
             (ct == kAddToRowsMulti? "AddToRowsMulti" :
              (ct == kCopyRowsMulti ? "CopyRowsMulti" :
               "CopyToRowsMulti"))) << "("
         << c.alpha << ", "
         << indexes_multi_strings[c.arg2] << ")\n";
      break;
    }
    case kAddRowRanges: {
      os << submatrix_strings[c.arg1] << ".AddRowRanges("
         << c.alpha << ", "
         << submatrix_strings[c.arg2] << ", [";
      const std::vector<std::pair<int32, int32> > &pairs =
           computation.indexes_ranges[c.arg3];
      for (size_t i = 0; i < pairs.size(); i++) {
        if (pairs[i].first == -1) {
          os << "null";
        } else {
          os << pairs[i].first << ":" << (pairs[i].second - 1);
        }
        if (i + 1 < pairs.size()) os << ",";
      }
      os << "])\n";
      break;
    }
    case kCompressMatrix: {
      BaseFloat range = c.alpha;
      std::string truncate = (c.arg3 != 0 ? "true" : "false");
      std::string compressed_matrix_type;
      if (c.arg2 == kCompressedMatrixInt8) { compressed_matrix_type = "int8"; }
      else if (c.arg2 == kCompressedMatrixUint8) { compressed_matrix_type = "uint8"; }
      else if (c.arg2 == kCompressedMatrixInt16) { compressed_matrix_type = "int16"; }
      else {
        KALDI_ASSERT(c.arg2 == kCompressedMatrixInt16);
        compressed_matrix_type = "uint16";
      }
      os << "CompressMatrix(" << submatrix_strings[c.arg1] << ", "
         << range << ", " << compressed_matrix_type << ", "
         << truncate << ")\n";
      break;
    }
    case kDecompressMatrix:
      os << "DecompressMatrix(" << submatrix_strings[c.arg1] << ")\n";
      break;
    case kAcceptInput:
      os << submatrix_strings[c.arg1] << " = user input [for node: '"
         << nnet.GetNodeName(c.arg2) << "']\n";
      break;
    case kProvideOutput:
      os << "output " << submatrix_strings[c.arg1] << " to user"
         << " [for node: '" << nnet.GetNodeName(c.arg2) << "']\n";
      break;
    case kNoOperation:
      os << "[no-op]\n";
      break;
    case kNoOperationPermanent:
      os << "[no-op-permanent]\n";
      break;
    case kNoOperationMarker:
      os << "# computation segment separator [e.g., begin backward commands]\n";
      break;
    case kNoOperationLabel:
      os << "[label for goto statement]\n";
      break;
    case kGotoLabel:
      os << "goto c" << c.arg1 << "\n";
      break;
    default:
      KALDI_ERR << "Un-handled command type.";
  }
  std::string str = os.str();
  if (str.size() <= max_string_length) {
    os_out << str;
  } else {
    size_t len = str.size();
    os_out << str.substr(0, max_string_length / 2) << " ... "
           << str.substr(len - max_string_length / 2);
  }
}


static void PrintComputationPreamble(
    std::ostream &os,
    const NnetComputation &c,
    const Nnet &nnet,
    const std::vector<std::string> &submatrix_strings,
    const std::vector<std::string> &indexes_strings,
    const std::vector<std::string> &indexes_multi_strings) {

  // First print info about the matrices.
  os << "matrix ";
  for (int32 i = 1; i < c.matrices.size(); i++) {
    os << "m" << i << "(" << c.matrices[i].num_rows
       << ", " << c.matrices[i].num_cols << ")";
    if (i + 1 < c.matrices.size())
      os << ", ";
  }
  os << "\n";
  if (!c.matrix_debug_info.empty()) {
    os << "# The following show how matrices correspond to network-nodes and\n"
       << "# cindex-ids.  Format is: matrix = <node-id>.[value|deriv][ <list-of-cindex-ids> ]\n"
       << "# where a cindex-id is written as (n,t[,x]) but ranges of t values are compressed\n"
       << "# so we write (n, tfirst:tlast).\n";
    KALDI_ASSERT(c.matrix_debug_info.size() == c.matrices.size());
    for (int32 i = 1; i < c.matrices.size(); i++) {
      const NnetComputation::MatrixDebugInfo &debug_info =
          c.matrix_debug_info[i];
      os << "m" << i << " == " << (debug_info.is_deriv ? "deriv: " : "value: ");
      PrintCindexes(os, debug_info.cindexes, nnet.GetNodeNames());
      os << "\n";
    }
  }
}

void NnetComputation::Print(std::ostream &os, const Nnet &nnet) const {
  std::vector<std::string> submatrix_strings, indexes_strings,
      indexes_multi_strings;
  this->GetSubmatrixStrings(nnet, &submatrix_strings);
  GetIndexesStrings(nnet, *this, &indexes_strings);
  GetIndexesMultiStrings(nnet, *this, &indexes_multi_strings);
  PrintComputationPreamble(os, *this, nnet, submatrix_strings,
                           indexes_strings, indexes_multi_strings);
  os << "# begin forward commands\n";
  for (int32 c = 0; c < commands.size(); c++) {
    PrintCommand(os, nnet, *this, c, submatrix_strings,
                 indexes_strings, indexes_multi_strings);
  }
}

void NnetComputation::Read(std::istream &is, bool binary) {
<<<<<<< HEAD
  int32 version = 4,  // must be in sync with 'version' in Write.
=======
  int32 version = 5,  // must be in sync with 'version' in Write.
>>>>>>> 9469b64b
      version_in = 1;  // defaults to 1 if no version specified.

  ExpectToken(is, binary, "<NnetComputation>");
  std::string token;
  ReadToken(is, binary, &token);
  if (token == "<Version>") {
    ReadBasicType(is, binary, &version_in);
    ExpectToken(is, binary, "<NumMatrices>");
  } else {
    KALDI_ASSERT(token == "<NumMatrices>");
  }
  if (version_in != version) {
    KALDI_ERR << "Reading NnetComputation failed because version in "
              << version_in << " != " << version << "... you can "
              << "ignore this error if the program continues afterward, "
              << "it would only affect speed.";
  }
  size_t num_matrices;
  ReadBasicType(is, binary, &num_matrices);
  KALDI_ASSERT(num_matrices >= 0);
  matrices.resize(num_matrices);
  ExpectToken(is, binary, "<Matrices>");
  for (size_t c = 0; c < num_matrices; c++) {
    matrices[c].Read(is, binary);
  }

  size_t num_matrix_debug_info;
  ExpectToken(is, binary, "<NumMatrixDebugInfo>");
  ReadBasicType(is, binary, &num_matrix_debug_info);
  KALDI_ASSERT(num_matrix_debug_info >= 0);
  matrix_debug_info.resize(num_matrix_debug_info);
  ExpectToken(is, binary, "<MatrixDebugInfo>");
  for (size_t c = 0; c < num_matrix_debug_info; c++) {
    matrix_debug_info[c].Read(is, binary);
  }

  size_t num_submatrices;
  ExpectToken(is, binary, "<NumSubMatrices>");
  ReadBasicType(is, binary, &num_submatrices);
  KALDI_ASSERT(num_submatrices >= 0);
  submatrices.resize(num_submatrices);
  ExpectToken(is, binary, "<SubMatrices>");
  for (size_t c = 0; c < num_submatrices; c++) {
    submatrices[c].Read(is, binary);
  }


  // delete any existing pointers in component_precomputed_indexes.
  // note: component_precomputed_indexes[0] is the NULL pointer.
  for (size_t i = 1; i < component_precomputed_indexes.size(); i++)
    delete component_precomputed_indexes[i].data;
  component_precomputed_indexes.clear();

  size_t num_component_precomputed_indexes;
  ExpectToken(is, binary, "<NumComponentPrecomputedIndexes>");
  ReadBasicType(is, binary, &num_component_precomputed_indexes);
  KALDI_ASSERT(num_component_precomputed_indexes >= 0);
  component_precomputed_indexes.resize(num_component_precomputed_indexes);

  std::string tok;
  ReadToken(is, binary, &tok);
  if (tok == "<ComponentPrecomputedIndexes>") {
    // Older on-disk format, before that code was extended for shortcut
    // compilation.
    component_precomputed_indexes.clear();
    component_precomputed_indexes.resize(num_component_precomputed_indexes);
    for (size_t c = 0; c < num_component_precomputed_indexes; c++) {
      bool is_null; // a boolean indicating whether the pointer should be NULL.
      ReadBasicType(is, binary, &is_null);
      if (!is_null) {
        ComponentPrecomputedIndexes* p = ComponentPrecomputedIndexes::ReadNew(is, binary);
        component_precomputed_indexes[c].data = p;
      }
    }
  } else {
    KALDI_ASSERT(tok == "<PrecomputedIndexesInfo>");
    for (size_t c = 1; c < num_component_precomputed_indexes; c++) {
      ComponentPrecomputedIndexes* p = ComponentPrecomputedIndexes::ReadNew(is, binary);
      KALDI_ASSERT(p != NULL);
      PrecomputedIndexesInfo &info = component_precomputed_indexes[c];
      info.data = p;
      ReadIndexVector(is, binary, &(info.input_indexes));
      ReadIndexVector(is, binary, &(info.output_indexes));
    }
  }
  size_t num_indexes;
  ExpectToken(is, binary, "<NumIndexes>");
  ReadBasicType(is, binary, &num_indexes);
  KALDI_ASSERT(num_indexes >= 0);
  indexes.resize(num_indexes);
  ExpectToken(is, binary, "<Indexes>");
  for (size_t c = 0; c < num_indexes; c++) {
    ReadIntegerVector(is, binary, &(indexes[c]));
  }

  size_t num_indexes_multi;
  ExpectToken(is, binary, "<NumIndexesMulti>");
  ReadBasicType(is, binary, &num_indexes_multi);
  KALDI_ASSERT(num_indexes_multi >= 0);
  indexes_multi.resize(num_indexes_multi);
  ExpectToken(is, binary, "<IndexesMulti>");
  for (size_t c = 0; c < num_indexes_multi; c++) {
    ReadIntegerPairVector(is, binary, &(indexes_multi[c]));
  }

  size_t num_indexes_ranges;
  ExpectToken(is, binary, "<NumIndexesRanges>");
  ReadBasicType(is, binary, &num_indexes_ranges);
  KALDI_ASSERT(num_indexes_ranges >= 0);
  indexes_ranges.resize(num_indexes_ranges);
  ExpectToken(is, binary, "<IndexesRanges>");
  for (size_t c = 0; c < num_indexes_ranges; c++) {
    ReadIntegerPairVector(is, binary, &(indexes_ranges[c]));
  }

  size_t num_commands;
  ExpectToken(is, binary, "<NumCommands>");
  ReadBasicType(is, binary, &num_commands);
  KALDI_ASSERT(num_commands >= 0);
  commands.resize(num_commands);
  ExpectToken(is, binary, "<Commands>");
  for (size_t c = 0; c < num_commands; c++) {
    commands[c].Read(is, binary);
  }

  ExpectToken(is, binary, "<NeedModelDerivative>");
  ReadBasicType(is, binary, &need_model_derivative);

  ComputeCudaIndexes();
  ExpectToken(is, binary, "</NnetComputation>");
}

void NnetComputation::Write(std::ostream &os, bool binary) const {
<<<<<<< HEAD
  int32 version = 4;  // Must be in sync with version in Read.
=======
  int32 version = 5;  // Must be in sync with version in Read.
>>>>>>> 9469b64b
  WriteToken(os, binary, "<NnetComputation>");
  WriteToken(os, binary, "<Version>");
  WriteBasicType(os, binary, version);
  WriteToken(os, binary, "<NumMatrices>");
  WriteBasicType(os, binary, matrices.size());
  WriteToken(os, binary, "<Matrices>");
  for (size_t c = 0; c < matrices.size(); c++) {
    matrices[c].Write(os, binary);
  }

  if (!binary) os << std::endl;
  WriteToken(os, binary, "<NumMatrixDebugInfo>");
  WriteBasicType(os, binary, matrix_debug_info.size());
  WriteToken(os, binary, "<MatrixDebugInfo>");
  for (size_t c = 0; c < matrix_debug_info.size(); c++) {
    matrix_debug_info[c].Write(os, binary);
  }

  if (!binary) os << std::endl;
  WriteToken(os, binary, "<NumSubMatrices>");
  WriteBasicType(os, binary, submatrices.size());
  WriteToken(os, binary, "<SubMatrices>");
  for (size_t c = 0; c < submatrices.size(); c++) {
    submatrices[c].Write(os, binary);
  }

  if (!binary) os << std::endl;
  WriteToken(os, binary, "<NumComponentPrecomputedIndexes>");
  WriteBasicType(os, binary, component_precomputed_indexes.size());
  WriteToken(os, binary, "<PrecomputedIndexesInfo>");
  for (size_t c = 1; c < component_precomputed_indexes.size(); c++) {
    const PrecomputedIndexesInfo &info = component_precomputed_indexes[c];
    info.data->Write(os, binary);
    WriteIndexVector(os, binary, info.input_indexes);
    WriteIndexVector(os, binary, info.output_indexes);
  }

  if (!binary) os << std::endl;
  WriteToken(os, binary, "<NumIndexes>");
  WriteBasicType(os, binary, indexes.size());
  WriteToken(os, binary, "<Indexes>");
  for (size_t c = 0; c < indexes.size(); c++) {
    WriteIntegerVector(os, binary, indexes[c]);
  }

  if (!binary) os << std::endl;
  WriteToken(os, binary, "<NumIndexesMulti>");
  WriteBasicType(os, binary, indexes_multi.size());
  WriteToken(os, binary, "<IndexesMulti>");
  for (size_t c = 0; c < indexes_multi.size(); c++) {
    WriteIntegerPairVector(os, binary, indexes_multi[c]);
  }

  if (!binary) os << std::endl;
  WriteToken(os, binary, "<NumIndexesRanges>");
  WriteBasicType(os, binary, indexes_ranges.size());
  WriteToken(os, binary, "<IndexesRanges>");
  for (size_t c = 0; c < indexes_ranges.size(); c++) {
    WriteIntegerPairVector(os, binary, indexes_ranges[c]);
  }

  if (!binary) os << std::endl;
  WriteToken(os, binary, "<NumCommands>");
  WriteBasicType(os, binary, commands.size());
  WriteToken(os, binary, "<Commands>");
  for (size_t c = 0; c < commands.size(); c++) {
    commands[c].Write(os, binary);
  }

  if (!binary) os << std::endl;
  WriteToken(os, binary, "<NeedModelDerivative>");
  WriteBasicType(os, binary, need_model_derivative);
  WriteToken(os, binary, "</NnetComputation>");
  if (!binary) os << std::endl;
}

void NnetComputation::GetCommandStrings(
    const Nnet &nnet,
    std::string *preamble,
    std::vector<std::string> *command_strings) const {
  std::vector<std::string> submatrix_strings, indexes_strings,
      indexes_multi_strings;
  this->GetSubmatrixStrings(nnet, &submatrix_strings);
  GetIndexesStrings(nnet, *this, &indexes_strings);
  GetIndexesMultiStrings(nnet, *this, &indexes_multi_strings);
  if (preamble != NULL) {
    std::ostringstream os;
    PrintComputationPreamble(os, *this, nnet, submatrix_strings,
                             indexes_strings, indexes_multi_strings);
    *preamble = os.str();
  }
  if (command_strings != NULL) {
    command_strings->resize(commands.size());
    for (int32 c = 0; c < commands.size(); c++) {
      std::ostringstream os;
      PrintCommand(os, nnet, *this, c, submatrix_strings,
                   indexes_strings, indexes_multi_strings);
      (*command_strings)[c] = os.str();
      // Remove the final newline.
      std::string &str = (*command_strings)[c];
      if (!str.empty())
        str.resize(str.size() - 1);
    }
  }
}


bool NnetComputation::IsWholeMatrix(int32 submatrix_index) const {
  KALDI_ASSERT(submatrix_index > 0 && submatrix_index < submatrices.size());
  const SubMatrixInfo &submat_info = submatrices[submatrix_index];
  const MatrixInfo &mat_info = matrices[submat_info.matrix_index];
  return submat_info.row_offset == 0 && submat_info.col_offset == 0 &&
      submat_info.num_rows == mat_info.num_rows &&
      submat_info.num_cols == mat_info.num_cols;
}

bool NnetComputation::SubMatrixInfo::operator== (
    const NnetComputation::SubMatrixInfo &other) const {
  return matrix_index == other.matrix_index &&
      row_offset == other.row_offset &&
      num_rows == other.num_rows &&
      col_offset == other.col_offset &&
      num_cols == other.num_cols;
}

void IoSpecification::Print(std::ostream &os) const {
  os << "name=" << name << ", has-deriv=" << (has_deriv ? "true" : "false" )
     << ", indexes=";
  PrintIndexes(os, indexes);
  os << "\n";
}

void IoSpecification::Swap(IoSpecification *other) {
  name.swap(other->name);
  indexes.swap(other->indexes);
  std::swap(has_deriv, other->has_deriv);
}

void IoSpecification::Read(std::istream &is, bool binary) {
  ExpectToken(is, binary, "<IoSpecification>");
  ReadToken(is, binary, &name);
  ExpectToken(is, binary, "<NumIndexes>");
  size_t num_indexes;
  ReadBasicType(is, binary, &num_indexes);
  ExpectToken(is, binary, "<Indexes>");
  ReadIndexVector(is, binary, &indexes);
  ExpectToken(is, binary, "<HasDeriv>");
  ReadBasicType(is, binary, &has_deriv);
  ExpectToken(is, binary, "</IoSpecification>");
}

void IoSpecification::Write(std::ostream &os, bool binary) const {
  WriteToken(os, binary, "<IoSpecification>");
  if (!binary) os << std::endl;
  WriteToken(os, binary, name);
  WriteToken(os, binary, "<NumIndexes>");
  WriteBasicType(os, binary, indexes.size());
  WriteToken(os, binary, "<Indexes>");
  WriteIndexVector(os, binary, indexes);
  WriteToken(os, binary, "<HasDeriv>");
  WriteBasicType(os, binary, has_deriv);
  if (!binary) os << std::endl;
  WriteToken(os, binary, "</IoSpecification>");
  if (!binary) os << std::endl;
}

void ComputationRequest::Read(std::istream &is, bool binary) {
  ExpectToken(is, binary, "<ComputationRequest>");
  size_t num_inputs;
  ExpectToken(is, binary, "<NumInputs>");
  ReadBasicType(is, binary, &num_inputs);
  KALDI_ASSERT(num_inputs >= 0);
  inputs.resize(num_inputs);
  ExpectToken(is, binary, "<Inputs>");
  for (size_t c = 0; c < num_inputs; c++) {
    inputs[c].Read(is, binary);
  }

  size_t num_outputs;
  ExpectToken(is, binary, "<NumOutputs>");
  ReadBasicType(is, binary, &num_outputs);
  KALDI_ASSERT(num_outputs >= 0);
  outputs.resize(num_outputs);
  ExpectToken(is, binary, "<Outputs>");
  for (size_t c = 0; c < num_outputs; c++) {
    outputs[c].Read(is, binary);
  }

  ExpectToken(is, binary, "<NeedModelDerivative>");
  ReadBasicType(is, binary, &need_model_derivative);
  ExpectToken(is, binary, "<StoreComponentStats>");
  ReadBasicType(is, binary, &store_component_stats);
  ExpectToken(is, binary, "</ComputationRequest>");
}

void ComputationRequest::Write(std::ostream &os, bool binary) const {
  WriteToken(os, binary, "<ComputationRequest>");
  if (!binary) os << std::endl;
  WriteToken(os, binary, "<NumInputs>");
  WriteBasicType(os, binary, inputs.size());
  if (!binary) os << std::endl;
  WriteToken(os, binary, "<Inputs>");
  for (size_t c = 0; c < inputs.size(); c++) {
    inputs[c].Write(os, binary);
  }
  if (!binary) os << std::endl;

  WriteToken(os, binary, "<NumOutputs>");
  WriteBasicType(os, binary, outputs.size());
  if (!binary) os << std::endl;
  WriteToken(os, binary, "<Outputs>");
  for (size_t c = 0; c < outputs.size(); c++) {
    outputs[c].Write(os, binary);
  }
  if (!binary) os << std::endl;

  WriteToken(os, binary, "<NeedModelDerivative>");
  WriteBasicType(os, binary, need_model_derivative);
  WriteToken(os, binary, "<StoreComponentStats>");
  WriteBasicType(os, binary, store_component_stats);
  WriteToken(os, binary, "</ComputationRequest>");
  if (!binary) os << std::endl;
}

void ComputationRequest::Print(std::ostream &os) const {
  os << " # Computation request:\n";
  for (size_t i = 0; i < inputs.size(); i++) {
    os << "input-" << i << ": ";
    inputs[i].Print(os);
  }
  for (size_t i = 0; i < outputs.size(); i++) {
    os << "output-" << i << ": ";
    outputs[i].Print(os);
  }
  os << "need-model-derivative: " <<
      (need_model_derivative ? "true\n" : "false\n");
  os << "store-component-stats: " <<
      (store_component_stats ? "true\n" : "false\n");
  misc_info.Print(os);
}

bool IoSpecification::operator== (const IoSpecification &other) const {
  return (name == other.name && indexes == other.indexes &&
          has_deriv == other.has_deriv);
}

IoSpecification::IoSpecification(const std::string &name,
                                 int32 t_start, int32 t_end):
    name(name), indexes(std::max<int32>(0, t_end - t_start)),
    has_deriv(false) {
  // the n and x values will already be 0 in "indexes" because
  // the default constructor does that; so just set the t values.
  std::vector<Index>::iterator iter = indexes.begin(), end = indexes.end();
  for (int32 t = t_start; iter != end; ++iter, ++t)
    iter->t = t;
}

bool ComputationRequest::operator== (const ComputationRequest &other) const {
  // rely on the std::vector's default implementation of ==, which in turn
  // relies on the == operator of class IoSpecification.
  return inputs == other.inputs && outputs == other.outputs &&
      need_model_derivative == other.need_model_derivative &&
      store_component_stats == other.store_component_stats &&
      misc_info == other.misc_info;
}

NnetComputation::NnetComputation(const NnetComputation &other):
    matrices(other.matrices),
    matrix_debug_info(other.matrix_debug_info),
    submatrices(other.submatrices),
    component_precomputed_indexes(other.component_precomputed_indexes),
    indexes(other.indexes),
    indexes_multi(other.indexes_multi),
    indexes_ranges(other.indexes_ranges),
    commands(other.commands),
    need_model_derivative(other.need_model_derivative),
    indexes_cuda(other.indexes_cuda),
    indexes_ranges_cuda(other.indexes_ranges_cuda) {
  for (size_t i = 1; i < component_precomputed_indexes.size(); i++)
    component_precomputed_indexes[i].data =
        component_precomputed_indexes[i].data->Copy();
}

NnetComputation& NnetComputation::operator = (const NnetComputation &other) {
  matrices = other.matrices;
  matrix_debug_info = other.matrix_debug_info;
  submatrices = other.submatrices;
  indexes = other.indexes;
  indexes_multi = other.indexes_multi;
  indexes_ranges = other.indexes_ranges;
  commands = other.commands;
  need_model_derivative = other.need_model_derivative;
  indexes_cuda = other.indexes_cuda;
  indexes_ranges_cuda = other.indexes_ranges_cuda;

  for (size_t i = 1; i < component_precomputed_indexes.size(); i++)
    delete component_precomputed_indexes[i].data;
  component_precomputed_indexes = other.component_precomputed_indexes;
  for (size_t i = 1; i < component_precomputed_indexes.size(); i++)
    component_precomputed_indexes[i].data =
        component_precomputed_indexes[i].data->Copy();
  return *this;
}


void NnetComputation::GetWholeSubmatrices(
    std::vector<int32> *whole_submatrices) const {
  int32 num_matrices = matrices.size(),
      num_submatrices = submatrices.size();
  whole_submatrices->clear();
  whole_submatrices->resize(num_matrices, 0);
  for (int32 s = 1; s < num_submatrices; s++) {
    if (IsWholeMatrix(s)) {
      int32 m = submatrices[s].matrix_index;
      (*whole_submatrices)[m] = s;
    }
  }
  for (int32 m = 1; m < num_matrices; m++) {
    KALDI_ASSERT((*whole_submatrices)[m] != 0 &&
                 "Matrix exists with no submatrix that is "
                 "the whole of it.");
  }
}

size_t IoSpecificationHasher::operator () (
    const IoSpecification &io_spec) const noexcept {
  StringHasher string_hasher;
  IndexVectorHasher indexes_hasher;
  // 4261 was chosen at random from a list of primes.
  return string_hasher(io_spec.name) +
      indexes_hasher(io_spec.indexes) +
      (io_spec.has_deriv ? 4261 : 0);
}

// ComputationRequests are distinguished by the names and indexes
// of inputs and outputs
size_t ComputationRequestHasher::operator() (
    const ComputationRequest *cr) const noexcept {
  size_t ans = 0;
  size_t p1 = 4111, p2 = 26951;
  IoSpecificationHasher io_hasher;
  std::vector<IoSpecification>::const_iterator itr = cr->inputs.begin(),
                                               end = cr->inputs.end();
  for (; itr != end; ++itr)
    ans = ans * p1 + io_hasher(*itr);
  itr = cr->outputs.begin();
  end = cr->outputs.end();
  for (; itr != end; ++itr)
    ans = ans * p2 + io_hasher(*itr);
  return ans;
}



} // namespace nnet3
} // namespace kaldi<|MERGE_RESOLUTION|>--- conflicted
+++ resolved
@@ -730,11 +730,7 @@
 }
 
 void NnetComputation::Read(std::istream &is, bool binary) {
-<<<<<<< HEAD
-  int32 version = 4,  // must be in sync with 'version' in Write.
-=======
   int32 version = 5,  // must be in sync with 'version' in Write.
->>>>>>> 9469b64b
       version_in = 1;  // defaults to 1 if no version specified.
 
   ExpectToken(is, binary, "<NnetComputation>");
@@ -868,11 +864,7 @@
 }
 
 void NnetComputation::Write(std::ostream &os, bool binary) const {
-<<<<<<< HEAD
-  int32 version = 4;  // Must be in sync with version in Read.
-=======
   int32 version = 5;  // Must be in sync with version in Read.
->>>>>>> 9469b64b
   WriteToken(os, binary, "<NnetComputation>");
   WriteToken(os, binary, "<Version>");
   WriteBasicType(os, binary, version);
