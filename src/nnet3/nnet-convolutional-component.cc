--- conflicted
+++ resolved
@@ -269,12 +269,7 @@
   preconditioner_in_.SetRank(rank_in);
   if (rank_out < 0)
     rank_out = std::min<int32>(80, (dim_out + 1) / 2);
-<<<<<<< HEAD
-    preconditioner_out_.SetRank(rank_out);
-  }
-=======
   preconditioner_out_.SetRank(rank_out);
->>>>>>> 9469b64b
   preconditioner_in_.SetNumMinibatchesHistory(num_minibatches_history);
   preconditioner_out_.SetNumMinibatchesHistory(num_minibatches_history);
 
