--- conflicted
+++ resolved
@@ -863,11 +863,7 @@
   }
   KALDI_ASSERT(cur_output_frame == num_output_frames);
 }
-<<<<<<< HEAD
-void MergeTaskOutputGPU(
-=======
 void MergeTaskOutput(
->>>>>>> 819b40c0
     const std::vector<NnetInferenceTask> &tasks,
     CuMatrix<BaseFloat> *output) {
   int32 num_tasks = tasks.size(),
