--- conflicted
+++ resolved
@@ -321,8 +321,6 @@
   /// num_commands.
   /// s must be >0 (i.e. not the empty submatrix).
   int32 FirstNontrivialAccess(int32 s) const;
-<<<<<<< HEAD
-=======
 
   /// Returns the first command (read or write) that accesses any part of 's',
   /// including possibly zeroing it.  [note: kAllocMatrix, kSwapMatrix and
@@ -330,7 +328,6 @@
   /// such command, it returns num_commands.  s must be >0 (i.e. not the empty
   /// submatrix).
   int32 FirstAccess(int32 s) const;
->>>>>>> 9469b64b
 
   /// Returns the last non-deallocation command that accesses any part of
   /// submatrix 's'; if there is no such command it returns -1.
