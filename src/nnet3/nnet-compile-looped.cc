--- conflicted
+++ resolved
@@ -368,10 +368,6 @@
                                           ComputationRequest *request1,
                                           ComputationRequest *request2,
                                           ComputationRequest *request3) {
-<<<<<<< HEAD
-  bool has_ivector = (nnet.InputDim("ivector") > 0);
-=======
->>>>>>> 9469b64b
   int32 left_context, right_context;
   ComputeSimpleNnetContext(nnet, &left_context, &right_context);
 
