--- conflicted
+++ resolved
@@ -284,11 +284,7 @@
   using namespace kaldi::nnet3;
   // uncommenting the following activates extra checks during optimization, that
   // can help narrow down the source of problems.
-<<<<<<< HEAD
-  SetVerboseLevel(4);
-=======
   //SetVerboseLevel(4);
->>>>>>> 9469b64b
 
 
   for (kaldi::int32 loop = 0; loop < 2; loop++) {
