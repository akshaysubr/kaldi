--- conflicted
+++ resolved
@@ -70,12 +70,6 @@
                const Nnet &nnet,
                Nnet *nnet_to_update);
 
-<<<<<<< HEAD
-  /// Copy constructor.  May not be used if memos are involved (memos are only
-  /// possible if backprop will take place, and in these situations you won't
-  /// normally be wanting to use the copy constructor anyway; the copy
-  /// constructor is more useful for things like RNNLM lattice rescoring).
-=======
   /// This version of the constructor accepts a pointer to 'nnet' instead
   /// of a const reference.  The difference is that this version will,
   /// for storing statistics (the StoreStats() function of class Component),
@@ -91,7 +85,6 @@
   /// situations you won't normally be wanting to use the copy constructor
   /// anyway; the copy constructor is more useful for things like RNNLM lattice
   /// rescoring).
->>>>>>> 9469b64b
   NnetComputer(const NnetComputer &other);
 
   /// e.g. AcceptInput ("input", &input_mat), or for derivatives w.r.t. the
@@ -247,10 +240,6 @@
   // memos are not reusable.
   inline void *GetMemo(int32 memo_index);
 
-<<<<<<< HEAD
- private:
-=======
->>>>>>> 9469b64b
   NnetComputer &operator = (const NnetComputer &other);  // Disallow.
 };
 
