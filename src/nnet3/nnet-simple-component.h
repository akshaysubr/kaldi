--- conflicted
+++ resolved
@@ -189,85 +189,6 @@
   int32 output_dim_;
 };
 
-<<<<<<< HEAD
-/*
-   Implements the function:
-
-         y = x * (sqrt(dim(x)) * target-rms) / |x|
-
-    where |x| is the 2-norm of the vector x.  I.e. its output is its input
-    scaled such that the root-mean-square values of its elements equals
-    target-rms.  (As a special case, if the input is zero, it outputs zero).
-
-    Note: if you specify add-log-stddev=true, it adds an extra element to
-     y which equals log(|x| / sqrt(dim(x))).
-
-
-   Configuration values accepted:
-      dim, or input-dim    Input dimension of this component, e.g. 1024.
-                           Will be the same as the output dimension if add-log-stddev=false.
-      block-dim            Defaults to 'dim' you may specify a nonzero divisor
-                           of 'dim'.  In this case the input dimension will
-                           be interpreted as blocks of dimension 'block-dim'
-                           to which the nonlinearity described above is applied
-                           separately.
-      add-log-stddev       You can set this to true to add an extra output
-                           dimension which will equal |x| / sqrt(dim(x)).
-                           If block-dim is specified, this is done per block.
-      target-rms           This defaults to 1.0, but if set it to another
-                           (nonzero) value, the output will be scaled by this
-                           factor.
- */
-class NormalizeComponent: public Component {
- public:
-  explicit NormalizeComponent(const NormalizeComponent &other);
-
-  virtual int32 Properties() const {
-    return kSimpleComponent|kBackpropNeedsInput|kBackpropAdds|
-        (add_log_stddev_ ? 0 : kPropagateInPlace|kBackpropInPlace) |
-        (block_dim_ != input_dim_ ? kInputContiguous|kOutputContiguous : 0);
-  }
-  NormalizeComponent() { }
-  virtual std::string Type() const { return "NormalizeComponent"; }
-  virtual void InitFromConfig(ConfigLine *cfl);
-  virtual Component* Copy() const { return new NormalizeComponent(*this); }
-  virtual void* Propagate(const ComponentPrecomputedIndexes *indexes,
-                          const CuMatrixBase<BaseFloat> &in,
-                          CuMatrixBase<BaseFloat> *out) const;
-  virtual void Backprop(const std::string &debug_info,
-                        const ComponentPrecomputedIndexes *indexes,
-                        const CuMatrixBase<BaseFloat> &in_value,
-                        const CuMatrixBase<BaseFloat> &, // out_value
-                        const CuMatrixBase<BaseFloat> &out_deriv,
-                        void *memo,
-                        Component *to_update,
-                        CuMatrixBase<BaseFloat> *in_deriv) const;
-
-  virtual void Read(std::istream &is, bool binary);
-  virtual void Write(std::ostream &os, bool binary) const;
-  virtual int32 InputDim() const { return input_dim_; }
-  virtual int32 OutputDim() const {
-    return (input_dim_ + (add_log_stddev_ ? (input_dim_ / block_dim_) : 0));
-  }
-  virtual std::string Info() const;
- private:
-  NormalizeComponent &operator = (const NormalizeComponent &other); // Disallow.
-  enum { kExpSquaredNormFloor = -66 };
-  // kSquaredNormFloor is about 0.7e-20.  We need a value that's exactly representable in
-  // float and whose inverse square root is also exactly representable
-  // in float (hence, an even power of two).
-  static const BaseFloat kSquaredNormFloor;
-  int32 input_dim_;
-  int32 block_dim_;
-  BaseFloat target_rms_; // The target rms for outputs, default 1.0.
-
-  bool add_log_stddev_; // If true, log(max(epsi, sqrt(row_in^T row_in / D)))
-                        // is an extra dimension of the output.
-};
-
-
-=======
->>>>>>> 9469b64b
 /*
    Implements the sigmoid nonlinearity, i.e. the function y = exp(-x).
 
@@ -964,8 +885,6 @@
                            bias-stddev, bias-mean) to initialize the parameters.
                            Dimension is output-dim by (input-dim + 1), last
                            column is interpreted as the bias.
-<<<<<<< HEAD
-=======
     orthonormal-constraint=0.0   If you set this to 1.0, then
                            the linear_params_ matrix will be (approximately)
                            constrained during training to have orthonormal rows
@@ -983,7 +902,6 @@
                            i.e. it will constrain the parameter matrix to be
                            closer to "any alpha" times a semi-orthogonal matrix,
                            without changing its overall norm.
->>>>>>> 9469b64b
 
    Options to the natural gradient (you won't normally have to set these,
    the defaults are suitable):
@@ -1043,36 +961,25 @@
   virtual void Vectorize(VectorBase<BaseFloat> *params) const;
   virtual void UnVectorize(const VectorBase<BaseFloat> &params);
   virtual void FreezeNaturalGradient(bool freeze);
-<<<<<<< HEAD
-=======
   virtual void ConsolidateMemory();
 
->>>>>>> 9469b64b
   // copy constructor
   explicit LinearComponent(const LinearComponent &other);
 
   explicit LinearComponent(const CuMatrix<BaseFloat> &params);
-<<<<<<< HEAD
-=======
 
   BaseFloat OrthonormalConstraint() const { return orthonormal_constraint_; }
   CuMatrixBase<BaseFloat> &Params() { return params_; }
   const CuMatrixBase<BaseFloat> &Params() const { return params_; }
->>>>>>> 9469b64b
  private:
 
   // disallow assignment operator.
   LinearComponent &operator= (
       const LinearComponent&);
 
-<<<<<<< HEAD
-
   CuMatrix<BaseFloat> params_;
-=======
-  CuMatrix<BaseFloat> params_;
 
   BaseFloat orthonormal_constraint_;
->>>>>>> 9469b64b
   // If true (and if no this->is_gradient_), use natural gradient updates.
   bool use_natural_gradient_;
   OnlineNaturalGradient preconditioner_in_;
@@ -1283,11 +1190,7 @@
   NoOpComponent() { }
   virtual std::string Type() const { return "NoOpComponent"; }
   virtual int32 Properties() const {
-<<<<<<< HEAD
-    return kSimpleComponent|kPropagateInPlace;
-=======
     return kSimpleComponent|kPropagateInPlace|kBackpropInPlace;
->>>>>>> 9469b64b
   }
   virtual int32 InputDim() const { return dim_; }
   virtual int32 OutputDim() const { return dim_; }
@@ -1619,11 +1522,7 @@
   virtual std::string Type() const { return "PerElementScaleComponent"; }
   virtual int32 Properties() const {
     return kSimpleComponent|kUpdatableComponent|kBackpropNeedsInput|
-<<<<<<< HEAD
-        kPropagateInPlace;
-=======
         kPropagateInPlace|kBackpropInPlace;
->>>>>>> 9469b64b
   }
 
   virtual void* Propagate(const ComponentPrecomputedIndexes *indexes,
@@ -1690,7 +1589,6 @@
                       is interpreted as an rxfilename).
 
      dim              The dimension that this component inputs and outputs.
-<<<<<<< HEAD
 
      block-dim        [Should not be specified if you specify 'vector'].
                       If specified, must be nonzero and divide 'dim'.  In this
@@ -1702,33 +1600,17 @@
      param-stddev=0.0 Standard deviation of randomly initialized offset parameters;
                       should only be supplied if 'vector' is not supplied.
 
-=======
-
-     block-dim        [Should not be specified if you specify 'vector'].
-                      If specified, must be nonzero and divide 'dim'.  In this
-                      case, blocks of the input of this dimension will get
-                      the same offset.  Useful in CNNs.
-
-     param-mean=0.0   Mean of randomly initialized offset parameters; should only
-                      be supplied if 'vector' is not supplied.
-     param-stddev=0.0 Standard deviation of randomly initialized offset parameters;
-                      should only be supplied if 'vector' is not supplied.
-
->>>>>>> 9469b64b
      use-natural-gradient=true  If true, we will use natural gradient in the
                       update.  Note: this is different from PerElementScaleComponent,
                       which does not support natural gradient directly-- in that
                       case you have to use NaturalGradientPerElementScaleComponent
                       if you want to use natural gradient update.
-<<<<<<< HEAD
-=======
 
   Values inherited from UpdatableComponent (see its declaration in
   nnet-component-itf for details):
      learning-rate
      learning-rate-factor
      max-change
->>>>>>> 9469b64b
 */
 class PerElementOffsetComponent: public UpdatableComponent {
  public:
@@ -1932,8 +1814,6 @@
       = (const NaturalGradientPerElementScaleComponent &other); // Disallow.
 };
 
-<<<<<<< HEAD
-
 
 /*
   ScaleAndOffsetComponent implements a per-element scale and offset.
@@ -2018,6 +1898,7 @@
   virtual int32 NumParameters() const { return 2 * scales_.Dim(); }
   virtual void Vectorize(VectorBase<BaseFloat> *params) const;
   virtual void UnVectorize(const VectorBase<BaseFloat> &params);
+  virtual void ConsolidateMemory();
 
 
   // copy constructor
@@ -2064,489 +1945,6 @@
   OnlineNaturalGradient offset_preconditioner_;
 };
 
-
-
-/**
- * WARNING, this component is deprecated in favor of
- *  TimeHeightConvolutionComponent, and will be deleted.
- * ConvolutionalComponent implements 2d-convolution.
- * It uses 3D filters on 3D inputs, but the 3D filters hop only over
- * 2 dimensions as it has same size as the input along the 3rd dimension.
- * Input : A matrix where each row is a  vectorized 3D-tensor.
- *        The 3D tensor has dimensions
- *        x: (e.g. time)
- *        y: (e.g. frequency)
- *        z: (e.g. channels like features/delta/delta-delta)
- *
- *        The component supports input vectorizations of type zyx and yzx.
- *        The default vectorization type is zyx.
- *        e.g. for input vectorization of type zyx the input is vectorized by
- *        spanning axes z, y and x of the tensor in that order.
- *        Given 3d tensor A with sizes (2, 2, 2) along the three dimensions
- *        the zyx vectorized input looks like
- *  A(0,0,0) A(0,0,1) A(0,1,0) A(0,1,1) A(1,0,0) A(1,0,1) A(1,1,0) A(1,1,1)
- *
- *
- * Output : The output is also a 3D tensor vectorized in the zyx format.
- *          The channel axis (z) in the output corresponds to the output of
- *          different filters. The first channel corresponds to the first filter
- *          i.e., first row of the filter_params_ matrix.
- *
- * Note: The component has to support yzx input vectorization as the binaries
- * like add-deltas generate yz vectorized output. These input vectors are
- * concatenated using the Append descriptor across time steps to form a yzx
- * vectorized 3D tensor input.
- * e.g. Append(Offset(input, -1), input, Offset(input, 1))
- *
- *
- * For information on the hyperparameters and parameters of this component see
- * the variable declarations.
- *
- * Propagation:
- * ------------
- * Convolution operation consists of a dot-products between the filter tensor
- * and input tensor patch, for various shifts of filter tensor along the x and y
- * axes input tensor. (Note: there is no shift along z-axis as the filter and
- * input tensor have same size along this axis).
- *
- * For a particular shift (i,j) of the filter tensor
- * along input tensor dimensions x and y, the elements of the input tensor which
- * overlap with the filter form the input tensor patch. This patch is vectorized
- * in zyx format. All the patches corresponding to various samples in the
- * mini-batch are stacked into a matrix, where each row corresponds to one
- * patch. Let this matrix be represented by X_{i,j}. The dot products with
- * various filters are computed simultaneously by computing the matrix product
- * with the filter_params_ matrix (W)
- * Y_{i,j} = X_{i,j}*W^T.
- * Each row of W corresponds to one filter 3D tensor vectorized in zyx format.
- *
- * All the matrix products corresponding to various shifts (i,j) of the
- * filter tensor are computed simultaneously using the AddMatMatBatched
- * call of CuMatrixBase class.
- *
- * BackPropagation:
- * ----------------
- *  Backpropagation to compute the input derivative (\nabla X_{i,j})
- *  consists of the a series of matrix products.
- *  \nablaX_{i,j} = \nablaY_{i,j}*W where \nablaY_{i,j} corresponds to the
- *   output derivative for a particular shift of the filter.
- *
- *   Once again these matrix products are computed simultaneously.
- *
- * Update:
- * -------
- *  The weight gradient is computed as
- *  \nablaW = \Sum_{i,j} (X_{i,j}^T *\nablaY_{i,j})
- *
- */
-class ConvolutionComponent: public UpdatableComponent {
- public:
-  enum TensorVectorizationType  {
-    kYzx = 0,
-    kZyx = 1
-  };
-
-  ConvolutionComponent();
-  // constructor using another component
-  ConvolutionComponent(const ConvolutionComponent &component);
-  // constructor using parameters
-  ConvolutionComponent(
-    const CuMatrixBase<BaseFloat> &filter_params,
-    const CuVectorBase<BaseFloat> &bias_params,
-    int32 input_x_dim, int32 input_y_dim, int32 input_z_dim,
-    int32 filt_x_dim, int32 filt_y_dim,
-    int32 filt_x_step, int32 filt_y_step,
-    TensorVectorizationType input_vectorization,
-    BaseFloat learning_rate);
-
-  virtual int32 InputDim() const;
-  virtual int32 OutputDim() const;
-
-  virtual std::string Info() const;
-  virtual void InitFromConfig(ConfigLine *cfl);
-  virtual std::string Type() const { return "ConvolutionComponent"; }
-  virtual int32 Properties() const {
-    return kSimpleComponent|kUpdatableComponent|kBackpropNeedsInput|
-           kBackpropAdds|kPropagateAdds;
-  }
-
-  virtual void* Propagate(const ComponentPrecomputedIndexes *indexes,
-                         const CuMatrixBase<BaseFloat> &in,
-                         CuMatrixBase<BaseFloat> *out) const;
-  virtual void Backprop(const std::string &debug_info,
-                        const ComponentPrecomputedIndexes *indexes,
-                        const CuMatrixBase<BaseFloat> &in_value,
-                        const CuMatrixBase<BaseFloat> &, // out_value,
-                        const CuMatrixBase<BaseFloat> &out_deriv,
-                        void *memo,
-                        Component *to_update_in,
-                        CuMatrixBase<BaseFloat> *in_deriv) const;
-  void Update(const std::string &debug_info,
-              const CuMatrixBase<BaseFloat> &in_value,
-              const CuMatrixBase<BaseFloat> &out_deriv,
-              const std::vector<CuSubMatrix<BaseFloat> *>& out_deriv_batch);
-
-
-  virtual void Read(std::istream &is, bool binary);
-  virtual void Write(std::ostream &os, bool binary) const;
-
-  virtual Component* Copy() const;
-
-  // Some functions from base-class UpdatableComponent.
-  virtual void Scale(BaseFloat scale);
-  virtual void Add(BaseFloat alpha, const Component &other);
-  virtual void PerturbParams(BaseFloat stddev);
-  virtual BaseFloat DotProduct(const UpdatableComponent &other) const;
-  virtual int32 NumParameters() const;
-  virtual void Vectorize(VectorBase<BaseFloat> *params) const;
-  virtual void UnVectorize(const VectorBase<BaseFloat> &params);
-
-  // Some functions that are specific to this class.
-  void SetParams(const VectorBase<BaseFloat> &bias,
-                 const MatrixBase<BaseFloat> &filter);
-  const CuVector<BaseFloat> &BiasParams() const { return bias_params_; }
-  const CuMatrix<BaseFloat> &LinearParams() const { return filter_params_; }
-  void Init(int32 input_x_dim, int32 input_y_dim, int32 input_z_dim,
-            int32 filt_x_dim, int32 filt_y_dim,
-            int32 filt_x_step, int32 filt_y_step, int32 num_filters,
-            TensorVectorizationType input_vectorization,
-            BaseFloat param_stddev, BaseFloat bias_stddev);
-  // there is no filt_z_dim parameter as the length of the filter along
-  // z-dimension is same as the input
-  void Init(int32 input_x_dim, int32 input_y_dim, int32 input_z_dim,
-            int32 filt_x_dim, int32 filt_y_dim,
-            int32 filt_x_step, int32 filt_y_step,
-            TensorVectorizationType input_vectorization,
-            std::string matrix_filename);
-
-  // resize the component, setting the parameters to zero, while
-  // leaving any other configuration values the same
-  void Resize(int32 input_dim, int32 output_dim);
-
-  void Update(const std::string &debug_info,
-              const CuMatrixBase<BaseFloat> &in_value,
-              const CuMatrixBase<BaseFloat> &out_deriv);
-
-=======
->>>>>>> 9469b64b
-
-/*
-  ScaleAndOffsetComponent implements a per-element scale and offset.
-  It may be useful just after BatchNormComponent, as the trainable offset
-  and scale of batch-norm.
-  Note: by default this includes natural gradient for the update.
-
-  Currently accepted values on its config line are as follows.
-  Major configuration values:
-
-     dim              The feature-dimension that the component takes as
-                      input, and outputs.
-     block-dim        If set, this must be set to a value that divides
-                      'dim'.  In this case, the same offset and scale
-                      will be applied to each block, and the number
-                      of parameters will be 2*block-dim instead of 2*dim.
-
-  There is currently no way to configure what values will be used for
-  the initialization and it is hardcoded to zero offset, unit scale.
-  If in future more configurability is needed, we'll address it then.
-
-  Values inherited from UpdatableComponent (see its declaration in
-  nnet-component-itf for details):
-     learning-rate
-     learning-rate-factor
-     max-change
-
-<<<<<<< HEAD
-  CuVector<BaseFloat> bias_params_;
-  // the filter-specific bias vector (i.e., there is a seperate bias added
-  // to the output of each filter).
-
-  void InputToInputPatches(const CuMatrixBase<BaseFloat>& in,
-                           CuMatrix<BaseFloat> *patches) const;
-  void InderivPatchesToInderiv(const CuMatrix<BaseFloat>& in_deriv_patches,
-                               CuMatrixBase<BaseFloat> *in_deriv) const;
-  const ConvolutionComponent &operator = (const ConvolutionComponent &other); // Disallow.
-};
-=======
->>>>>>> 9469b64b
-
-   Options to the natural gradient (you won't normally have to set these,
-   the defaults are suitable):
-
-      use-natural-gradient  Defaults to true; false turns off the application
-                            of natural gradient update to this layer.
-      rank                  Rank used in low-rank-plus-unit estimate of Fisher
-                            matrix in the input space.  default=20.
-*/
-class ScaleAndOffsetComponent: public UpdatableComponent {
- public:
-  virtual int32 InputDim() const { return dim_; }
-  virtual int32 OutputDim() const { return dim_; }
-
-  virtual std::string Info() const;
-  virtual void InitFromConfig(ConfigLine *cfl);
-
-  ScaleAndOffsetComponent() { } // use Init to really initialize.
-  virtual std::string Type() const { return "ScaleAndOffsetComponent"; }
-  virtual int32 Properties() const {
-    // Note: the backprop would most naturally consume the input, but we
-    // have arranged things so that the backprop consumes the output value
-    // instead; this allows less memory use, since in typical configurations,
-    // this will be followed by an affine component which needs its input
-    // for the backprop (so requiring it to be present adds no extra
-    // burden).
-    return kSimpleComponent|kUpdatableComponent|
-           kBackpropInPlace|kPropagateInPlace|
-           kBackpropNeedsOutput|
-        (dim_ != scales_.Dim() ?
-         (kInputContiguous|kOutputContiguous) : 0);
-  }
-  virtual void* Propagate(const ComponentPrecomputedIndexes *indexes,
-                          const CuMatrixBase<BaseFloat> &in,
-                          CuMatrixBase<BaseFloat> *out) const;
-  virtual void Backprop(const std::string &debug_info,
-                        const ComponentPrecomputedIndexes *indexes,
-                        const CuMatrixBase<BaseFloat> &, // in_value
-                        const CuMatrixBase<BaseFloat> &, // out_value
-                        const CuMatrixBase<BaseFloat> &out_deriv,
-                        void *memo,
-                        Component *to_update,
-                        CuMatrixBase<BaseFloat> *in_deriv) const;
-
-  virtual void Read(std::istream &is, bool binary);
-  virtual void Write(std::ostream &os, bool binary) const;
-
-  virtual Component* Copy() const { return new ScaleAndOffsetComponent(*this); }
-
-  // Some functions from base-class UpdatableComponent.
-  virtual void Scale(BaseFloat scale);
-  virtual void Add(BaseFloat alpha, const Component &other);
-  virtual void PerturbParams(BaseFloat stddev);
-  virtual BaseFloat DotProduct(const UpdatableComponent &other) const;
-  virtual int32 NumParameters() const { return 2 * scales_.Dim(); }
-  virtual void Vectorize(VectorBase<BaseFloat> *params) const;
-  virtual void UnVectorize(const VectorBase<BaseFloat> &params);
-  virtual void ConsolidateMemory();
-
-
-  // copy constructor
-  explicit ScaleAndOffsetComponent(const ScaleAndOffsetComponent &other);
- private:
-  // Internal version of propagate, requires in.NumCols() equal to scales_.Dim()
-  // (if batch-dim was set, this may require the caller to reshape the input and
-  // output.
-  void PropagateInternal(const CuMatrixBase<BaseFloat> &in,
-                         CuMatrixBase<BaseFloat> *out) const;
-  // Internal version of backprop, where the num-cols of the
-  // argument matrices are equal to scales_.Dim().
-  void BackpropInternal(const std::string &debug_info,
-                        const CuMatrixBase<BaseFloat> &out_value,
-                        const CuMatrixBase<BaseFloat> &out_deriv,
-                        ScaleAndOffsetComponent *to_update,
-                        CuMatrixBase<BaseFloat> *in_deriv) const;
-
-  // We do this instead of defining a constant, which is a hassle in C++.
-  inline BaseFloat Epsilon() const { return 1.0e-04; }
-
-<<<<<<< HEAD
- protected:
-  void InputToInputPatches(const CuMatrixBase<BaseFloat>& in,
-                           CuMatrix<BaseFloat> *patches) const;
-  void InderivPatchesToInderiv(const CuMatrix<BaseFloat>& in_deriv_patches,
-                               CuMatrixBase<BaseFloat> *in_deriv) const;
-  virtual void Check() const;
-
-
-  int32 input_x_dim_;   // size of the input along x-axis
-  // (e.g. number of time steps)
-  int32 input_y_dim_;   // size of input along y-axis
-  // (e.g. number of mel-frequency bins)
-  int32 input_z_dim_;   // size of input along z-axis
-  // (e.g. number of filters in the ConvolutionComponent)
-
-  int32 pool_x_size_;    // size of the pooling window along x-axis
-  int32 pool_y_size_;    // size of the pooling window along y-axis
-  int32 pool_z_size_;    // size of the pooling window along z-axis
-
-  int32 pool_x_step_;   // the number of steps taken along x-axis of input
-  //  before computing the next pool
-  int32 pool_y_step_;   // the number of steps taken along y-axis of input
-  // before computing the next pool
-  int32 pool_z_step_;   // the number of steps taken along z-axis of input
-  // before computing the next pool
-
-};
-
-
-/*
-  BatchNormComponent
-
-  This implements batch normalization; for each dimension of the
-  input it normalizes the data to be zero-mean, unit-variance.  You
-  can set the block-dim configuration value to implement spatial
-  batch normalization, see the comment for the variable.
-
-  If you want to combine this with the trainable offset and scale that the
-  original BatchNorm paper used, then follow this by the
-  ScaleAndOffsetComponent.
-
-  It's a simple component (uses the kSimpleComponent flag), but it is unusual in
-  that it will give different results if you call it on half the matrix at a
-  time.  Most of the time this would be pretty harmless, so we still return the
-  kSimpleComponent flag.  We may have to modify the test code a little to
-  account for this, or possibly remove the kSimpleComponent flag.  In some sense
-  each output Index depends on every input Index, but putting those dependencies
-  explicitly into the dependency-tracking framework as a GeneralComponent
-  would be very impractical and might lead to a lot of unnecessary things being
-  computed.  You have to be a bit careful where you put this component, and understand
-  what you're doing e.g. putting it in the path of a recurrence is a bit problematic
-  if the minibatch size is small.
-
-    Accepted configuration values:
-           dim          Dimension of the input and output
-           block-dim    Defaults to 'dim', but may be set to a nonzero divisor
-                        of 'dim'.  In this case, each block of dimension 'block-dim'
-                        is treated like a separate row of the input matrix, which
-                        means that the stats from n'th element of each
-                        block are pooled into one class, for each n.a
-           epsilon      Small term added to the variance that is used to prevent
-                        division by zero
-           target-rms   This defaults to 1.0, but if set, for instance, to 2.0,
-                        it will normalize the standard deviation of the output to
-                        2.0. 'target-stddev' might be a more suitable name, but this
-                        was chosen for consistency with NormalizeComponent.
- */
-class BatchNormComponent: public Component {
- public:
-
-  BatchNormComponent() { }
-
-  // call this with 'true' to set 'test mode' where the batch normalization is
-  // done with stored stats.  There won't normally be any need to specially
-  // accumulate these stats; they are stored as a matter of course on each
-  // iteration of training, as for NonlinearComponents, and we'll use the stats
-  // from the most recent [script-level] iteration.
-  void SetTestMode(bool test_mode);
-
-  // constructor using another component
-  BatchNormComponent(const BatchNormComponent &other);
-
-  virtual int32 InputDim() const { return dim_; }
-  virtual int32 OutputDim() const { return dim_; }
-
-  virtual std::string Info() const;
-  virtual void InitFromConfig(ConfigLine *cfl);
-  virtual std::string Type() const { return "BatchNormComponent"; }
-  virtual int32 Properties() const {
-    // If the block-dim is less than the dim, we need the input and output
-    // matrices to be contiguous (stride==num-cols), as we'll be reshaping
-    // internally.  This is not much of a cost, because this will be used
-    // in convnets where we have to do this anyway.
-    return kSimpleComponent|kBackpropNeedsOutput|kPropagateInPlace|
-        kBackpropInPlace|
-        (block_dim_ < dim_ ? kInputContiguous|kOutputContiguous : 0)|
-        (test_mode_ ? 0 : kUsesMemo|kStoresStats);
-  }
-  virtual void* Propagate(const ComponentPrecomputedIndexes *indexes,
-                         const CuMatrixBase<BaseFloat> &in,
-                         CuMatrixBase<BaseFloat> *out) const;
-  virtual void Backprop(const std::string &debug_info,
-                        const ComponentPrecomputedIndexes *indexes,
-                        const CuMatrixBase<BaseFloat> &in_value,
-                        const CuMatrixBase<BaseFloat> &out_value,
-                        const CuMatrixBase<BaseFloat> &out_deriv,
-                        void *memo,
-                        Component *, // to_update,
-                        CuMatrixBase<BaseFloat> *in_deriv) const;
-
-  virtual void Read(std::istream &is, bool binary); // This Read function
-  // requires that the Component has the correct type.
-
-  /// Write component to stream
-  virtual void Write(std::ostream &os, bool binary) const;
-  virtual Component* Copy() const { return new BatchNormComponent(*this); }
-
-  virtual void Scale(BaseFloat scale);
-  virtual void Add(BaseFloat alpha, const Component &other);
-  virtual void ZeroStats();
-
-
-  virtual void DeleteMemo(void *memo) const { delete static_cast<Memo*>(memo); }
-
-  virtual void StoreStats(const CuMatrixBase<BaseFloat> &in_value,
-                          const CuMatrixBase<BaseFloat> &out_value,
-                          void *memo);
-=======
-  // called from BackpropInternal if 'to_update' is non-NULL.
-  void Update(
-      const std::string &debug_info,
-      const CuMatrixBase<BaseFloat> &in_value,
-      const CuMatrixBase<BaseFloat> &out_deriv);
->>>>>>> 9469b64b
-
-
-  const ScaleAndOffsetComponent &operator
-      = (const ScaleAndOffsetComponent &other); // Disallow.
-
-  // Note: dim_ is the dimension that the component takes as input
-  // and output.  It is an integer multiple of scales_.Dim(),
-  // and will be the same as scales_.Dim() unless 'block-dim'
-  // was specified on the config line.
-  // (note: scales_.Dim() and offset_.Dim() will be the same).
-  int32 dim_;
-<<<<<<< HEAD
-  // This would normally be the same as dim_, but if it's less (and it must be >
-  // 0 and must divide dim_), then each separate block of the input of dimension
-  // 'block_dim_' is treated like a separate frame for the purposes of
-  // normalization.  This can be used to implement spatial batch normalization
-  // for convolutional setups-- assuming the filter-dim has stride 1, which it
-  // always will in the new code in nnet-convolutional-component.h.
-  int32 block_dim_;
-
-  // Used to avoid exact-zero variances, epsilon has the dimension of a
-  // covariance.
-  BaseFloat epsilon_;
-
-  // This value will normally be 1.0, which is the default, but you can set it
-  // to other values as a way to control how fast the following layer learns
-  // (smaller -> slower).  The same config exists in NormalizeComponent.
-  BaseFloat target_rms_;
-
-  // This is true if we want the batch normalization to operate in 'test mode'
-  // meaning the data mean and stddev used for the normalization are fixed
-  // quantities based on previously accumulated stats.  Note: the stats we use
-  // for this are based on the same 'StoreStats' mechanism as we use for
-  // components like SigmoidComponent and ReluComponent; we'll be using
-  // the stats from the most recent [script-level] iteration of training.
-  bool test_mode_;
-
-
-  // total count of stats stored by StoreStats().
-  double count_;
-  // sum-of-data component of stats of input data.
-  CuVector<double> stats_sum_;
-  // sum-of-squared component of stats of input data.
-  CuVector<double> stats_sumsq_;
-
-  // offset_ and scale_ are derived from stats_sum_ and stats_sumsq_; they
-  // dictate the transform that is done in 'test mode'.  They are set only when
-  // reading the model from disk and when calling SetTestMode(true); they are
-  // resized to empty when the stats are updated, to ensure that out-of-date
-  // values are not kept around.
-  CuVector<BaseFloat> offset_;
-  CuVector<BaseFloat> scale_;
-};
-=======
->>>>>>> 9469b64b
-
-  // note: output is y(i) = scales_(i) * x(i) + offsets_(i).
-  CuVector<BaseFloat> scales_;
-  CuVector<BaseFloat> offsets_;
-  bool use_natural_gradient_;
-  OnlineNaturalGradient scale_preconditioner_;
-  OnlineNaturalGradient offset_preconditioner_;
-};
-
 /**
    CompositeComponent is a component representing a sequence of
    [simple] components.  The config line would be something like the following
