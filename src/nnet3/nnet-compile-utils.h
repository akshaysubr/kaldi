// nnet3/nnet-compile-utils.h

// Copyright 2015    Johns Hopkins University (author: Daniel Povey)

// See ../../COPYING for clarification regarding multiple authors
//
// Licensed under the Apache License, Version 2.0 (the "License");
// you may not use this file except in compliance with the License.
// You may obtain a copy of the License at
//
//  http://www.apache.org/licenses/LICENSE-2.0
//
// THIS CODE IS PROVIDED *AS IS* BASIS, WITHOUT WARRANTIES OR CONDITIONS OF ANY
// KIND, EITHER EXPRESS OR IMPLIED, INCLUDING WITHOUT LIMITATION ANY IMPLIED
// WARRANTIES OR CONDITIONS OF TITLE, FITNESS FOR A PARTICULAR PURPOSE,
// MERCHANTABLITY OR NON-INFRINGEMENT.
// See the Apache 2 License for the specific language governing permissions and
// limitations under the License.

#ifndef KALDI_NNET3_NNET_COMPILE_UTILS_H_
#define KALDI_NNET3_NNET_COMPILE_UTILS_H_

#include "nnet3/nnet-component-itf.h"
#include "nnet3/nnet-nnet.h"
#include "nnet3/nnet-computation.h"
#include "nnet3/nnet-computation-graph.h"
#include <iostream>

namespace kaldi {
namespace nnet3 {
// this file contains some utility functions used in nnet-compile.h


/**
<<<<<<< HEAD
   The input to this function is a vector of lists of pairs, and this function
   splits it up into a list of vectors of pairs.  In order to make the lists all
   the same length it may have to insert "dummy" pairs with value (-1, -1).
   In addition, this function implement certain heuristics to break up the
   list into pairs in a particular desirable way, which we will describe below.
=======
   The input to this function is a vector (indexed by matrix-row-index) of lists
   of pairs (submat_index, row_index), and this function splits it up into a
   list of vectors of pairs, where those vectors are indexed by
   matrix-row-index.

   In order to make the lists all the same length it may have to insert "dummy"
   pairs with value (-1, -1).  In addition, this function implement certain
   heuristics to break up the list into pairs in a particular desirable way,
   which we will describe below.
>>>>>>> 9469b64b

   Let the input be `submat_lists`, and let `num_rows = submat_lists.size()`.
   The value -1 is not expected to appear as either the .first or .second
   element of pairs in `submat_lists`.

   Heuristics aside, what this function guarantees is as follows.  Each pair p
   that is in an element of list `submat_lists[i]` (say `p =
   submat_lists[i][k]`), will be present as `(*split_lists)[j][i] == p`.
   Because we don't ban submat_lists[i] from containing duplicates, the
   technical definition is a little more complicated: that the count of any
   given pair p != (-1, -1) in `submat_lists[i][*]` is equal
   to the count of that same pair in `(*split_lists)[*][i]`.

   Each pair present in split_lists is either (-1, -1), or will correspond to an
   element of submat_lists; thus the total number of pairs, excluding (-1, -1),
   in split_lists will be the same as the total number of pairs in submat_lists.

   Note on expected input: submat_lists.dim() may be large e.g. 1024 (it usually
   represents a minibatch size), but the maximum size of the lists will usually
   be fairly small e.g. no more than 4 or so, as it represents the number of
   terms in a hand-coded summation expression.

   The use of this function is in interpreting a command to set each row of
   a matrix to a sum of terms.  Each pair represents an input term, interpreted
   as (index-of-matrix, row-index), which represents a vector that will form
   part of the sum.

   It would be possible to simply pad at the end with (-1, -1), but this
   function also makes an attempt to pad more carefully so that for the most
   part, each output vector of pairs has inputs from only one matrix, i.e.  the
   pair.first values are all the same.  This will allow us to use a potentially
   more efficient command in the compiled code.  It doesn't have to be 100%
   optimal.  Note: in the most common case, all the lists will have the same
   length and padding will not be necessary at all.

   See documentation here: \ref dnn3_compile_compiler_split_locations
 */
void SplitLocations(
    const std::vector<std::vector<std::pair<int32, int32> > > &submat_lists,
    std::vector<std::vector<std::pair<int32, int32> > > *split_lists);


/**
   This function has the same interface as SplitLocations(); however, it ensures
   certain additional properties of the output "split_lists", which are necessary
   because of the way it is used in backprop code.
   For each sub-list sublist = (*split_lists)[i], the properties it ensures are:
      Either:
        - all pairs in the list "sublist" are unique (except that the special pair
          (-1, -1) may be repeated),
      Or:
        - the .first values in the list "sublist" are all the same, and the
          .second have a special property [see the function HasContiguousProperty
          in nnet-compile.cc]- basically that if we list the .second elements,
          each unique number that appears there appears only in one contiguous range,
          e.g. the list [ 6 6 6 1 5 5 5 ] has this property, but [ 1 2 1 ] does not.
          (however, -1's are not subject to this limitation, so [ -1 4 -1 ] satisfies
          the property).
  This function ensures this property by first calling SplitLocations, and then
  doing further splitting as necessary to ensure the property.  However, if as a result
  it needs to split any given initially-split list into more than 2 sub-lists, it will
  print a warning (once per process).  If we have to split into too many lists it
  will generate inefficient computations, and we will need to extend the backprop
  code to support more general types of operation.
  If all elements of submat_lists are empty, the output split_lists will be
  the empty vector.
 */
void SplitLocationsBackward(
    const std::vector<std::vector<std::pair<int32, int32> > > &submat_lists,
    std::vector<std::vector<std::pair<int32, int32> > > *split_lists);


/** If it is the case for some i >= 0 that all the .first elements of
   "location_vector" are either i or -1, then output i to first_value and the
   .second elements into "second_values", and return true.  Otherwise return
   false and the outputs are don't-cares. */
bool ConvertToIndexes(
    const std::vector<std::pair<int32, int32> > &location_vector,
    int32 *first_value,
    std::vector<int32> *second_values);

/** This function returns true if for each integer i != -1, all the indexes j at
    which indexes[j] == i are consecutive with no gaps (more formally: if j1 <
    j2 < j3 and indexes[j1] != -1 and indexes[j1] == indexes[j3], then
    indexes[j1] == indexes[j2]).  For example, the vector [ 1 2 1 ] lacks the
    contiguous property because 1 appears in two places with a different number
    in the middle.  If the vector has the contiguous property, this function
    also outputs to "reverse_indexes" the begin and end of these ranges, so that
    indexes[j] == i for all j such that (*reverse_indexes)[i].first <= j && j <
    (*reverse_indexes)[i].second. */
bool HasContiguousProperty(const std::vector<int32> &indexes,
                           std::vector<std::pair<int32, int32> > *reverse_indexes);


/** This function takes a vector of indexes and splits it up into as separate
    vectors of the same size, as needed to ensure that the 'contiguous property' holds.
    This is done via padding with -1's.  An example will clarify this.  Suppose the
    input is:
      [ -1  1  1  1  2  2  1  1 ]
    which lacks the contiguous property because 1's appear in 2 different places, it
    would split it up as
      [ -1  1  1  1  2  2 -1 -1 ]
      [ -1 -1 -1 -1 -1 -1  1  1 ]
    If 'indexes' is empty or only contains -1's, 'indexes_out' will be empty.
 */
void EnsureContiguousProperty(
    const std::vector<int32> &indexes,
    std::vector<std::vector<int32> > *indexes_out);

/**
   This function outputs a sorted, unique list of the 't' values that are
   encountered in the provided list of Indexes
   If 't' values equal to kNoTime are encountered, they are ignored and
   are not output.
*/
void GetTList(const std::vector<Index> &indexes,
              std::vector<int32> *t_values);


/**
   This function outputs a sorted, unique list of the 't' values that are
   encountered in the provided list of Indexes
   If 't' values equal to kNoTime are encountered, they are ignored and
   are not output.
*/
void GetTList(const std::vector<Index> &indexes,
              std::vector<int32> *t_values);

/**
   This function outputs a unique, lexicographically sorted list of the pairs of
   (n, x) values that are encountered in the provided list of Indexes.
*/
void GetNxList(const std::vector<Index> &indexes,
               std::vector<std::pair<int32, int32> > *pairs);


} // namespace nnet3
} // namespace kaldi


#endif<|MERGE_RESOLUTION|>--- conflicted
+++ resolved
@@ -32,13 +32,6 @@
 
 
 /**
-<<<<<<< HEAD
-   The input to this function is a vector of lists of pairs, and this function
-   splits it up into a list of vectors of pairs.  In order to make the lists all
-   the same length it may have to insert "dummy" pairs with value (-1, -1).
-   In addition, this function implement certain heuristics to break up the
-   list into pairs in a particular desirable way, which we will describe below.
-=======
    The input to this function is a vector (indexed by matrix-row-index) of lists
    of pairs (submat_index, row_index), and this function splits it up into a
    list of vectors of pairs, where those vectors are indexed by
@@ -48,7 +41,6 @@
    pairs with value (-1, -1).  In addition, this function implement certain
    heuristics to break up the list into pairs in a particular desirable way,
    which we will describe below.
->>>>>>> 9469b64b
 
    Let the input be `submat_lists`, and let `num_rows = submat_lists.size()`.
    The value -1 is not expected to appear as either the .first or .second
