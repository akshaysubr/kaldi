// nnet3/nnet-parse.cc

// Copyright      2015  Johns Hopkins University (author: Daniel Povey)

// See ../../COPYING for clarification regarding multiple authors
//
// Licensed under the Apache License, Version 2.0 (the "License");
// you may not use this file except in compliance with the License.
// You may obtain a copy of the License at
//
//  http://www.apache.org/licenses/LICENSE-2.0
//
// THIS CODE IS PROVIDED *AS IS* BASIS, WITHOUT WARRANTIES OR CONDITIONS OF ANY
// KIND, EITHER EXPRESS OR IMPLIED, INCLUDING WITHOUT LIMITATION ANY IMPLIED
// WARRANTIES OR CONDITIONS OF TITLE, FITNESS FOR A PARTICULAR PURPOSE,
// MERCHANTABLITY OR NON-INFRINGEMENT.
// See the Apache 2 License for the specific language governing permissions and
// limitations under the License.

#include <iterator>
#include <sstream>
#include <iomanip>
#include "nnet3/nnet-parse.h"
#include "cudamatrix/cu-vector.h"
#include "cudamatrix/cu-matrix.h"

namespace kaldi {
namespace nnet3 {


bool ConfigLine::ParseLine(const std::string &line) {
  data_.clear();
  whole_line_ = line;
  if (line.size() == 0) return false;   // Empty line
  size_t pos = 0, size = line.size();
  while (isspace(line[pos]) && pos < size) pos++;
  if (pos == size)
    return false;  // whitespace-only line
  size_t first_token_start_pos = pos;
  // first get first_token_.
  while (!isspace(line[pos]) && pos < size) {
    if (line[pos] == '=') {
      // If the first block of non-whitespace looks like "foo-bar=...",
      // then we ignore it: there is no initial token, and FirstToken()
      // is empty.
      pos = first_token_start_pos;
      break;
    }
    pos++;
  }
  first_token_ = std::string(line, first_token_start_pos, pos - first_token_start_pos);
  // first_token_ is expected to be either empty or something like
  // "component-node", which actually is a slightly more restrictive set of
  // strings than IsValidName() checks for this is a convenient way to check it.
  if (!first_token_.empty() && !IsValidName(first_token_))
    return false;

  while (pos < size) {
    if (isspace(line[pos])) {
      pos++;
      continue;
    }

    // OK, at this point we know that we are pointing at nonspace.
    size_t next_equals_sign = line.find_first_of("=", pos);
    if (next_equals_sign == pos || next_equals_sign == std::string::npos) {
      // we're looking for something like 'key=value'.  If there is no equals sign,
      // or it's not preceded by something, it's a parsing failure.
      return false;
    }
    std::string key(line, pos, next_equals_sign - pos);
    if (!IsValidName(key)) return false;

    // handle any quotes.  we support key='blah blah' or key="foo bar".
    // no escaping is supported.
    if (line[next_equals_sign+1] == '\'' || line[next_equals_sign+1] == '"') {
      char my_quote = line[next_equals_sign+1];
      size_t next_quote = line.find_first_of(my_quote, next_equals_sign + 2);
      if (next_quote == std::string::npos) {  // no matching quote was found.
        KALDI_WARN << "No matching quote for " << my_quote << " in config line '"
                   << line << "'";
        return false;
      } else {
        std::string value(line, next_equals_sign + 2,
                          next_quote - next_equals_sign - 2);
        data_.insert(std::make_pair(key, std::make_pair(value, false)));
        pos = next_quote + 1;
        continue;
      }
    } else {
      // we want to be able to parse something like "... input=Offset(a, -1) foo=bar":
      // in general, config values with spaces in them, even without quoting.

      size_t next_next_equals_sign = line.find_first_of("=", next_equals_sign + 1),
          terminating_space = size;

      if (next_next_equals_sign != std::string::npos) {  // found a later equals sign.
        size_t preceding_space = line.find_last_of(" \t", next_next_equals_sign);
        if (preceding_space != std::string::npos &&
            preceding_space > next_equals_sign)
          terminating_space = preceding_space;
      }
      while (isspace(line[terminating_space - 1]) && terminating_space > 0)
        terminating_space--;

      std::string value(line, next_equals_sign + 1,
                        terminating_space - (next_equals_sign + 1));
      data_.insert(std::make_pair(key, std::make_pair(value, false)));
      pos = terminating_space;
    }
  }
  return true;
}

bool ConfigLine::GetValue(const std::string &key, std::string *value) {
  KALDI_ASSERT(value != NULL);
  std::map<std::string, std::pair<std::string, bool> >::iterator it = data_.begin();
  for (; it != data_.end(); ++it) {
    if (it->first == key) {
      *value = (it->second).first;
      (it->second).second = true;
      return true;
    }
  }
  return false;
}

bool ConfigLine::GetValue(const std::string &key, BaseFloat *value) {
  KALDI_ASSERT(value != NULL);
  std::map<std::string, std::pair<std::string, bool> >::iterator it = data_.begin();
  for (; it != data_.end(); ++it) {
    if (it->first == key) {
      if (!ConvertStringToReal((it->second).first, value))
        return false;
      (it->second).second = true;
      return true;
    }
  }
  return false;
}

bool ConfigLine::GetValue(const std::string &key, int32 *value) {
  KALDI_ASSERT(value != NULL);
  std::map<std::string, std::pair<std::string, bool> >::iterator it = data_.begin();
  for (; it != data_.end(); ++it) {
    if (it->first == key) {
      if (!ConvertStringToInteger((it->second).first, value))
        return false;
      (it->second).second = true;
      return true;
    }
  }
  return false;
}

bool ConfigLine::GetValue(const std::string &key, std::vector<int32> *value) {
  KALDI_ASSERT(value != NULL);
  value->clear();
  std::map<std::string, std::pair<std::string, bool> >::iterator it = data_.begin();
  for (; it != data_.end(); ++it) {
    if (it->first == key) {
      if (!SplitStringToIntegers((it->second).first, ":,", true, value)) {
        // KALDI_WARN << "Bad option " << (it->second).first;
        return false;
      }
      (it->second).second = true;
      return true;
    }
  }
  return false;
}

bool ConfigLine::GetValue(const std::string &key, bool *value) {
  KALDI_ASSERT(value != NULL);
  std::map<std::string, std::pair<std::string, bool> >::iterator it = data_.begin();
  for (; it != data_.end(); ++it) {
    if (it->first == key) {
      if ((it->second).first.size() == 0) return false;
      switch (((it->second).first)[0]) {
        case 'F':
        case 'f':
          *value = false;
          break;
        case 'T':
        case 't':
          *value = true;
          break;
        default:
          return false;
      }
      (it->second).second = true;
      return true;
    }
  }
  return false;
}

bool ConfigLine::HasUnusedValues() const {
  std::map<std::string, std::pair<std::string, bool> >::const_iterator it = data_.begin();
  for (; it != data_.end(); ++it) {
    if (!(it->second).second) return true;
  }
  return false;
}

std::string ConfigLine::UnusedValues() const {
  std::string unused_str;
  std::map<std::string, std::pair<std::string, bool> >::const_iterator it = data_.begin();
  for (; it != data_.end(); ++it) {
    if (!(it->second).second) {
      if (unused_str == "")
        unused_str = it->first + "=" + (it->second).first;
      else
        unused_str += " " + it->first + "=" + (it->second).first;
    }
  }
  return unused_str;
}

// This is like ExpectToken but for two tokens, and it
// will either accept token1 and then token2, or just token2.
// This is useful in Read functions where the first token
// may already have been consumed.
void ExpectOneOrTwoTokens(std::istream &is, bool binary,
                          const std::string &token1,
                          const std::string &token2) {
  KALDI_ASSERT(token1 != token2);
  std::string temp;
  ReadToken(is, binary, &temp);
  if (temp == token1) {
    ExpectToken(is, binary, token2);
  } else {
    if (temp != token2) {
      KALDI_ERR << "Expecting token " << token1 << " or " << token2
                << " but got " << temp;
    }
  }
}

// static
bool ParseFromString(const std::string &name, std::string *string,
                     int32 *param) {
  std::vector<std::string> split_string;
  SplitStringToVector(*string, " \t", true,
                      &split_string);
  std::string name_equals = name + "="; // the name and then the equals sign.
  size_t len = name_equals.length();

  for (size_t i = 0; i < split_string.size(); i++) {
    if (split_string[i].compare(0, len, name_equals) == 0) {
      if (!ConvertStringToInteger(split_string[i].substr(len), param))
        KALDI_ERR << "Bad option " << split_string[i];
      *string = "";
      // Set "string" to all the pieces but the one we used.
      for (size_t j = 0; j < split_string.size(); j++) {
        if (j != i) {
          if (!string->empty()) *string += " ";
          *string += split_string[j];
        }
      }
      return true;
    }
  }
  return false;
}

bool ParseFromString(const std::string &name, std::string *string,
                     bool *param) {
  std::vector<std::string> split_string;
  SplitStringToVector(*string, " \t", true,
                      &split_string);
  std::string name_equals = name + "="; // the name and then the equals sign.
  size_t len = name_equals.length();

  for (size_t i = 0; i < split_string.size(); i++) {
    if (split_string[i].compare(0, len, name_equals) == 0) {
      std::string b = split_string[i].substr(len);
      if (b.empty())
        KALDI_ERR << "Bad option " << split_string[i];
      if (b[0] == 'f' || b[0] == 'F') *param = false;
      else if (b[0] == 't' || b[0] == 'T') *param = true;
      else
        KALDI_ERR << "Bad option " << split_string[i];
      *string = "";
      // Set "string" to all the pieces but the one we used.
      for (size_t j = 0; j < split_string.size(); j++) {
        if (j != i) {
          if (!string->empty()) *string += " ";
          *string += split_string[j];
        }
      }
      return true;
    }
  }
  return false;
}

bool ParseFromString(const std::string &name, std::string *string,
                     BaseFloat *param) {
  std::vector<std::string> split_string;
  SplitStringToVector(*string, " \t", true,
                      &split_string);
  std::string name_equals = name + "="; // the name and then the equals sign.
  size_t len = name_equals.length();

  for (size_t i = 0; i < split_string.size(); i++) {
    if (split_string[i].compare(0, len, name_equals) == 0) {
      if (!ConvertStringToReal(split_string[i].substr(len), param))
        KALDI_ERR << "Bad option " << split_string[i];
      *string = "";
      // Set "string" to all the pieces but the one we used.
      for (size_t j = 0; j < split_string.size(); j++) {
        if (j != i) {
          if (!string->empty()) *string += " ";
          *string += split_string[j];
        }
      }
      return true;
    }
  }
  return false;
}

bool ParseFromString(const std::string &name, std::string *string,
                     std::string *param) {
  std::vector<std::string> split_string;
  SplitStringToVector(*string, " \t", true,
                      &split_string);
  std::string name_equals = name + "="; // the name and then the equals sign.
  size_t len = name_equals.length();

  for (size_t i = 0; i < split_string.size(); i++) {
    if (split_string[i].compare(0, len, name_equals) == 0) {
      *param = split_string[i].substr(len);

      // Set "string" to all the pieces but the one we used.
      *string = "";
      for (size_t j = 0; j < split_string.size(); j++) {
        if (j != i) {
          if (!string->empty()) *string += " ";
          *string += split_string[j];
        }
      }
      return true;
    }
  }
  return false;
}

bool ParseFromString(const std::string &name, std::string *string,
                     std::vector<int32> *param) {
  std::vector<std::string> split_string;
  SplitStringToVector(*string, " \t", true,
                      &split_string);
  std::string name_equals = name + "="; // the name and then the equals sign.
  size_t len = name_equals.length();

  for (size_t i = 0; i < split_string.size(); i++) {
    if (split_string[i].compare(0, len, name_equals) == 0) {
      if (!SplitStringToIntegers(split_string[i].substr(len), ":,",
                                 false, param))
        KALDI_ERR << "Bad option " << split_string[i];
      *string = "";
      // Set "string" to all the pieces but the one we used.
      for (size_t j = 0; j < split_string.size(); j++) {
        if (j != i) {
          if (!string->empty()) *string += " ";
          *string += split_string[j];
        }
      }
      return true;
    }
  }
  return false;
}

bool DescriptorTokenize(const std::string &input,
                        std::vector<std::string> *tokens) {
  KALDI_ASSERT(tokens != NULL);
  size_t start = input.find_first_not_of(" \t"), size = input.size();
  tokens->clear();
  while (start < size) {
    KALDI_ASSERT(!isspace(input[start]));
    if (input[start] == '(' || input[start] == ')' || input[start] == ',') {
      tokens->push_back(std::string(input, start, 1));
      start = input.find_first_not_of(" \t", start + 1);
    } else {
      size_t found = input.find_first_of(" \t(),", start);
      KALDI_ASSERT(found != start);
      if (found == std::string::npos) {
        std::string str(input, start, input.size() - start);
        BaseFloat tmp;
        if (!IsValidName(str) && !ConvertStringToReal(str, &tmp)) {
          KALDI_WARN << "Could not tokenize line " << ErrorContext(std::string(input, start));
          return false;
        }
        tokens->push_back(str);
        break;
      } else {
        if (input[found] == '(' || input[found] == ')' || input[found] == ',') {
          std::string str(input, start, found - start);
          BaseFloat tmp;
          if (!IsValidName(str) && !ConvertStringToReal(str, &tmp)) {
            KALDI_WARN << "Could not tokenize line " << ErrorContext(std::string(input, start));
            return false;
          }
          tokens->push_back(str);
          start = found;
        } else {
          std::string str(input, start, found - start);
          BaseFloat tmp;
          if (!IsValidName(str) && !ConvertStringToReal(str, &tmp)) {
            KALDI_WARN << "Could not tokenize line " << ErrorContext(std::string(input, start));
            return false;
          }
          tokens->push_back(str);
          start = input.find_first_not_of(" \t", found);
        }
      }
    }
  }
  return true;
}

bool IsValidName(const std::string &name) {
  if (name.size() == 0) return false;
  for (size_t i = 0; i < name.size(); i++) {
    if (i == 0 && !isalpha(name[i]) && name[i] != '_')
      return false;
    if (!isalnum(name[i]) && name[i] != '_' && name[i] != '-' && name[i] != '.')
      return false;
  }
  return true;
}

void ReadConfigLines(std::istream &is,
                    std::vector<std::string> *lines) {
  KALDI_ASSERT(lines != NULL);
  std::string line;
  while (std::getline(is, line)) {
    if (line.size() == 0) continue;
    size_t start = line.find_first_not_of(" \t");
    size_t end = line.find_first_of('#');
    if (start == std::string::npos || start == end) continue;
    end = line.find_last_not_of(" \t", end - 1);
    KALDI_ASSERT(end >= start);
    lines->push_back(line.substr(start, end - start + 1));
  }
}

std::string ErrorContext(std::istream &is) {
  if (!is.good()) return "end of line";
  char buf[21];
  is.read(buf, 21);
  if (is) {
    return (std::string(buf, 20) + "...");
  }
  return std::string(buf, is.gcount());
}

std::string ErrorContext(const std::string &str) {
  if (str.size() == 0) return "end of line";
  if (str.size() <= 20) return str;
  return std::string(str, 0, 20) + "...";
}

static void PrintFloatSuccinctly(std::ostream &os, BaseFloat f) {
  if (fabs(f) < 10000.0 && fabs(f) >= 10.0) {
    os  << std::fixed << std::setprecision(0) << f;
  } else if (fabs(f) >= 0.995) {
    os  << std::fixed << std::setprecision(1) << f;
  } else if (fabs(f) >= 0.01) {
    os  << std::fixed << std::setprecision(2) << f;
  } else {
    os << std::setprecision(1) << f;
  }
  os.unsetf(std::ios_base::floatfield);
  os << std::setprecision(6);  // Restore the default.
}


// Returns a string that summarizes a vector fairly succintly, for
// printing stats in info lines.
std::string SummarizeVector(const VectorBase<float> &vec) {
  std::ostringstream os;
  if (vec.Dim() < 10) {
    os << "[ ";
    for (int32 i = 0; i < vec.Dim(); i++) {
      PrintFloatSuccinctly(os, vec(i));
      os << ' ';
    }
    os << "]";
  } else {
    // print out mean and standard deviation, and some selected values.
    BaseFloat mean = vec.Sum() / vec.Dim(),
        stddev = sqrt(VecVec(vec, vec) / vec.Dim() - mean * mean);

    std::string percentiles_str = "0,1,2,5 10,20,50,80,90 95,98,99,100";
    std::vector<int32> percentiles;
    bool ans = SplitStringToIntegers(percentiles_str, ", ", false,
                                     &percentiles);
    KALDI_ASSERT(ans);
    os << "[percentiles(" << percentiles_str << ")=(";
    Vector<BaseFloat> vec_sorted(vec);
    std::sort(vec_sorted.Data(), vec_sorted.Data() + vec_sorted.Dim());
    int32 n = vec.Dim() - 1;
    for (size_t i = 0; i < percentiles.size(); i++) {
      int32 percentile = percentiles[i];
      BaseFloat value = vec_sorted((n * percentile) / 100);
      PrintFloatSuccinctly(os, value);
      if (i + 1 < percentiles.size())
        os << (i == 3 || i == 8 ? ' ' : ',');
    }
    os << std::setprecision(3);
    os << "), mean=" << mean << ", stddev=" << stddev << "]";
  }
  return os.str();
}

std::string SummarizeVector(const VectorBase<double> &vec) {
  Vector<float> vec_copy(vec);
  return SummarizeVector(vec_copy);
}

std::string SummarizeVector(const CuVectorBase<BaseFloat> &cu_vec) {
  Vector<float> vec(cu_vec);
  return SummarizeVector(vec);
}

void PrintParameterStats(std::ostringstream &os,
                         const std::string &name,
                         const CuVectorBase<BaseFloat> &params,
                         bool include_mean) {
  os << std::setprecision(4);
  os << ", " << name << '-';
  if (include_mean) {
    BaseFloat mean = params.Sum() / params.Dim(),
        stddev = std::sqrt(VecVec(params, params) / params.Dim() - mean * mean);
    os << "{mean,stddev}=" << mean << ',' << stddev;
  } else {
    BaseFloat rms = std::sqrt(VecVec(params, params) / params.Dim());
    os << "rms=" << rms;
  }
  os << std::setprecision(6);  // restore the default precision.
}

void PrintParameterStats(std::ostringstream &os,
                         const std::string &name,
                         const CuMatrix<BaseFloat> &params,
                         bool include_mean,
                         bool include_row_norms,
                         bool include_column_norms,
                         bool include_singular_values) {
  os << std::setprecision(4);
  os << ", " << name << '-';
  int32 dim = params.NumRows() * params.NumCols();
  if (include_mean) {
    BaseFloat mean = params.Sum() / dim,
        stddev = std::sqrt(TraceMatMat(params, params, kTrans) / dim -
                           mean * mean);
    os << "{mean,stddev}=" << mean << ',' << stddev;
  } else {
    BaseFloat rms = std::sqrt(TraceMatMat(params, params, kTrans) / dim);
    os << "rms=" << rms;
  }
  os << std::setprecision(6);  // restore the default precision.
<<<<<<< HEAD
  if (GetVerboseLevel() >= 2) {
    // At verbose level >= 2, print stats of the singular values of the matrix.
=======

  if (include_row_norms) {
    CuVector<BaseFloat> row_norms(params.NumRows());
    row_norms.AddDiagMat2(1.0, params, kNoTrans, 0.0);
    row_norms.ApplyPow(0.5);
    Vector<BaseFloat> row_norms_cpu;
    row_norms.Swap(&row_norms_cpu);
    os << ", " << name << "-row-norms="
       << SummarizeVector(row_norms_cpu);
  }
  if (include_column_norms) {
    CuVector<BaseFloat> col_norms(params.NumCols());
    col_norms.AddDiagMat2(1.0, params, kTrans, 0.0);
    col_norms.ApplyPow(0.5);
    Vector<BaseFloat> col_norms_cpu;
    col_norms.Swap(&col_norms_cpu);
    os << ", " << name << "-col-norms="
       << SummarizeVector(col_norms_cpu);
  }
  if (include_singular_values) {
>>>>>>> 9469b64b
    Matrix<BaseFloat> params_cpu(params);
    Vector<BaseFloat> s(std::min(params.NumRows(), params.NumCols()));
    params_cpu.Svd(&s);
    std::string singular_values_str = SummarizeVector(s);
    os << ", " << name << "-singular-values=" << singular_values_str;
    std::ostringstream name_os;
  }
}


void ParseConfigLines(const std::vector<std::string> &lines,
                      std::vector<ConfigLine> *config_lines) {
  config_lines->resize(lines.size());
  for (size_t i = 0; i < lines.size(); i++) {
    bool ret = (*config_lines)[i].ParseLine(lines[i]);
    if (!ret) {
      KALDI_ERR << "Error parsing config line: " << lines[i];
    }
  }
}

bool NameMatchesPattern(const char *name, const char *pattern) {
  if (*pattern == '*') {
    return NameMatchesPattern(name, pattern + 1) ||
        (*name != '\0' && NameMatchesPattern(name + 1, pattern));
  } else if (*name == *pattern) {
    return (*name == '\0' || NameMatchesPattern(name + 1, pattern + 1));
  } else {
    return false;
  }
}



} // namespace nnet3
} // namespace kaldi<|MERGE_RESOLUTION|>--- conflicted
+++ resolved
@@ -564,10 +564,6 @@
     os << "rms=" << rms;
   }
   os << std::setprecision(6);  // restore the default precision.
-<<<<<<< HEAD
-  if (GetVerboseLevel() >= 2) {
-    // At verbose level >= 2, print stats of the singular values of the matrix.
-=======
 
   if (include_row_norms) {
     CuVector<BaseFloat> row_norms(params.NumRows());
@@ -588,7 +584,6 @@
        << SummarizeVector(col_norms_cpu);
   }
   if (include_singular_values) {
->>>>>>> 9469b64b
     Matrix<BaseFloat> params_cpu(params);
     Vector<BaseFloat> s(std::min(params.NumRows(), params.NumCols()));
     params_cpu.Svd(&s);
