// nnet3/nnet-convolutional-component.h

// Copyright      2017  Johns Hopkins University (author: Daniel Povey)

// See ../../COPYING for clarification regarding multiple authors
//
// Licensed under the Apache License, Version 2.0 (the "License");
// you may not use this file except in compliance with the License.
// You may obtain a copy of the License at
//
//  http://www.apache.org/licenses/LICENSE-2.0
//
// THIS CODE IS PROVIDED *AS IS* BASIS, WITHOUT WARRANTIES OR CONDITIONS OF ANY
// KIND, EITHER EXPRESS OR IMPLIED, INCLUDING WITHOUT LIMITATION ANY IMPLIED
// WARRANTIES OR CONDITIONS OF TITLE, FITNESS FOR A PARTICULAR PURPOSE,
// MERCHANTABLITY OR NON-INFRINGEMENT.
// See the Apache 2 License for the specific language governing permissions and
// limitations under the License.

#ifndef KALDI_NNET3_NNET_CONVOLUTIONAL_COMPONENT_H_
#define KALDI_NNET3_NNET_CONVOLUTIONAL_COMPONENT_H_

#include "nnet3/nnet-common.h"
#include "nnet3/nnet-component-itf.h"
#include "nnet3/natural-gradient-online.h"
#include "nnet3/convolution.h"
#include <iostream>

namespace kaldi {
namespace nnet3 {

/// @file  nnet-convolutional-component.h
///
/// This file can be viewed as 'overflow' from nnet-general-component.h.
/// It contains a number of components which implement some kind of
/// convolution.


/**
   TimeHeightConvolutionComponent implements 2-dimensional convolution where one
   of the dimensions of convolution (which traditionally would be called the
   width axis) is identified with time (i.e. the 't' component of Indexes).  For
   a deeper understanding of how this works, please see convolution.h.

   The following are the parameters accepted on the config line, with examples
   of their values.


   Parameters inherited from UpdatableComponent (see comment above declaration of
   UpdadableComponent in nnet-component-itf.h for details):
       learning-rate, learning-rate-factor, max-change

   Convolution-related parameters:

     num-filters-in   E.g. num-filters-in=32.  Number of input filters (the
                      number of separate versions of the input image).  The
                      filter-dim has stride 1 in the input and output vectors,
                      i.e. we order the input as (all-filters-for-height=0,
                      all-filters-for-height=1, etc.)
     num-filters-out  E.g. num-filters-out=64. The number of output filters (the
                      number of separate versions of the output image).  As with
                      the input, the filter-dim has stride 1.
     height-in        E.g. height-in=40.  The height of the input image.  The
                      width is not specified the the model level, as it's
                      identified with "t" and is called the time axis; the width
                      is determined by how many "t" values were available at the
                      input of the network, and how many were requested at the
                      output.
     height-out       E.g. height-out=40.  The height of the output image.  Will
                      normally be <= (the input height divided by
                      height-subsample-out).
     height-subsample-out E.g. height-subsample-out=2 (defaults to 1).
                      Subsampling factor on the height axis, e.g. you might set
                      this to 2 if you are doing subsampling on this layer,
                      which would involve discarding every other height
                      increment at the output.  There is no corresponding config
                      for the time dimension, as time subsampling is determined
                      by which 't' values you request at the output, together
                      with the values of 'time-offsets' at different layers of
                      the network.
     height-offsets   E.g. height-offsets=-1,0,1 The set of height offsets that
                      contribute to each output pixel: with the values -1,0,1,
                      height 10 at the output would see data from heights
                      9,10,11 at the input.  These values will normally be
                      consecutive.  Negative values imply zero-padding on the
                      bottom of the image, since output-height 0 is always
                      defined.  Zero-padding at the top of the image is
                      determined in a similar way (e.g. if height-in==height-out
                      and height-offsets=-1,0,1, then there is 1 pixel of
                      padding at the top and bottom of the image).
     time-offsets     E.g. time-offsets=-1,0,1 The time offsets that we require
                      at the input to produce a given output; these are
                      comparable to the offsets used in TDNNs.  Note that the
                      time axis is always numbered using an absolute scheme, so
                      that if there is subsampling on the time axis, then later
                      in the network you'll see time-offsets like "-2,0,2" or
                      "-4,0,4".  Subsampling on the time axis is not explicitly
                      specified but is implicit based on tracking dependencies.
     offsets          Setting 'offsets' is an alternative to setting both
                      height-offsets and time-offsets, that is useful for
                      configurations with less regularity.  It is a semicolon-
                      separated list of pairs (time-offset,height-offset) that
                      might look like: -1,1;-1,0;-1,1;0,1;....;1,1
     required-time-offsets E.g. required-time-offsets=0 (defaults to the same
                      value as time-offsets).  This is a set of time offsets,
                      which if specified must be a nonempty subset of
                      time-offsets; it determines whether zero-padding on the
                      time axis is allowed in cases where there is insufficient
                      input.  If not specified it defaults to the same as
                      'time-offsets', meaning there is no zero-padding on the
                      time axis.  Note: for speech tasks we tend to pad on the
                      time axis with repeats of the first or last frame, rather
                      than zero; and this is handled while preparing the data
                      and not by the core components of the nnet3 framework.  So
                      for speech tasks we wouldn't normally set this value.
     max-memory-mb    Maximum amount of temporary memory, in megabytes, that may
                      be used as temporary matrices in the convolution computation.
                      default=200.0.

   Initialization parameters:
      param-stddev    Standard deviation of the linear parameters of the
                      convolution.  Defaults to sqrt(1.0 / (num-filters-in *
                      num-height-offsets * num-time-offsets)), e.g.
                      sqrt(1.0/(64*3*3)) for a 3x3 kernel with 64 input
                      filters; this value will ensure that the output has
                      unit stddev if the input has unit stddev.
      bias-stddev     Standard deviation of bias terms.  default=0.0.
      init-unit       Defaults to false.  If true, it is required that
                      num-filters-in equal num-filters-out and there should
                      exist a (height, time) offset in the model equal to (0,
                      0).  We will initialize the parameter matrix to be
                      equivalent to the identity transform.  In this case,
                      param-stddev is ignored.


   Natural-gradient related options are below; you won't normally have to
   set these.

      use-natural-gradient e.g. use-natural-gradient=false (defaults to true).
                       You can set this to false to disable the natural gradient
                       updates (you won't normally want to do this).
      rank-out        Rank used in low-rank-plus-unit estimate of the Fisher-matrix
                      factor that has the dimension (num-rows of the parameter
                      space), which equals num-filters-out.  It
                      defaults to the minimum of 80, or half of the number of
                      output filters.
      rank-in         Rank used in low-rank-plus-unit estimate of the Fisher
                      matrix factor which has the dimension (num-cols of the
                      parameter matrix), which has the dimension
                      (num-input-filters * number of time-offsets * number of
                      height-offsets + 1), e.g. num-input-filters * 3 * 3 + 1
                      for a 3x3 kernel (the +1 is for the bias term).
                      It defaults to the minimum of 80, or half the
                      num-rows of the parameter matrix.  [note: I'm considering
                      decreasing this default to e.g. 40 or 20].
      num-minibatches-history
                      This is used setting the 'num_samples_history'
                      configuration value of the natural gradient object.
                      There is no concept of samples (frames) in the
                      application of natural gradient to the convnet, because
                      we do it all on the rows and columns of the derivative.
                      default=4.0.  A larger value means the Fisher matrix is
                      averaged over more minibatches (it's an exponential-decay
                      thing).
      alpha-out       Constant that determines how much we smooth the
                      Fisher-matrix factors with the unit matrix, for the
                      space of dimension num-filters-out.  default=4.0.
      alpha-in        Constant that determines how much we smooth the
                      Fisher-matrix factors with the unit matrix, for the
                      space of dimension (num-filters-in * num-time-offsets *
                      num-height-offsets + 1).  default=4.0.


   Example of a 3x3 kernel with no subsampling, and with zero-padding on both
   the the height and time axis, and where there has previously been no
   subsampling on the time axis:

     num-filters-in=32 num-filters-out=64 height-in=28 height-out=28 \
       height-subsample-out=1 height-offsets=-1,0,1 time-offsets=-1,0,1 \
       required-time-offsets=0

   Example of a 3x3 kernel with no subsampling, without zero-padding on
   either axis, and where there has *previously* been 2-fold subsampling
   on the time axis:

     num-filters-in=32 num-filters-out=64 height-in=20 height-out=18 \
       height-subsample-out=1 height-offsets=0,1,2 time-offsets=0,2,4

   [note: above, the choice to have the time-offsets start at zero rather than
   be centered is just a choice: it assumes that at the output of the network
   you would want to request indexes with t=0, while at the input the t values
   start from zero.]

   Example of a 3x3 kernel with subsampling on the height axis,
   without zero-padding on either axis, and where there has
   previously been 2-fold subsampling on the time axis:

     num-filters-in=32 num-filters-out=64 height-in=20 height-out=9 \
       height-subsample-out=2 height-offsets=0,1,2 time-offsets=0,2,4

  [note: subsampling on the time axis is not expressed in the layer itself:
  any time you increase the distance between time-offsets, like changing
  them from 0,1,2 to 0,2,4, you are effectively subsampling the previous
  layer-- assuming you only request the output at one time value or at
  multiples of the total subsampling factor.]

  Example of a 1x1 kernel:

     num-filters-in=64 num-filters-out=64 height-in=20 height-out=20 \
       height-subsample-out=1 height-offsets=0 time-offsets=0
 */
class TimeHeightConvolutionComponent: public UpdatableComponent {
 public:

  // The use of this constructor should only precede InitFromConfig()
  TimeHeightConvolutionComponent();

  // Copy constructor
  TimeHeightConvolutionComponent(const TimeHeightConvolutionComponent &other);

  virtual int32 InputDim() const;
  virtual int32 OutputDim() const;

  virtual std::string Info() const;
  virtual void InitFromConfig(ConfigLine *cfl);
  virtual std::string Type() const { return "TimeHeightConvolutionComponent"; }
  virtual int32 Properties() const {
    return kUpdatableComponent|kReordersIndexes|kBackpropAdds|
        kBackpropNeedsInput|kInputContiguous|kOutputContiguous;
  }
  virtual void* Propagate(const ComponentPrecomputedIndexes *indexes,
                         const CuMatrixBase<BaseFloat> &in,
                         CuMatrixBase<BaseFloat> *out) const;
  virtual void Backprop(const std::string &debug_info,
                        const ComponentPrecomputedIndexes *indexes,
                        const CuMatrixBase<BaseFloat> &in_value,
                        const CuMatrixBase<BaseFloat> &out_value,
                        const CuMatrixBase<BaseFloat> &out_deriv,
                        void *memo,
                        Component *to_update,
                        CuMatrixBase<BaseFloat> *in_deriv) const;

  virtual void Read(std::istream &is, bool binary);
  virtual void Write(std::ostream &os, bool binary) const;
  virtual Component* Copy() const {
    return new TimeHeightConvolutionComponent(*this);
  }


  // Some functions that are only to be reimplemented for GeneralComponents.

  // This ReorderIndexes function may insert 'blank' indexes (indexes with
  // t == kNoTime) as well as reordering the indexes.  This is allowed
  // behavior of ReorderIndexes functions.
  virtual void ReorderIndexes(std::vector<Index> *input_indexes,
                              std::vector<Index> *output_indexes) const;

  virtual void GetInputIndexes(const MiscComputationInfo &misc_info,
                               const Index &output_index,
                               std::vector<Index> *desired_indexes) const;

  // This function returns true if at least one of the input indexes used to
  // compute this output index is computable.
  virtual bool IsComputable(const MiscComputationInfo &misc_info,
                            const Index &output_index,
                            const IndexSet &input_index_set,
                            std::vector<Index> *used_inputs) const;

  virtual ComponentPrecomputedIndexes* PrecomputeIndexes(
      const MiscComputationInfo &misc_info,
      const std::vector<Index> &input_indexes,
      const std::vector<Index> &output_indexes,
      bool need_backprop) const;

  // Some functions from base-class UpdatableComponent.
  virtual void Scale(BaseFloat scale);
  virtual void Add(BaseFloat alpha, const Component &other);
  virtual void PerturbParams(BaseFloat stddev);
  virtual BaseFloat DotProduct(const UpdatableComponent &other) const;
  virtual int32 NumParameters() const;
  virtual void Vectorize(VectorBase<BaseFloat> *params) const;
  virtual void UnVectorize(const VectorBase<BaseFloat> &params);
  virtual void FreezeNaturalGradient(bool freeze);


  class PrecomputedIndexes: public ComponentPrecomputedIndexes {
   public:
    PrecomputedIndexes() { }
    PrecomputedIndexes(const PrecomputedIndexes &other):
        computation(other.computation) { }
    virtual PrecomputedIndexes *Copy() const;
    virtual void Write(std::ostream &os, bool binary) const;
    virtual void Read(std::istream &os, bool binary);
    virtual std::string Type() const {
      return "TimeHeightConvolutionComponentPrecomputedIndexes";
    }
    virtual ~PrecomputedIndexes() { }

    time_height_convolution::ConvolutionComputation computation;
  };

  void ScaleLinearParams(BaseFloat alpha) { linear_params_.Scale(alpha); }

  void ConsolidateMemory();
 private:

  void Check() const;

  // computes derived parameters required_time_offsets_ and all_time_offsets_.
  void ComputeDerived();

  // Function that updates linear_params_ and bias_params_, which
  // uses the natural gradient code.
  void UpdateNaturalGradient(
      const PrecomputedIndexes &indexes,
      const CuMatrixBase<BaseFloat> &in_value,
      const CuMatrixBase<BaseFloat> &out_deriv);

  // Function that updates linear_params_ and bias_params_, which
  // does not use the natural gradient code.
  void UpdateSimple(
      const PrecomputedIndexes &indexes,
      const CuMatrixBase<BaseFloat> &in_value,
      const CuMatrixBase<BaseFloat> &out_deriv);

  // Function called to initialize linear_params_ if init-unit=true in the config
  // line.
  void InitUnit();

  time_height_convolution::ConvolutionModel model_;

  // all_time_offsets_ is a copy of the corresponding variable in
  // model, stored as a vector instead of as a set for efficiency.
  std::vector<int32> all_time_offsets_;
  // time_offset_required_ is a vector with the same dimension as
  // 'all_time_offsets_', which is true if the corresponding time-offset
  // is a member of model_.required_time_offsets_.
  std::vector<bool> time_offset_required_;

  // the linear parameters of the convolution.
  // dimension is model_.ParamRows() by model.ParamCols(),
  // which equals num-filters-out by
  // (num-filters-in * patch-rows * patch-cols),
  // a.k.a.
  // (num-filters-in * num-time-offsets * num-height-offset).
  CuMatrix<BaseFloat> linear_params_;
  // the bias parameters of the convolution, dimension is
  // model_.num_filters_out.
  CuVector<BaseFloat> bias_params_;


  // Maximum amount of temporary memory in megabytes that is allowed to be used
  // in the convolution computation.  (this is per computation, but it's
  // released immediately after it's used, so it doesn't matter how many there
  // are).
  BaseFloat max_memory_mb_;

  // Controls whether or not the natural-gradient is used.
  // Note: even if this is true, if is_gradient_ (from the
  // UpdatableComponent base class) is true, we'll do the 'simple'
  // update that doesn't include natural gradient.
  bool use_natural_gradient_;

<<<<<<< HEAD
=======
  // Preconditioner for the input space, of dimension linear_params_.NumCols() +
  // 1 (the 1 is for the bias).  As with other natural-gradient objects, it's
  // not stored with the model on disk but is reinitialized each time we start
  // up.
  OnlineNaturalGradient preconditioner_in_;

  // Preconditioner for the output space, of dimension
  // linear_params_.NumRows().
  OnlineNaturalGradient preconditioner_out_;
};



/**
   TdnnComponent is a more memory-efficient alternative to manually splicing
   several frames of input and then using a NaturalGradientAffineComponent or
   a LinearComponent.  It does the splicing of the input itself, using
   mechanisms similar to what TimeHeightConvolutionComponent uses.  The
   implementation is in nnet-tdnn-component.cc

   Parameters inherited from UpdatableComponent (see comment above declaration of
   UpdadableComponent in nnet-component-itf.h for details):
       learning-rate, learning-rate-factor, max-change

   Important parameters:

     input-dim         The input feature dimension (before splicing).

     output-dim        The output feature dimension

     time-offsets     E.g. time-offsets=-1,0,1 or time-offsets=-3,0,3.
                      The time offsets that we require at the input to produce a given output.
                      comparable to the offsets used in TDNNs.  They
                      must be unique (no repeats).
     use-bias         Defaults to true, but set to false if you want this to
                      be linear rather than affine in its input.


  Extra parameters:
    orthonormal-constraint=0.0 If you set this to 1.0, then the linear_params_
                      matrix will be (approximately) constrained during training
                      to have orthonormal rows (or columns, whichever is
                      fewer).. it turns out the real name for this is a
                      "semi-orthogonal" matrix.  You can choose a positive
                      nonzero value different than 1.0 to have a scaled
                      semi-orthgonal matrix, i.e. with singular values at the
                      selected value (e.g. 0.5, or 2.0).  This is not enforced
                      inside the component itself; you have to call
                      ConstrainOrthonormal() from the training code to do this.
                      All this component does is return the
                      OrthonormalConstraint() value.  If you set this to a
                      negative value, it's like saying "for any value", i.e. it
                      will constrain the parameter matrix to be closer to "any
                      alpha" times a semi-orthogonal matrix, without changing
                      its overall norm.


   Initialization parameters:
      param-stddev    Standard deviation of the linear parameters of the
                      convolution.  Defaults to
                      sqrt(1.0 / (input-dim * the number of time-offsets))
      bias-stddev     Standard deviation of bias terms.  default=0.0.
                      You should not set this if you set use-bias=false.


   Natural-gradient related options are below; you won't normally have to
   set these as the defaults are reasonable.

      use-natural-gradient e.g. use-natural-gradient=false (defaults to true).
                       You can set this to false to disable the natural gradient
                       updates (you won't normally want to do this).
      rank-out         Rank used in low-rank-plus-unit estimate of the Fisher-matrix
                       factor that has the dimension (num-rows of linear_params_),
                       which equals output_dim.  It
                       defaults to the minimum of 80, or half of the output dim.
      rank-in          Rank used in low-rank-plus-unit estimate of the Fisher
                       matrix factor which has the dimension (num-cols of the
                       parameter matrix), which is input-dim times the number of
                       time offsets.  It defaults to the minimum of 20, or half the
                       num-rows of the parameter matrix.
      num-samples-history
                      This becomes the 'num_samples_history'
                      configuration value of the natural gradient objects.  The
                      default value is 2000.0.

 */
class TdnnComponent: public UpdatableComponent {
 public:

  // The use of this constructor should only precede InitFromConfig()
  TdnnComponent();

  // Copy constructor
  TdnnComponent(const TdnnComponent &other);

  virtual int32 InputDim() const {
    return linear_params_.NumCols() / static_cast<int32>(time_offsets_.size());
  }
  virtual int32 OutputDim() const { return linear_params_.NumRows(); }

  virtual std::string Info() const;
  virtual void InitFromConfig(ConfigLine *cfl);
  virtual std::string Type() const { return "TdnnComponent"; }
  virtual int32 Properties() const {
    return kUpdatableComponent|kReordersIndexes|kBackpropAdds|
        (bias_params_.Dim() == 0 ? kPropagateAdds : 0)|
        kBackpropNeedsInput;
  }
  virtual void* Propagate(const ComponentPrecomputedIndexes *indexes,
                         const CuMatrixBase<BaseFloat> &in,
                         CuMatrixBase<BaseFloat> *out) const;
  virtual void Backprop(const std::string &debug_info,
                        const ComponentPrecomputedIndexes *indexes,
                        const CuMatrixBase<BaseFloat> &in_value,
                        const CuMatrixBase<BaseFloat> &out_value,
                        const CuMatrixBase<BaseFloat> &out_deriv,
                        void *memo,
                        Component *to_update,
                        CuMatrixBase<BaseFloat> *in_deriv) const;

  virtual void Read(std::istream &is, bool binary);
  virtual void Write(std::ostream &os, bool binary) const;
  virtual Component* Copy() const {
    return new TdnnComponent(*this);
  }


  // Some functions that are only to be reimplemented for GeneralComponents.

  // This ReorderIndexes function may insert 'blank' indexes (indexes with
  // t == kNoTime) as well as reordering the indexes.  This is allowed
  // behavior of ReorderIndexes functions.
  virtual void ReorderIndexes(std::vector<Index> *input_indexes,
                              std::vector<Index> *output_indexes) const;

  virtual void GetInputIndexes(const MiscComputationInfo &misc_info,
                               const Index &output_index,
                               std::vector<Index> *desired_indexes) const;

  // This function returns true if at least one of the input indexes used to
  // compute this output index is computable.
  virtual bool IsComputable(const MiscComputationInfo &misc_info,
                            const Index &output_index,
                            const IndexSet &input_index_set,
                            std::vector<Index> *used_inputs) const;

  virtual ComponentPrecomputedIndexes* PrecomputeIndexes(
      const MiscComputationInfo &misc_info,
      const std::vector<Index> &input_indexes,
      const std::vector<Index> &output_indexes,
      bool need_backprop) const;

  // Some functions from base-class UpdatableComponent.
  virtual void Scale(BaseFloat scale);
  virtual void Add(BaseFloat alpha, const Component &other);
  virtual void PerturbParams(BaseFloat stddev);
  virtual BaseFloat DotProduct(const UpdatableComponent &other) const;
  virtual int32 NumParameters() const;
  virtual void Vectorize(VectorBase<BaseFloat> *params) const;
  virtual void UnVectorize(const VectorBase<BaseFloat> &params);
  virtual void FreezeNaturalGradient(bool freeze);


  class PrecomputedIndexes: public ComponentPrecomputedIndexes {
   public:
    PrecomputedIndexes() { }
    PrecomputedIndexes(const PrecomputedIndexes &other):
        row_stride(other.row_stride), row_offsets(other.row_offsets) { }
    virtual PrecomputedIndexes *Copy() const;
    virtual void Write(std::ostream &os, bool binary) const;
    virtual void Read(std::istream &os, bool binary);
    virtual std::string Type() const {
      return "TdnnComponentPrecomputedIndexes";
    }
    virtual ~PrecomputedIndexes() { }


    // input_row_stride is the stride (in number of rows) we have to take in the
    // input matrix each time we form a sub-matrix that will be part of the
    // input to the tdnn operation.  Normally this will be 1, but it may be,
    // for example, 3 in layers where we do subsampling.
    int32 row_stride;

    // 'row_offsets' is of the same dimension as time_offsets_.  Each element
    // describes the row offset (in the input matrix) of a sub-matrix, and each.
    // We will append together these sub-matrices (row-wise) to be the input to
    // the affine or linear transform.
    std::vector<int32> row_offsets;
  };

  CuMatrixBase<BaseFloat> &LinearParams() { return linear_params_; }

  // This allows you to resize the vector in order to add a bias where
  // there previously was none-- obviously this should be done carefully.
  CuVector<BaseFloat> &BiasParams() { return bias_params_; }

  BaseFloat OrthonormalConstraint() const { return orthonormal_constraint_; }

  void ConsolidateMemory();
 private:

  // This static function is a utility function that extracts a CuSubMatrix
  // representing a subset of rows of 'input_matrix'.
  // The numpy syntax would be:
  //   return input_matrix[row_offset:row_stride:num_output_rows*row_stride,:]
  static CuSubMatrix<BaseFloat> GetInputPart(
      const CuMatrixBase<BaseFloat> &input_matrix,
      int32 num_output_rows,
      int32 row_stride,
      int32 row_offset);

  // see the definition for more explanation.
  static void ModifyComputationIo(time_height_convolution::ConvolutionComputationIo *io);

  void Check() const;

  // Function that updates linear_params_, and bias_params_ if present, which
  // uses the natural gradient code.
  void UpdateNaturalGradient(
      const PrecomputedIndexes &indexes,
      const CuMatrixBase<BaseFloat> &in_value,
      const CuMatrixBase<BaseFloat> &out_deriv);

  // Function that updates linear_params_, and bias_params_ if present, which
  // does not use the natural gradient code.
  void UpdateSimple(
      const PrecomputedIndexes &indexes,
      const CuMatrixBase<BaseFloat> &in_value,
      const CuMatrixBase<BaseFloat> &out_deriv);




  // time_offsets_ is the list of time-offsets of the input that
  // we append together; it will typically be (-1,0,1) or (-3,0,3).
  std::vector<int32> time_offsets_;

  // the linear parameters of the network; its NumRows() is the output
  // dim, and its NumCols() equals the input dim times time_offsets_.size().
  CuMatrix<BaseFloat> linear_params_;

  // the bias parameters if this is an affine transform, or the empty vector if
  // this is a linear operation (i.e. use-bias == false in the config).
  CuVector<BaseFloat> bias_params_;

  // If nonzero, this controls how we apply an orthonormal constraint to the
  // parameter matrix; see docs for ConstrainOrthonormal() in nnet-utils.h.
  // This class just returns the value via the OrthonormalConstraint() function;
  // it doesn't actually do anything with it directly.
  BaseFloat orthonormal_constraint_;

  // Controls whether or not the natural-gradient is used.  Note: even if this
  // is true, if is_gradient_ (from the UpdatableComponent base class) is true,
  // we'll do the 'simple' update that doesn't include natural gradient.
  bool use_natural_gradient_;

>>>>>>> 9469b64b
  // Preconditioner for the input space, of dimension linear_params_.NumCols() +
  // 1 (the 1 is for the bias).  As with other natural-gradient objects, it's
  // not stored with the model on disk but is reinitialized each time we start
  // up.
  OnlineNaturalGradient preconditioner_in_;

  // Preconditioner for the output space, of dimension
  // linear_params_.NumRows().
  OnlineNaturalGradient preconditioner_out_;
};







} // namespace nnet3
} // namespace kaldi


#endif<|MERGE_RESOLUTION|>--- conflicted
+++ resolved
@@ -361,8 +361,6 @@
   // update that doesn't include natural gradient.
   bool use_natural_gradient_;
 
-<<<<<<< HEAD
-=======
   // Preconditioner for the input space, of dimension linear_params_.NumCols() +
   // 1 (the 1 is for the bias).  As with other natural-gradient objects, it's
   // not stored with the model on disk but is reinitialized each time we start
@@ -619,7 +617,6 @@
   // we'll do the 'simple' update that doesn't include natural gradient.
   bool use_natural_gradient_;
 
->>>>>>> 9469b64b
   // Preconditioner for the input space, of dimension linear_params_.NumCols() +
   // 1 (the 1 is for the bias).  As with other natural-gradient objects, it's
   // not stored with the model on disk but is reinitialized each time we start
