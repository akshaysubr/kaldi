// nnet3/nnet-simple-component.cc

// Copyright 2015-2017  Johns Hopkins University (author: Daniel Povey)
//                2015  Xiaohui Zhang
//                2015  Guoguo Chen
//                2015  Daniel Galvez
//                2016  Yiming Wang

// See ../../COPYING for clarification regarding multiple authors
//
// Licensed under the Apache License, Version 2.0 (the "License");
// you may not use this file except in compliance with the License.
// You may obtain a copy of the License at
//
//  http://www.apache.org/licenses/LICENSE-2.0
//
// THIS CODE IS PROVIDED *AS IS* BASIS, WITHOUT WARRANTIES OR CONDITIONS OF ANY
// KIND, EITHER EXPRESS OR IMPLIED, INCLUDING WITHOUT LIMITATION ANY IMPLIED
// WARRANTIES OR CONDITIONS OF TITLE, FITNESS FOR A PARTICULAR PURPOSE,
// MERCHANTABLITY OR NON-INFRINGEMENT.
// See the Apache 2 License for the specific language governing permissions and
// limitations under the License.

#include <iterator>
#include <sstream>
#include <algorithm>
#include <iomanip>
#include "nnet3/nnet-simple-component.h"
#include "nnet3/nnet-parse.h"
#include "cudamatrix/cu-math.h"

namespace kaldi {
namespace nnet3 {

void PnormComponent::Init(int32 input_dim, int32 output_dim)  {
  input_dim_ = input_dim;
  output_dim_ = output_dim;
  KALDI_ASSERT(input_dim_ > 0 && output_dim_ > 0 &&
               input_dim_ % output_dim_ == 0);
}

void PnormComponent::InitFromConfig(ConfigLine *cfl) {
  int32 input_dim = 0;
  int32 output_dim = 0;
  bool ok = cfl->GetValue("output-dim", &output_dim) &&
      cfl->GetValue("input-dim", &input_dim);
  if (!ok || cfl->HasUnusedValues() || output_dim <= 0)
    KALDI_ERR << "Invalid initializer for layer of type "
              << Type() << ": \"" << cfl->WholeLine() << "\"";
  Init(input_dim, output_dim);
}


void* PnormComponent::Propagate(const ComponentPrecomputedIndexes *indexes,
                               const CuMatrixBase<BaseFloat> &in,
                               CuMatrixBase<BaseFloat> *out) const {
  BaseFloat p = 2.0;
  out->GroupPnorm(in, p);
  return NULL;
}

void PnormComponent::Backprop(const std::string &debug_info,
                              const ComponentPrecomputedIndexes *indexes,
                              const CuMatrixBase<BaseFloat> &in_value,
                              const CuMatrixBase<BaseFloat> &out_value,
                              const CuMatrixBase<BaseFloat> &out_deriv,
                              void *memo,
                              Component *to_update,
                              CuMatrixBase<BaseFloat> *in_deriv) const {
  if (!in_deriv)
    return;
  BaseFloat p = 2.0;
  in_deriv->DiffGroupPnorm(in_value, out_value, out_deriv, p);
}

void PnormComponent::Read(std::istream &is, bool binary) {
  ExpectOneOrTwoTokens(is, binary, "<PnormComponent>", "<InputDim>");
  ReadBasicType(is, binary, &input_dim_);
  ExpectToken(is, binary, "<OutputDim>");
  ReadBasicType(is, binary, &output_dim_);
  ExpectToken(is, binary, "</PnormComponent>");
}

void PnormComponent::Write(std::ostream &os, bool binary) const {
  WriteToken(os, binary, "<PnormComponent>");
  WriteToken(os, binary, "<InputDim>");
  WriteBasicType(os, binary, input_dim_);
  WriteToken(os, binary, "<OutputDim>");
  WriteBasicType(os, binary, output_dim_);
  WriteToken(os, binary, "</PnormComponent>");
}

DropoutComponent::DropoutComponent(const DropoutComponent &other):
    RandomComponent(other),
    dim_(other.dim_),
    dropout_proportion_(other.dropout_proportion_),
    dropout_per_frame_(other.dropout_per_frame_) { }

Component* DropoutComponent::Copy() const {
  DropoutComponent *ans = new DropoutComponent(*this);
  return ans;
}

void DropoutComponent::Init(int32 dim, BaseFloat dropout_proportion,
                            bool dropout_per_frame) {
  dropout_proportion_ = dropout_proportion;
  dropout_per_frame_ = dropout_per_frame;
  dim_ = dim;
}

void DropoutComponent::InitFromConfig(ConfigLine *cfl) {
  int32 dim = 0;
  BaseFloat dropout_proportion = 0.0;
  bool dropout_per_frame = false;
  test_mode_ = false;
  bool ok = cfl->GetValue("dim", &dim) &&
    cfl->GetValue("dropout-proportion", &dropout_proportion);
  cfl->GetValue("dropout-per-frame", &dropout_per_frame);
  // It only makes sense to set test-mode in the config for testing purposes.
  cfl->GetValue("test-mode", &test_mode_);
    // for this stage, dropout is hard coded in
    // normal mode if not declared in config
  if (!ok || cfl->HasUnusedValues() || dim <= 0 ||
      dropout_proportion < 0.0 || dropout_proportion > 1.0)
       KALDI_ERR << "Invalid initializer for layer of type "
                 << Type() << ": \"" << cfl->WholeLine() << "\"";
  Init(dim, dropout_proportion, dropout_per_frame);
}

std::string DropoutComponent::Info() const {
  std::ostringstream stream;
  stream << Type() << ", dim=" << dim_
         << ", dropout-proportion=" << dropout_proportion_
         << ", dropout-per-frame=" << (dropout_per_frame_ ? "true" : "false");
  return stream.str();
}

void* DropoutComponent::Propagate(const ComponentPrecomputedIndexes *indexes,
                                 const CuMatrixBase<BaseFloat> &in,
                                 CuMatrixBase<BaseFloat> *out) const {
  KALDI_ASSERT(out->NumRows() == in.NumRows() && out->NumCols() == in.NumCols()
               && in.NumCols() == dim_);

  BaseFloat dropout = dropout_proportion_;
  KALDI_ASSERT(dropout >= 0.0 && dropout <= 1.0);
  if (test_mode_) {
    out->CopyFromMat(in);
    out->Scale(1.0 - dropout);
    return NULL;
  }
  if (!dropout_per_frame_) {
    // This const_cast is only safe assuming you don't attempt
    // to use multi-threaded code with the GPU.
    const_cast<CuRand<BaseFloat>&>(random_generator_).RandUniform(out);

    out->Add(-dropout);  // now, a proportion "dropout" will be <0.0
    // apply the function (x>0?1:0).  Now, a proportion
    // "dropout" will be zero and (1 - dropout) will be 1.0.
    out->ApplyHeaviside();

    out->MulElements(in);
  } else {
    // randomize the dropout matrix by row,
    // i.e. [[1,1,1,1],[0,0,0,0],[0,0,0,0],[1,1,1,1],[0,0,0,0]]
    CuMatrix<BaseFloat> tmp(1, out->NumRows(), kUndefined);
    // This const_cast is only safe assuming you don't attempt
    // to use multi-threaded code with the GPU.
    const_cast<CuRand<BaseFloat>&>(random_generator_).RandUniform(&tmp);
    tmp.Add(-dropout);
    tmp.ApplyHeaviside();
    out->CopyColsFromVec(tmp.Row(0));
    out->MulElements(in);
  }
  return NULL;
}


void DropoutComponent::Backprop(const std::string &debug_info,
                                const ComponentPrecomputedIndexes *indexes,
                                const CuMatrixBase<BaseFloat> &in_value,
                                const CuMatrixBase<BaseFloat> &out_value,
                                const CuMatrixBase<BaseFloat> &out_deriv,
                                void *memo,
                                Component *to_update,
                                CuMatrixBase<BaseFloat> *in_deriv) const {
  KALDI_ASSERT(in_value.NumRows() == out_value.NumRows() &&
               in_value.NumCols() == out_value.NumCols());

  KALDI_ASSERT(in_value.NumRows() == out_deriv.NumRows() &&
               in_value.NumCols() == out_deriv.NumCols());
  in_deriv->SetMatMatDivMat(out_deriv, out_value, in_value);
}



void DropoutComponent::Read(std::istream &is, bool binary) {
  std::string token;
  ReadToken(is, binary, &token);
  if (token == "<DropoutComponent>") {
    ReadToken(is, binary, &token);
  }
  KALDI_ASSERT(token == "<Dim>");
  ReadBasicType(is, binary, &dim_);  // read dimension.
  ReadToken(is, binary, &token);
  KALDI_ASSERT(token == "<DropoutProportion>");
  ReadBasicType(is, binary, &dropout_proportion_);  // read dropout rate
  ReadToken(is, binary, &token);
  if (token == "<DropoutPerFrame>") {
    ReadBasicType(is, binary, &dropout_per_frame_);  // read dropout mode
    ReadToken(is, binary, &token);
  } else {
    dropout_per_frame_ = false;
  }
  if (token == "<TestMode>") {
    ReadBasicType(is, binary, &test_mode_);  // read test mode
    ExpectToken(is, binary, "</DropoutComponent>");
  } else {
    test_mode_ = false;
    KALDI_ASSERT(token == "</DropoutComponent>");
  }
}

void DropoutComponent::Write(std::ostream &os, bool binary) const {
  WriteToken(os, binary, "<DropoutComponent>");
  WriteToken(os, binary, "<Dim>");
  WriteBasicType(os, binary, dim_);
  WriteToken(os, binary, "<DropoutProportion>");
  WriteBasicType(os, binary, dropout_proportion_);
  WriteToken(os, binary, "<DropoutPerFrame>");
  WriteBasicType(os, binary, dropout_per_frame_);
  WriteToken(os, binary, "<TestMode>");
  WriteBasicType(os, binary, test_mode_);
  WriteToken(os, binary, "</DropoutComponent>");
}

void ElementwiseProductComponent::Init(int32 input_dim, int32 output_dim)  {
  input_dim_ = input_dim;
  output_dim_ = output_dim;
  KALDI_ASSERT(input_dim_ > 0 && output_dim_ >= 0);
  KALDI_ASSERT(input_dim_ > output_dim_);
  KALDI_ASSERT(input_dim_ % output_dim_ == 0);
}

void ElementwiseProductComponent::InitFromConfig(ConfigLine *cfl) {
  int32 input_dim = 0;
  int32 output_dim = 0;
  bool ok = cfl->GetValue("output-dim", &output_dim) &&
      cfl->GetValue("input-dim", &input_dim);
  if (!ok || cfl->HasUnusedValues() || output_dim <= 0)
    KALDI_ERR << "Invalid initializer for layer of type "
              << Type() << ": \"" << cfl->WholeLine() << "\"";
  Init(input_dim, output_dim);
}

void* ElementwiseProductComponent::Propagate(
    const ComponentPrecomputedIndexes *indexes,
    const CuMatrixBase<BaseFloat> &in,
    CuMatrixBase<BaseFloat> *out) const {
  KALDI_ASSERT(in.NumCols() == input_dim_);
  int32 num_inputs = input_dim_ / output_dim_;
  for (int32 i = 0; i < num_inputs; i++)  {
    CuSubMatrix<BaseFloat> current_in(in, 0, in.NumRows(),
                                      i * output_dim_, output_dim_);
    if (i == 0) {
      out->CopyFromMat(current_in);
    } else  {
      out->MulElements(current_in);
    }
  }
  return NULL;
}

void ElementwiseProductComponent::Backprop(const std::string &debug_info,
                              const ComponentPrecomputedIndexes *indexes,
                              const CuMatrixBase<BaseFloat> &in_value,
                              const CuMatrixBase<BaseFloat> &out_value,
                              const CuMatrixBase<BaseFloat> &out_deriv,
                              void *memo,
                              Component *to_update,
                              CuMatrixBase<BaseFloat> *in_deriv) const {
  if (!in_deriv)  return;
  int32 num_inputs = input_dim_ / output_dim_;
  for (int32 i = 0; i < num_inputs; i++)  {
    CuSubMatrix<BaseFloat> current_in_deriv(*in_deriv, 0, in_deriv->NumRows(),
                                            i * output_dim_,
                                            output_dim_);
    current_in_deriv.CopyFromMat(out_deriv);
    for (int32 j = 0; j < num_inputs; j++)  {
      if (i == j)
        continue;
      CuSubMatrix<BaseFloat> in_value_partition(in_value, 0,
                                                in_value.NumRows(),
                                                j * output_dim_,
                                                output_dim_);
      current_in_deriv.MulElements(in_value_partition);
    }
  }
}

void ElementwiseProductComponent::Read(std::istream &is, bool binary) {
  ExpectOneOrTwoTokens(is, binary, "<ElementwiseProductComponent>",
                       "<InputDim>");
  ReadBasicType(is, binary, &input_dim_);
  ExpectToken(is, binary, "<OutputDim>");
  ReadBasicType(is, binary, &output_dim_);
  ExpectToken(is, binary, "</ElementwiseProductComponent>");
}

void ElementwiseProductComponent::Write(std::ostream &os, bool binary) const {
  WriteToken(os, binary, "<ElementwiseProductComponent>");
  WriteToken(os, binary, "<InputDim>");
  WriteBasicType(os, binary, input_dim_);
  WriteToken(os, binary, "<OutputDim>");
  WriteBasicType(os, binary, output_dim_);
  WriteToken(os, binary, "</ElementwiseProductComponent>");
}

<<<<<<< HEAD
const BaseFloat NormalizeComponent::kSquaredNormFloor =
    pow(2.0, NormalizeComponent::kExpSquaredNormFloor);

NormalizeComponent::NormalizeComponent(const NormalizeComponent &other):
    input_dim_(other.input_dim_), block_dim_(other.block_dim_),
    target_rms_(other.target_rms_),
    add_log_stddev_(other.add_log_stddev_) { }

void NormalizeComponent::InitFromConfig(ConfigLine *cfl) {
  input_dim_ = 0;
  add_log_stddev_ = false;
  target_rms_ = 1.0;
  bool ok = cfl->GetValue("dim", &input_dim_) ||
      cfl->GetValue("input-dim", &input_dim_);
  block_dim_ = input_dim_;
  cfl->GetValue("block-dim", &block_dim_);
  cfl->GetValue("target-rms", &target_rms_);
  cfl->GetValue("add-log-stddev", &add_log_stddev_);
  if (!ok || cfl->HasUnusedValues() || input_dim_ <= 0 || target_rms_ <= 0.0 ||
      block_dim_ <= 0 || input_dim_ % block_dim_ != 0)
    KALDI_ERR << "Invalid initializer for layer of type "
              << Type() << ": \"" << cfl->WholeLine() << "\"";
}

void NormalizeComponent::Read(std::istream &is, bool binary) {
  std::string token;
  ReadToken(is, binary, &token);
  if (token == "<NormalizeComponent>") {
    ReadToken(is, binary, &token);
  }
  KALDI_ASSERT(token == "<Dim>" || token == "<InputDim>");
  ReadBasicType(is, binary, &input_dim_); // Read dimension.
  ReadToken(is, binary, &token);
  if (token == "<BlockDim>") {
    ReadBasicType(is, binary, &block_dim_);
    ReadToken(is, binary, &token);
  } else {
    block_dim_ = input_dim_;
  }
  // read target_rms_ if it is available.
  if (token == "<TargetRms>") {
    ReadBasicType(is, binary, &target_rms_);
    ReadToken(is, binary, &token);
  }
  //  Read add_log_stddev_ token, if it is available.
  if (token == "<AddLogStddev>") {
    ReadBasicType(is, binary, &add_log_stddev_);
    ReadToken(is, binary, &token);
  } else {
    add_log_stddev_ = false;
  }
  if (token == "<ValueAvg>") {
    // back-compatibility code.
    CuVector<double> temp;
    temp.Read(is, binary);
    ExpectToken(is, binary, "<DerivAvg>");
    temp.Read(is, binary);
    ExpectToken(is, binary, "<Count>");
    double count;
    ReadBasicType(is, binary, &count);
    ReadToken(is, binary, &token);
  }
  KALDI_ASSERT(token == "</NormalizeComponent>");
}

void NormalizeComponent::Write(std::ostream &os, bool binary) const {
  WriteToken(os, binary, "<NormalizeComponent>");
  WriteToken(os, binary, "<InputDim>");
  WriteBasicType(os, binary, input_dim_);
  if (block_dim_ != input_dim_) {
    WriteToken(os, binary, "<BlockDim>");
    WriteBasicType(os, binary, block_dim_);
  }
  WriteToken(os, binary, "<TargetRms>");
  WriteBasicType(os, binary, target_rms_);
  WriteToken(os, binary, "<AddLogStddev>");
  WriteBasicType(os, binary, add_log_stddev_);
  WriteToken(os, binary, "</NormalizeComponent>");
}

std::string NormalizeComponent::Info() const {
  std::ostringstream stream;
  stream << Type() << ", input-dim=" << InputDim()
         << ", output-dim=" << OutputDim() << ", target-rms=" << target_rms_
         << ", add-log-stddev=" << std::boolalpha << add_log_stddev_;
  if (block_dim_ != input_dim_)
    stream << ", block-dim=" << block_dim_;
  return stream.str();
}

// The output y_i = scale * x_i,
// and we want to RMS value of the y_i to equal target_rms,
// so y^t y = D * target_rms^2 (if y is one row of the input).
// we need to have scale = 1.0 / sqrt(x^t x / (D * target_rms^2)).
// there is also flooring involved, to avoid division-by-zero
// problems.  It's important for the backprop, that the floor's
// square root is exactly representable as float.
// If add_log_stddev_ is true, log(max(epsi, sqrt(x^t x / D)))
// is an extra dimension of the output.
void* NormalizeComponent::Propagate(const ComponentPrecomputedIndexes *indexes,
                                   const CuMatrixBase<BaseFloat> &in,
                                   CuMatrixBase<BaseFloat> *out) const {
  KALDI_ASSERT(in.NumCols() == InputDim() && out->NumCols() == OutputDim() &&
               in.NumRows() == out->NumRows());
  if (block_dim_ != input_dim_) {
    int32 num_blocks = input_dim_ / block_dim_,
        new_num_rows = in.NumRows() * num_blocks,
        output_block_dim = block_dim_ + (add_log_stddev_ ? 1 : 0);
    KALDI_ASSERT(in.Stride() == in.NumCols() && out->Stride() == out->NumCols());
    CuSubMatrix<BaseFloat> in_reshaped(in.Data(), new_num_rows,
                                       block_dim_, block_dim_),
        out_reshaped(out->Data(), new_num_rows,
                     output_block_dim, output_block_dim);
    cu::NormalizePerRow(in_reshaped, target_rms_, add_log_stddev_,
                        &out_reshaped);
  } else {
    cu::NormalizePerRow(in, target_rms_, add_log_stddev_, out);
  }
  return NULL;
}

/*
  A note on the derivative of NormalizeComponent...
  let both row_in and row_out be vectors of dimension D.
  Let p = row_in^T row_in / (D * target_rms^2), and let
  f = 1.0 / sqrt(max(kSquaredNormFloor, p)), and we compute row_out as:
  row_out = f row_in.
  Suppose we have a quantity deriv_out which is the derivative
  of the objective function w.r.t. row_out.  We want to compute
  deriv_in which is the derivative of the objective function w.r.t.
  row_in.  Let the objective function be F.  One term is obvious: we have
  deriv_in = f deriv_out + ....
  next we have to take into account the derivative that gets back-propagated
  through f.  Obviously, dF/df = deriv_out^T row_in.
  And df/dp = (p <= kSquaredNormFloor ? 0.0 : -0.5 p^{-1.5}) = (f == 1.0 / sqrt(kSquaredNormFloor) ? 0.0 : -0.5 f^3),
  and dp/d(row_in) = 2/(D * target_rms^2) row_in. [it's vector_valued].
  So this term in dF/d(row_in) equals:
  dF/df df/dp dp/d(row_in)   =    2/(D * target_rms^2) (f == 1.0 / sqrt(kSquaredNormFloor)  ? 0.0 : -0.5 f^3) (deriv_out^T row_in) row_in
  So
  deriv_in = f deriv_out + (f == 1.0 ? 0.0 : -f^3  / (D * target_rms^2) ) (deriv_out^T row_in) row_in

  if add_log_stddev_ true, the deriv_in has another term as
  dF/dx_i = dF/df . df/dx_i => df/dx_i = x_i/(x^T x)
*/
void NormalizeComponent::Backprop(const std::string &debug_info,
                                  const ComponentPrecomputedIndexes *indexes,
                                  const CuMatrixBase<BaseFloat> &in_value,
                                  const CuMatrixBase<BaseFloat> &, // out_value
                                  const CuMatrixBase<BaseFloat> &out_deriv,
                                  void *memo,
                                  Component *to_update,
                                  CuMatrixBase<BaseFloat> *in_deriv) const {
  if (!in_deriv)
    return;
  if (block_dim_ != input_dim_) {
    int32 num_blocks = input_dim_ / block_dim_,
        new_num_rows = in_value.NumRows() * num_blocks,
        output_block_dim = block_dim_ + (add_log_stddev_ ? 1 : 0);
    KALDI_ASSERT(in_value.Stride() == in_value.NumCols() &&
                 out_deriv.Stride() == out_deriv.NumCols() &&
                 in_deriv->Stride() == in_deriv->NumCols());
    CuSubMatrix<BaseFloat> in_value_reshaped(in_value.Data(), new_num_rows,
                                             block_dim_, block_dim_),
        out_deriv_reshaped(out_deriv.Data(), new_num_rows,
                           output_block_dim, output_block_dim),
        in_deriv_reshaped(in_deriv->Data(), new_num_rows,
                          block_dim_, block_dim_);
    cu::DiffNormalizePerRow(in_value_reshaped, out_deriv_reshaped, target_rms_,
                            add_log_stddev_, &in_deriv_reshaped);
  } else {
    cu::DiffNormalizePerRow(in_value, out_deriv, target_rms_, add_log_stddev_,
                            in_deriv);
  }
}

=======
>>>>>>> 9469b64b
void* SigmoidComponent::Propagate(const ComponentPrecomputedIndexes *indexes,
                                 const CuMatrixBase<BaseFloat> &in,
                                 CuMatrixBase<BaseFloat> *out) const {
  out->Sigmoid(in);
  return NULL;
}

void SigmoidComponent::Backprop(const std::string &debug_info,
                                const ComponentPrecomputedIndexes *indexes,
                                const CuMatrixBase<BaseFloat> &,
                                const CuMatrixBase<BaseFloat> &out_value,
                                const CuMatrixBase<BaseFloat> &out_deriv,
                                void *memo,
                                Component *to_update_in,
                                CuMatrixBase<BaseFloat> *in_deriv) const {
  if (in_deriv != NULL) {
    in_deriv->DiffSigmoid(out_value, out_deriv);
    SigmoidComponent *to_update = dynamic_cast<SigmoidComponent*>(to_update_in);
    if (to_update != NULL) {
      RepairGradients(out_value, in_deriv, to_update);
      to_update->StoreBackpropStats(out_deriv);
    }
  }
}

void SigmoidComponent::RepairGradients(
    const CuMatrixBase<BaseFloat> &out_value,
    CuMatrixBase<BaseFloat> *in_deriv,
    SigmoidComponent *to_update) const {
  KALDI_ASSERT(to_update != NULL);
  // maximum possible derivative of SigmoidComponent is 0.25.
  // the default lower-threshold on the derivative, below which we
  // add a term to the derivative to encourage the inputs to the sigmoid
  // to be closer to zero, is 0.05, which means the derivative is on average
  // 5 times smaller than its maximum possible value.
  BaseFloat default_lower_threshold = 0.05;

  // we use this 'repair_probability' (hardcoded for now) to limit
  // this code to running on about half of the minibatches.
  BaseFloat repair_probability = 0.5;

  to_update->num_dims_processed_ += dim_;

  if (self_repair_scale_ == 0.0 || count_ == 0.0 || deriv_sum_.Dim() != dim_ ||
      RandUniform() > repair_probability)
    return;

  // check that the self-repair scale is in a reasonable range.
  KALDI_ASSERT(self_repair_scale_ > 0.0 && self_repair_scale_ < 0.1);
  BaseFloat unset = kUnsetThreshold; // -1000.0
  BaseFloat lower_threshold = (self_repair_lower_threshold_ == unset ?
                               default_lower_threshold :
                               self_repair_lower_threshold_) *
      count_;
  if (self_repair_upper_threshold_ != unset) {
    KALDI_ERR << "Do not set the self-repair-upper-threshold for sigmoid "
              << "components, it does nothing.";
  }

  // thresholds_vec is actually a 1-row matrix.  (the ApplyHeaviside
  // function isn't defined for vectors).
  CuMatrix<BaseFloat> thresholds(1, dim_);
  CuSubVector<BaseFloat> thresholds_vec(thresholds, 0);
  thresholds_vec.AddVec(-1.0, deriv_sum_);
  thresholds_vec.Add(lower_threshold);
  thresholds.ApplyHeaviside();
  to_update->num_dims_self_repaired_ += thresholds_vec.Sum();

  // At this point, 'thresholds_vec' contains a 1 for each dimension of
  // the output that is 'problematic', i.e. for which the avg-deriv
  // is less than the self-repair lower threshold, and a 0 for
  // each dimension that is not problematic.

  // what we want to do is to add
  // -self_repair_scale_ / repair_probability times (2 * output-valiue - 1.0)
  // to the input derivative for each problematic dimension.

  // Here, 2 * output - 1.0 is a version of the sigmoid that goes from -1.0 to
  // 1.0, like a tanh.  the negative sign is so that for inputs <0, we push them
  // up towards 0, and for inputs >0, we push them down towards 0.
  // Our use of this sigmoid-type function here is just a convenience since
  // we have it available.  We could use just about any function that is positive
  // for inputs < 0 and negative for inputs > 0.

  // We can rearrange the above as: for only the problematic columns,
  //   input-deriv -= 2 * self-repair-scale / repair-probabilty * output
  //   input-deriv +=  self-repair-scale / repair-probabilty
  // which we can write as:
  //   input-deriv -= 2 * self-repair-scale / repair-probabilty * output * thresholds-vec
  //   input-deriv +=  self-repair-scale / repair-probabilty * thresholds-vec

  in_deriv->AddMatDiagVec(-2.0 * self_repair_scale_ / repair_probability,
                          out_value, kNoTrans, thresholds_vec);
  in_deriv->AddVecToRows(self_repair_scale_ / repair_probability,
                         thresholds_vec);
}



void SigmoidComponent::StoreStats(const CuMatrixBase<BaseFloat> &in_value,
                                  const CuMatrixBase<BaseFloat> &out_value,
                                  void *memo) {
  // Only store stats about every other minibatch (but on the first minibatch,
  // always store it, which is necessary for the ConsolidateMemory() operation
  // to work correctly.
  if (RandInt(0, 1) == 0 && count_ != 0)
    return;
  // derivative of the nonlinearity is out_value * (1.0 - out_value);
  CuMatrix<BaseFloat> temp_deriv(out_value.NumRows(), out_value.NumCols(),
                                 kUndefined);
  temp_deriv.Set(1.0);
  temp_deriv.AddMat(-1.0, out_value);
  temp_deriv.MulElements(out_value);
  StoreStatsInternal(out_value, &temp_deriv);
}



void* NoOpComponent::Propagate(const ComponentPrecomputedIndexes *indexes,
                              const CuMatrixBase<BaseFloat> &in,
                              CuMatrixBase<BaseFloat> *out) const {
  out->CopyFromMat(in);
  return NULL;
}

void NoOpComponent::Backprop(const std::string &debug_info,
                             const ComponentPrecomputedIndexes *indexes,
                             const CuMatrixBase<BaseFloat> &,
                             const CuMatrixBase<BaseFloat> &,
                             const CuMatrixBase<BaseFloat> &out_deriv,
                             void *memo,
                             Component *to_update, // may be NULL; may be identical
                             // to "this" or different.
                             CuMatrixBase<BaseFloat> *in_deriv) const {
  in_deriv->CopyFromMat(out_deriv);
  if (backprop_scale_ != 1.0)
    in_deriv->Scale(backprop_scale_);
}

void NoOpComponent::InitFromConfig(ConfigLine *cfl) {
  backprop_scale_ = 1.0;
  cfl->GetValue("backprop-scale", &backprop_scale_);
  if (!cfl->GetValue("dim", &dim_) ||
      dim_ <= 0 || cfl->HasUnusedValues()) {
    KALDI_ERR << "Invalid initializer for layer of type "
              << Type() << ": \"" << cfl->WholeLine() << "\"";
  }
}

std::string NoOpComponent::Info() const {
  std::ostringstream stream;
  stream << Type() << ", dim=" << dim_;
  if (backprop_scale_ != 1.0)
    stream << ", backprop-scale=" << backprop_scale_;
  return stream.str();
}

void NoOpComponent::Write(std::ostream &os, bool binary) const {
  WriteToken(os, binary, "<NoOpComponent>");
  WriteToken(os, binary, "<Dim>");
  WriteBasicType(os, binary, dim_);
  WriteToken(os, binary, "<BackpropScale>");
  WriteBasicType(os, binary, backprop_scale_);
  WriteToken(os, binary, "</NoOpComponent>");
}

void NoOpComponent::Read(std::istream &is, bool binary) {
  ExpectOneOrTwoTokens(is, binary, "<NoOpComponent>", "<Dim>");
  ReadBasicType(is, binary, &dim_);

  if (PeekToken(is, binary) == 'V') {
    // This is the old format, from when NoOpComponent inherited from
    // NonlinearComponent.
    backprop_scale_ = 1.0;
    ExpectToken(is, binary, "<ValueAvg>");
    CuVector<BaseFloat> temp_vec;
    temp_vec.Read(is, binary);
    ExpectToken(is, binary, "<DerivAvg>");
    temp_vec.Read(is, binary);
    ExpectToken(is, binary, "<Count>");
    BaseFloat temp_float;
    ReadBasicType(is, binary, &temp_float);
    if (PeekToken(is, binary) == 'O') {
      ExpectToken(is, binary, "<OderivRms>");
      temp_vec.Read(is, binary);
      ExpectToken(is, binary, "<OderivCount>");
      ReadBasicType(is, binary, &temp_float);
    }
    std::string token;
    ReadToken(is, binary, &token);
    if (token[0] != '<') {
      // this should happen only rarely, in case we couldn't push back the
      // '<' to the stream in PeekToken().
      token = '<' + token;
    }
    if (token == "<NumDimsSelfRepaired>") {
      ReadBasicType(is, binary, &temp_float);
      ReadToken(is, binary, &token);
    }
    if (token == "<NumDimsProcessed>") {
      ReadBasicType(is, binary, &temp_float);
      ReadToken(is, binary, &token);
    }
    KALDI_ASSERT(token == "</NoOpComponent>");
    return;
  } else {
    ExpectToken(is, binary, "<BackpropScale>");
    ReadBasicType(is, binary, &backprop_scale_);
    ExpectToken(is, binary, "</NoOpComponent>");
  }
}


void ClipGradientComponent::Read(std::istream &is, bool binary) {
  // might not see the "<NaturalGradientAffineComponent>" part because
  // of how ReadNew() works.
  ExpectOneOrTwoTokens(is, binary, "<ClipGradientComponent>",
                       "<Dim>");
  ReadBasicType(is, binary, &dim_);
  ExpectToken(is, binary, "<ClippingThreshold>");
  ReadBasicType(is, binary, &clipping_threshold_);
  ExpectToken(is, binary, "<NormBasedClipping>");
  ReadBasicType(is, binary, &norm_based_clipping_);
  std::string token;
  ReadToken(is, binary, &token);
  if (token == "<SelfRepairClippedProportionThreshold>") {
    ReadBasicType(is, binary, &self_repair_clipped_proportion_threshold_);
    ExpectToken(is, binary, "<SelfRepairTarget>");
    ReadBasicType(is, binary, &self_repair_target_);
    ExpectToken(is, binary, "<SelfRepairScale>");
    ReadBasicType(is, binary, &self_repair_scale_);
    ExpectToken(is, binary, "<NumElementsClipped>");
  } else {
    self_repair_clipped_proportion_threshold_ = 1.0;
    self_repair_target_ = 0.0;
    self_repair_scale_ = 0.0;
    KALDI_ASSERT(token == "<NumElementsClipped>");
  }
  ReadBasicType(is, binary, &num_clipped_);
  ExpectToken(is, binary, "<NumElementsProcessed>");
  ReadBasicType(is, binary, &count_);
  ReadToken(is, binary, &token);
  if (token == "<NumSelfRepaired>") {
    ReadBasicType(is, binary, &num_self_repaired_);
    ExpectToken(is, binary, "<NumBackpropped>");
    ReadBasicType(is, binary, &num_backpropped_);
    ExpectToken(is, binary, "</ClipGradientComponent>");
  } else {
    num_self_repaired_ = 0;
    num_backpropped_ = 0;
    KALDI_ASSERT(token == "</ClipGradientComponent>");
  }
}

void ClipGradientComponent::Write(std::ostream &os, bool binary) const {
  WriteToken(os, binary, "<ClipGradientComponent>");
  WriteToken(os, binary, "<Dim>");
  WriteBasicType(os, binary, dim_);
  WriteToken(os, binary, "<ClippingThreshold>");
  WriteBasicType(os, binary, clipping_threshold_);
  WriteToken(os, binary, "<NormBasedClipping>");
  WriteBasicType(os, binary, norm_based_clipping_);
  WriteToken(os, binary, "<SelfRepairClippedProportionThreshold>");
  WriteBasicType(os, binary, self_repair_clipped_proportion_threshold_);
  WriteToken(os, binary, "<SelfRepairTarget>");
  WriteBasicType(os, binary, self_repair_target_);
  WriteToken(os, binary, "<SelfRepairScale>");
  WriteBasicType(os, binary, self_repair_scale_);
  WriteToken(os, binary, "<NumElementsClipped>");
  WriteBasicType(os, binary, num_clipped_);
  WriteToken(os, binary, "<NumElementsProcessed>");
  WriteBasicType(os, binary, count_);
  WriteToken(os, binary, "<NumSelfRepaired>");
  WriteBasicType(os, binary, num_self_repaired_);
  WriteToken(os, binary, "<NumBackpropped>");
  WriteBasicType(os, binary, num_backpropped_);
  WriteToken(os, binary, "</ClipGradientComponent>");
}

std::string ClipGradientComponent::Info() const {
  std::ostringstream stream;
  stream << Type() << ", dim=" << dim_
         << ", norm-based-clipping="
         << (norm_based_clipping_ ? "true" : "false")
         << ", clipping-threshold=" << clipping_threshold_
         << ", clipped-proportion="
         << (count_ > 0 ? static_cast<BaseFloat>(num_clipped_)/count_ : 0);
  if (self_repair_scale_ != 0.0)
    stream << ", self-repair-clipped-proportion-threshold="
           << self_repair_clipped_proportion_threshold_
           << ", self-repair-target=" << self_repair_target_
           << ", self-repair-scale=" << self_repair_scale_;
  return stream.str();
}

void ClipGradientComponent::Init(int32 dim,
                                 BaseFloat clipping_threshold,
                                 bool norm_based_clipping,
                                 BaseFloat self_repair_clipped_proportion_threshold,
                                 BaseFloat self_repair_target,
                                 BaseFloat self_repair_scale,
                                 int32 num_clipped,
                                 int32 count,
                                 int32 num_self_repaired,
                                 int32 num_backpropped)  {
  KALDI_ASSERT(clipping_threshold >= 0 && dim > 0 &&
      self_repair_clipped_proportion_threshold >= 0.0 &&
      self_repair_target >= 0.0 && self_repair_scale >= 0.0);
  dim_ = dim;
  norm_based_clipping_ = norm_based_clipping;
  clipping_threshold_ = clipping_threshold;
  self_repair_clipped_proportion_threshold_ =
      self_repair_clipped_proportion_threshold;
  self_repair_target_ = self_repair_target;
  self_repair_scale_ = self_repair_scale;
  num_clipped_ = num_clipped;
  count_ = count;
  num_self_repaired_ = num_self_repaired;
  num_backpropped_ = num_backpropped;
}

void ClipGradientComponent::InitFromConfig(ConfigLine *cfl) {
  int32 dim = 0;
  bool ok = cfl->GetValue("dim", &dim);
  bool norm_based_clipping = false;
  BaseFloat clipping_threshold = 15.0;
  BaseFloat self_repair_clipped_proportion_threshold = 0.01;
  BaseFloat self_repair_target = 0.0;
  BaseFloat self_repair_scale = 1.0;
  cfl->GetValue("clipping-threshold", &clipping_threshold);
  cfl->GetValue("norm-based-clipping", &norm_based_clipping);
  cfl->GetValue("self-repair-clipped-proportion-threshold",
                &self_repair_clipped_proportion_threshold);
  cfl->GetValue("self-repair-target",
                &self_repair_target);
  cfl->GetValue("self-repair-scale", &self_repair_scale);
  if (!ok || cfl->HasUnusedValues() ||
      clipping_threshold < 0 || dim <= 0 ||
      self_repair_clipped_proportion_threshold < 0.0 ||
      self_repair_target < 0.0 || self_repair_scale < 0.0)
    KALDI_ERR << "Invalid initializer for layer of type "
              << Type() << ": \"" << cfl->WholeLine() << "\"";
  Init(dim, clipping_threshold, norm_based_clipping,
       self_repair_clipped_proportion_threshold,
       self_repair_target,
       self_repair_scale, 0, 0, 0, 0);
}

void* ClipGradientComponent::Propagate(
                                 const ComponentPrecomputedIndexes *indexes,
                                 const CuMatrixBase<BaseFloat> &in,
                                 CuMatrixBase<BaseFloat> *out) const {
  out->CopyFromMat(in);
  return NULL;
}


void ClipGradientComponent::Backprop(const std::string &debug_info,
                             const ComponentPrecomputedIndexes *indexes,
                             const CuMatrixBase<BaseFloat> &in_value,
                             const CuMatrixBase<BaseFloat> &,
                             const CuMatrixBase<BaseFloat> &out_deriv,
                             void *memo,
                             Component *to_update_in, // may be NULL; may be identical
                             // to "this" or different.
                             CuMatrixBase<BaseFloat> *in_deriv) const {
  // the following statement will do nothing if in_deriv and out_deriv have same
  // memory.
  in_deriv->CopyFromMat(out_deriv);

  ClipGradientComponent *to_update =
      dynamic_cast<ClipGradientComponent*>(to_update_in);

  if (clipping_threshold_ > 0) {
    if (norm_based_clipping_) {
      // each row in the derivative matrix, which corresponds to one sample in
      // the mini-batch, is scaled to have a max-norm of clipping_threshold_
      CuVector<BaseFloat> clipping_scales(in_deriv->NumRows());
      clipping_scales.AddDiagMat2(pow(clipping_threshold_, -2), *in_deriv,
                                  kNoTrans, 0.0);
     // now clipping_scales contains the squared (norm of each row divided by
     //  clipping_threshold)
      int32 num_not_scaled;
      clipping_scales.ApplyFloor(1.0, &num_not_scaled);
     // now clipping_scales contains min(1,
     //    squared-(norm/clipping_threshold))
      if (num_not_scaled != clipping_scales.Dim()) {
        clipping_scales.ApplyPow(-0.5);
        // now clipping_scales contains max(1,
        //       clipping_threshold/vector_norm)
        in_deriv->MulRowsVec(clipping_scales);
        if (to_update != NULL)
          to_update->num_clipped_ += (clipping_scales.Dim() - num_not_scaled);
       }
      if (to_update != NULL)
        to_update->count_ += clipping_scales.Dim();
    } else {
      // each element of the derivative matrix, is clipped to be below the
      // clipping_threshold_
      in_deriv->ApplyCeiling(clipping_threshold_);
      in_deriv->ApplyFloor(-1 * clipping_threshold_);
    }

    if (to_update != NULL) {
      to_update->num_backpropped_ += 1;
      RepairGradients(debug_info, in_value, in_deriv, to_update);
    }
  } else if (clipping_threshold_ == 0.0) {
    in_deriv->SetZero();
  }
}

// This function will add a self-repair term to in-deriv, attempting to shrink
// the magnitude of the input towards self_repair_target_.
// This term is proportional to [-(input vector - self_repair_target_)].
// The avarage magnitude of this term is equal to
// [self_repair_scale_ * clipped_proportion * average norm of input derivative].
// We use norm of input derivative when computing the magnitude so that it is
// comparable to the magnitude of input derivative, especially when the gradient
// explosion is actually happening.
void ClipGradientComponent::RepairGradients(
    const std::string &debug_info,
    const CuMatrixBase<BaseFloat> &in_value,
    CuMatrixBase<BaseFloat> *in_deriv, ClipGradientComponent *to_update) const {
  KALDI_ASSERT(to_update != NULL);

  // we use this 'repair_probability' (hardcoded for now) to limit
  // this code to running on about half of the minibatches.
  BaseFloat repair_probability = 0.5;
  if (self_repair_clipped_proportion_threshold_ >= 1.0 ||
      self_repair_scale_ == 0.0 || count_ == 0 ||
      RandUniform() > repair_probability)
    return;

  KALDI_ASSERT(self_repair_target_ >= 0.0 && self_repair_scale_ > 0.0);

  BaseFloat clipped_proportion =
    (count_ > 0 ? static_cast<BaseFloat>(num_clipped_) / count_ : 0);
  // in-deriv would be modified only when clipped_proportion exceeds the
  // threshold
  if (clipped_proportion <= self_repair_clipped_proportion_threshold_)
    return;

  to_update->num_self_repaired_ += 1;
  if (to_update->debug_info_ == "") // get the component-node name
    to_update->debug_info_ = debug_info;
  if (to_update->num_self_repaired_ == 1)
    KALDI_LOG << "ClipGradientComponent(node_name=" << debug_info
              << ")'s self-repair was activated as the first time at the "
              << to_update->num_backpropped_
              << "-th call of Backprop() in this training job.";

  // sign_mat = sign(in_value), i.e.,
  // An element in sign_mat is 1 if its corresponding element in in_value > 0,
  // or -1 otherwise
  CuMatrix<BaseFloat> sign_mat(in_value);
  sign_mat.ApplyHeaviside();
  sign_mat.Scale(2.0);
  sign_mat.Add(-1.0);

  // repair_mat =
  // floor(abs(in_value) - self_repair_target_, 0) .* sign(in_value)
  CuMatrix<BaseFloat> repair_mat(in_value);
  repair_mat.ApplyPowAbs(1.0);
  repair_mat.Add(-self_repair_target_);
  repair_mat.ApplyFloor(0.0);
  repair_mat.MulElements(sign_mat);

  // magnitude =
  // self_repair_scale_ * clipped_proportion * average norm of in-deriv
  CuVector<BaseFloat> in_deriv_norm_vec(in_deriv->NumRows());
  in_deriv_norm_vec.AddDiagMat2(1.0, *in_deriv, kNoTrans, 0.0);
  in_deriv_norm_vec.ApplyPow(0.5);
  double in_deriv_norm_sum = in_deriv_norm_vec.Sum();
  BaseFloat magnitude = self_repair_scale_ * clipped_proportion *
                        (in_deriv_norm_sum / in_deriv_norm_vec.Dim());

  CuVector<BaseFloat> repair_mat_norm_vec(repair_mat.NumRows());
  repair_mat_norm_vec.AddDiagMat2(1.0, repair_mat, kNoTrans, 0.0);
  repair_mat_norm_vec.ApplyPow(0.5);
  double repair_mat_norm_sum = repair_mat_norm_vec.Sum();
  double scale = 0.0;
  if (repair_mat_norm_sum != 0.0)
    scale = magnitude / (repair_mat_norm_sum / repair_mat_norm_vec.Dim());
  // repair_mat is scaled so that on average the rows have the norm
  // (magnitude / repair_probability). This will give higher magnitude of
  // self-repair to input vectors that have larger absolute value, which tend to
  // be those that are diverging.
  in_deriv->AddMat(-scale / repair_probability, repair_mat);
  CuVector<BaseFloat> in_deriv_repaired_norm_vec(in_deriv->NumRows());
  in_deriv_repaired_norm_vec.AddDiagMat2(1.0, *in_deriv, kNoTrans, 0.0);
  in_deriv_repaired_norm_vec.ApplyPow(0.5);
  // scale in_deriv to have the same norm as that before adding the self-repair
  // term, in order to avoid increase of the norm caused by self-repair,
  // which may incur more clip of gradient and thus more self-repair
  double in_deriv_repaired_norm_sum = in_deriv_repaired_norm_vec.Sum();
  if (in_deriv_repaired_norm_sum != 0.0)
    in_deriv->Scale(in_deriv_norm_sum / in_deriv_repaired_norm_sum);
}

void ClipGradientComponent::ZeroStats()  {
  count_ = 0.0;
  num_clipped_ = 0.0;
  num_self_repaired_ = 0;
  num_backpropped_ = 0;
}

void ClipGradientComponent::Scale(BaseFloat scale) {
  count_ *= scale;
  num_clipped_ *= scale;
}

void ClipGradientComponent::Add(BaseFloat alpha, const Component &other_in) {
  const ClipGradientComponent *other =
      dynamic_cast<const ClipGradientComponent*>(&other_in);
  KALDI_ASSERT(other != NULL);
  count_ += alpha * other->count_;
  num_clipped_ += alpha * other->num_clipped_;
}

void* TanhComponent::Propagate(const ComponentPrecomputedIndexes *indexes,
                              const CuMatrixBase<BaseFloat> &in,
                              CuMatrixBase<BaseFloat> *out) const {
  // Apply tanh function to each element of the output...
  // the tanh function may be written as -1 + ( 2 / (1 + e^{-2 x})),
  // which is a scaled and shifted sigmoid.
  out->Tanh(in);
  return NULL;
}


void TanhComponent::RepairGradients(
    const CuMatrixBase<BaseFloat> &out_value,
    CuMatrixBase<BaseFloat> *in_deriv,
    TanhComponent *to_update) const {
  KALDI_ASSERT(to_update != NULL);
  // maximum possible derivative of SigmoidComponent is 1.0
  // the default lower-threshold on the derivative, below which we
  // add a term to the derivative to encourage the inputs to the sigmoid
  // to be closer to zero, is 0.2, which means the derivative is on average
  // 5 times smaller than its maximum possible value.
  BaseFloat default_lower_threshold = 0.2;

  // we use this 'repair_probability' (hardcoded for now) to limit
  // this code to running on about half of the minibatches.
  BaseFloat repair_probability = 0.5;

  to_update->num_dims_processed_ += dim_;

  if (self_repair_scale_ == 0.0 || count_ == 0.0 || deriv_sum_.Dim() != dim_ ||
      RandUniform() > repair_probability)
    return;

  // check that the self-repair scale is in a reasonable range.
  KALDI_ASSERT(self_repair_scale_ > 0.0 && self_repair_scale_ < 0.1);
  BaseFloat unset = kUnsetThreshold; // -1000.0
  BaseFloat lower_threshold = (self_repair_lower_threshold_ == unset ?
                               default_lower_threshold :
                               self_repair_lower_threshold_) *
      count_;
  if (self_repair_upper_threshold_ != unset) {
    KALDI_ERR << "Do not set the self-repair-upper-threshold for sigmoid "
              << "components, it does nothing.";
  }

  // thresholds_vec is actually a 1-row matrix.  (the ApplyHeaviside
  // function isn't defined for vectors).
  CuMatrix<BaseFloat> thresholds(1, dim_);
  CuSubVector<BaseFloat> thresholds_vec(thresholds, 0);
  thresholds_vec.AddVec(-1.0, deriv_sum_);
  thresholds_vec.Add(lower_threshold);
  thresholds.ApplyHeaviside();
  to_update->num_dims_self_repaired_ += thresholds_vec.Sum();

  // At this point, 'thresholds_vec' contains a 1 for each dimension of
  // the output that is 'problematic', i.e. for which the avg-deriv
  // is less than the self-repair lower threshold, and a 0 for
  // each dimension that is not problematic.

  // what we want to do is to add -self_repair_scale_ / repair_probability times
  // output-valiue) to the input derivative for each problematic dimension.
  // note that for the tanh, the output-value goes from -1.0 when the input is
  // -inf to +1.0 when the input is +inf.  The negative sign is so that for
  // inputs <0, we push them up towards 0, and for inputs >0, we push them down
  // towards 0.  Our use of the tanh here is just a convenience since we have it
  // available.  We could use just about any function that is positive for
  // inputs < 0 and negative for inputs > 0.

  // We can rearrange the above as: for only the problematic columns,
  //   input-deriv -= self-repair-scale / repair-probabilty * output
  // which we can write as:
  //   input-deriv -=  self-repair-scale / repair-probabilty * output * thresholds-vec

  in_deriv->AddMatDiagVec(-self_repair_scale_ / repair_probability,
                          out_value, kNoTrans, thresholds_vec);
}

void TanhComponent::Backprop(const std::string &debug_info,
                             const ComponentPrecomputedIndexes *indexes,
                             const CuMatrixBase<BaseFloat> &,
                             const CuMatrixBase<BaseFloat> &out_value,
                             const CuMatrixBase<BaseFloat> &out_deriv,
                             void *memo,
                             Component *to_update_in, // may be NULL; may be identical
                             // to "this" or different.
                             CuMatrixBase<BaseFloat> *in_deriv) const {
  if (in_deriv != NULL) {
    in_deriv->DiffTanh(out_value, out_deriv);
    TanhComponent *to_update = dynamic_cast<TanhComponent*>(to_update_in);
    if (to_update != NULL) {
      RepairGradients(out_value, in_deriv, to_update);
      to_update->StoreBackpropStats(out_deriv);
    }
  }
}

/*
  Note on the derivative of the tanh function:
  tanh'(x) = sech^2(x) = -(tanh(x)+1) (tanh(x)-1) = 1 - tanh^2(x)

  The element by element equation of what we're doing would be:
  in_deriv = out_deriv * (1.0 - out_value^2).
  We can accomplish this via calls to the matrix library. */
void TanhComponent::StoreStats(const CuMatrixBase<BaseFloat> &in_value,
                               const CuMatrixBase<BaseFloat> &out_value,
                               void *memo) {
  // Only store stats about every other minibatch (but on the first minibatch,
  // always store it, which is necessary for the ConsolidateMemory() operation
  // to work correctly.
  if (RandInt(0, 1) == 0 && count_ != 0)
    return;
  // derivative of the onlinearity is out_value * (1.0 - out_value);
  CuMatrix<BaseFloat> temp_deriv(out_value);
  temp_deriv.ApplyPow(2.0);
  temp_deriv.Scale(-1.0);
  temp_deriv.Add(1.0);
  StoreStatsInternal(out_value, &temp_deriv);
}

void* RectifiedLinearComponent::Propagate(
    const ComponentPrecomputedIndexes *indexes,
    const CuMatrixBase<BaseFloat> &in,
    CuMatrixBase<BaseFloat> *out) const {
  // Apply rectified linear function (x >= 0 ? 1.0 : 0.0)
  out->CopyFromMat(in);
  out->ApplyFloor(0.0);
  return NULL;
}

void RectifiedLinearComponent::Backprop(
    const std::string &debug_info,
    const ComponentPrecomputedIndexes *indexes,
    const CuMatrixBase<BaseFloat> &, //in_value
    const CuMatrixBase<BaseFloat> &out_value,
    const CuMatrixBase<BaseFloat> &out_deriv,
    void *memo,
    Component *to_update_in,
    CuMatrixBase<BaseFloat> *in_deriv) const {
  if (in_deriv != NULL) {
    in_deriv->Heaviside(out_value);
    in_deriv->MulElements(out_deriv);
    RectifiedLinearComponent *to_update =
        dynamic_cast<RectifiedLinearComponent*>(to_update_in);
    if (to_update != NULL) {
      RepairGradients(in_deriv, to_update);
      to_update->StoreBackpropStats(out_deriv);
    }
  }
}


void RectifiedLinearComponent::RepairGradients(
    CuMatrixBase<BaseFloat> *in_deriv,
    RectifiedLinearComponent *to_update) const {
  KALDI_ASSERT(to_update != NULL);
  int32 dim = dim_, block_dim = block_dim_;
  BaseFloat default_lower_threshold = 0.05,
      default_upper_threshold = 0.95;
  // we use this 'repair_probability' (hardcoded for now) to limit
  // this code to running on about half of the minibatches.
  BaseFloat repair_probability = 0.5;
  KALDI_ASSERT(in_deriv->NumCols() == dim || in_deriv->NumCols() == block_dim);
  if (self_repair_scale_ == 0.0 || count_ == 0.0 ||
      deriv_sum_.Dim() != dim)
    return;

  if (in_deriv->NumCols() != block_dim) {
    KALDI_ASSERT(in_deriv->NumCols() == in_deriv->Stride());
    int32 dim_multiple = dim / block_dim;
    CuSubMatrix<BaseFloat> in_deriv_reshaped(in_deriv->Data(),
                                             in_deriv->NumRows() * dim_multiple,
                                             block_dim, block_dim);
    RepairGradients(&in_deriv_reshaped, to_update);
    return;
  }

  // By now we know that in_deriv->NumCols() == block_dim.

  if (RandUniform() > repair_probability)
    return;

  to_update->num_dims_processed_ += block_dim;

  // check that the self-repair scale is in a reasonable range.
  KALDI_ASSERT(self_repair_scale_ > 0.0 && self_repair_scale_ < 0.1);
  BaseFloat unset = kUnsetThreshold; // -1000.0
  BaseFloat count = count_,
      lower_threshold = (self_repair_lower_threshold_ == unset ?
                         default_lower_threshold :
                         self_repair_lower_threshold_) * count,
      upper_threshold = (self_repair_upper_threshold_ == unset ?
                         default_upper_threshold :
                         self_repair_upper_threshold_) * count;

  CuMatrix<BaseFloat> storage(2, block_dim + 2, kUndefined);
  CuSubVector<BaseFloat> thresholds_vec(storage.RowData(0) + block_dim, 2);
  CuSubMatrix<BaseFloat> stats_mat(storage, 0, 2, 0, block_dim);
  thresholds_vec(0) = -lower_threshold;
  thresholds_vec(1) = -upper_threshold;
  CuSubVector<BaseFloat> row0(stats_mat, 0);
  CuSubVector<BaseFloat> row1(stats_mat, 1);

  if (block_dim == dim) {
    row0.CopyFromVec(deriv_sum_);
  } else {
    CuSubMatrix<double> deriv_sum_mat(deriv_sum_.Data(),
                                      dim / block_dim,
                                      block_dim, block_dim);
    CuVector<double> deriv_sum_dbl(block_dim);
    // get the average of the deriv-sums over the blocks.
    deriv_sum_dbl.AddRowSumMat(block_dim * 1.0 / dim, deriv_sum_mat);
    row0.CopyFromVec(deriv_sum_dbl);
  }
  row1.CopyFromVec(row0);
  stats_mat.AddVecToCols(1.0, thresholds_vec, 1.0);
  // now row0 equals stats - lower_threshold, and
  //     row1 equals stats - upper_threshold.
  stats_mat.ApplyHeaviside();
  // now row0 equals (stats > lower_threshold ? 1 : 0), and
  //     row1 equals (stats > upper_threshold ? 1 : 0).
  // what we want is:
  // self_repair_scale * ((stats <= lower_threshold ? 1 : 0) +
  //                         (stats > upper_threshold ? -1 : 0)).
  //
  // we can get these in stats_mat.Row(0) by computing:
  // -self_repair_scale * (stats_mat.Row(1)  + stats_mat.Row(0) - 1).
  row0.AddVec(1.0, row1, 1.0);
  row0.Add(-1.0);
  CuVector<BaseFloat> temp(row0);
  temp.ApplyPow(2.0);
  to_update->num_dims_self_repaired_ += temp.Sum();
  // [actually we need to divide by repair_probability also, to
  //  correct for the fact that we only do this on some frames.]
  row0.Scale(-self_repair_scale_ / repair_probability);
  in_deriv->AddVecToRows(1.0, row0, 1.0);
}


void RectifiedLinearComponent::StoreStats(
    const CuMatrixBase<BaseFloat> &in_value,
    const CuMatrixBase<BaseFloat> &out_value,
    void *memo) {
  // Only store stats about every other minibatch (but on the first minibatch,
  // always store it, which is necessary for the ConsolidateMemory() operation
  // to work correctly.
  if (RandInt(0, 1) == 0 && count_ != 0)
    return;
  CuMatrix<BaseFloat> temp_deriv(out_value.NumRows(),
                                 out_value.NumCols(),
                                 kUndefined);
  temp_deriv.Heaviside(out_value);
  StoreStatsInternal(out_value, &temp_deriv);
}

void AffineComponent::Scale(BaseFloat scale) {
  if (scale == 0.0) {
    // If scale == 0.0 we call SetZero() which will get rid of NaN's and inf's.
    linear_params_.SetZero();
    bias_params_.SetZero();
  } else {
    linear_params_.Scale(scale);
    bias_params_.Scale(scale);
  }
}

void AffineComponent::Resize(int32 input_dim, int32 output_dim) {
  KALDI_ASSERT(input_dim > 0 && output_dim > 0);
  bias_params_.Resize(output_dim);
  linear_params_.Resize(output_dim, input_dim);
}

void AffineComponent::Add(BaseFloat alpha, const Component &other_in) {
  const AffineComponent *other =
      dynamic_cast<const AffineComponent*>(&other_in);
  KALDI_ASSERT(other != NULL);
  linear_params_.AddMat(alpha, other->linear_params_);
  bias_params_.AddVec(alpha, other->bias_params_);
}

AffineComponent::AffineComponent(const AffineComponent &component):
    UpdatableComponent(component),
    linear_params_(component.linear_params_),
    bias_params_(component.bias_params_),
    orthonormal_constraint_(component.orthonormal_constraint_) { }

AffineComponent::AffineComponent(const CuMatrixBase<BaseFloat> &linear_params,
                                 const CuVectorBase<BaseFloat> &bias_params,
                                 BaseFloat learning_rate):
    linear_params_(linear_params),
    bias_params_(bias_params),
    orthonormal_constraint_(0.0) {
  SetUnderlyingLearningRate(learning_rate);
  KALDI_ASSERT(linear_params.NumRows() == bias_params.Dim()&&
               bias_params.Dim() != 0);
}

void AffineComponent::SetParams(const CuVectorBase<BaseFloat> &bias,
                                const CuMatrixBase<BaseFloat> &linear) {
  bias_params_ = bias;
  linear_params_ = linear;
  KALDI_ASSERT(bias_params_.Dim() == linear_params_.NumRows());
}

void AffineComponent::PerturbParams(BaseFloat stddev) {
  CuMatrix<BaseFloat> temp_linear_params(linear_params_);
  temp_linear_params.SetRandn();
  linear_params_.AddMat(stddev, temp_linear_params);

  CuVector<BaseFloat> temp_bias_params(bias_params_);
  temp_bias_params.SetRandn();
  bias_params_.AddVec(stddev, temp_bias_params);
}

std::string AffineComponent::Info() const {
  std::ostringstream stream;
  stream << UpdatableComponent::Info();
  if (orthonormal_constraint_ != 0.0)
    stream << ", orthonormal-constraint=" << orthonormal_constraint_;
  PrintParameterStats(stream, "linear-params", linear_params_,
                      false, // include_mean
                      true, // include_row_norms
                      true, // include_column_norms
                      GetVerboseLevel() >= 2); // include_singular_values
  PrintParameterStats(stream, "bias", bias_params_, true);
  return stream.str();
}

Component* AffineComponent::Copy() const {
  AffineComponent *ans = new AffineComponent(*this);
  return ans;
}

BaseFloat AffineComponent::DotProduct(const UpdatableComponent &other_in) const {
  const AffineComponent *other =
      dynamic_cast<const AffineComponent*>(&other_in);
  return TraceMatMat(linear_params_, other->linear_params_, kTrans)
      + VecVec(bias_params_, other->bias_params_);
}

void AffineComponent::Init(int32 input_dim, int32 output_dim,
                           BaseFloat param_stddev, BaseFloat bias_stddev) {
  linear_params_.Resize(output_dim, input_dim);
  bias_params_.Resize(output_dim);
  KALDI_ASSERT(output_dim > 0 && input_dim > 0 && param_stddev >= 0.0);
  linear_params_.SetRandn(); // sets to random normally distributed noise.
  linear_params_.Scale(param_stddev);
  bias_params_.SetRandn();
  bias_params_.Scale(bias_stddev);
}

void AffineComponent::Init(std::string matrix_filename) {
  CuMatrix<BaseFloat> mat;
  ReadKaldiObject(matrix_filename, &mat); // will abort on failure.
  KALDI_ASSERT(mat.NumCols() >= 2);
  int32 input_dim = mat.NumCols() - 1, output_dim = mat.NumRows();
  linear_params_.Resize(output_dim, input_dim);
  bias_params_.Resize(output_dim);
  linear_params_.CopyFromMat(mat.Range(0, output_dim, 0, input_dim));
  bias_params_.CopyColFromMat(mat, input_dim);
}

void AffineComponent::InitFromConfig(ConfigLine *cfl) {
  bool ok = true;
  std::string matrix_filename;
  int32 input_dim = -1, output_dim = -1;
  InitLearningRatesFromConfig(cfl);
  if (cfl->GetValue("matrix", &matrix_filename)) {
    Init(matrix_filename);
    if (cfl->GetValue("input-dim", &input_dim))
      KALDI_ASSERT(input_dim == InputDim() &&
                   "input-dim mismatch vs. matrix.");
    if (cfl->GetValue("output-dim", &output_dim))
      KALDI_ASSERT(output_dim == OutputDim() &&
                   "output-dim mismatch vs. matrix.");
  } else {
    ok = ok && cfl->GetValue("input-dim", &input_dim);
    ok = ok && cfl->GetValue("output-dim", &output_dim);
    BaseFloat param_stddev = 1.0 / std::sqrt(input_dim),
        bias_stddev = 1.0;
    cfl->GetValue("param-stddev", &param_stddev);
    cfl->GetValue("bias-stddev", &bias_stddev);
    Init(input_dim, output_dim,
         param_stddev, bias_stddev);
  }
  cfl->GetValue("orthonormal-constraint", &orthonormal_constraint_);

  if (cfl->HasUnusedValues())
    KALDI_ERR << "Could not process these elements in initializer: "
              << cfl->UnusedValues();
  if (!ok)
    KALDI_ERR << "Bad initializer " << cfl->WholeLine();
}




void* AffineComponent::Propagate(const ComponentPrecomputedIndexes *indexes,
                                const CuMatrixBase<BaseFloat> &in,
                                 CuMatrixBase<BaseFloat> *out) const {

  // No need for asserts as they'll happen within the matrix operations.
  out->CopyRowsFromVec(bias_params_); // copies bias_params_ to each row
  // of *out.
  out->AddMatMat(1.0, in, kNoTrans, linear_params_, kTrans, 1.0);
  return NULL;
}

void AffineComponent::UpdateSimple(const CuMatrixBase<BaseFloat> &in_value,
                                   const CuMatrixBase<BaseFloat> &out_deriv) {
  bias_params_.AddRowSumMat(learning_rate_, out_deriv, 1.0);
  linear_params_.AddMatMat(learning_rate_, out_deriv, kTrans,
                           in_value, kNoTrans, 1.0);
}

void AffineComponent::Backprop(const std::string &debug_info,
                               const ComponentPrecomputedIndexes *indexes,
                               const CuMatrixBase<BaseFloat> &in_value,
                               const CuMatrixBase<BaseFloat> &, // out_value
                               const CuMatrixBase<BaseFloat> &out_deriv,
                               void *memo,
                               Component *to_update_in,
                               CuMatrixBase<BaseFloat> *in_deriv) const {
  AffineComponent *to_update = dynamic_cast<AffineComponent*>(to_update_in);

  // Propagate the derivative back to the input.
  // add with coefficient 1.0 since property kBackpropAdds is true.
  // If we wanted to add with coefficient 0.0 we'd need to zero the
  // in_deriv, in case of infinities.
  if (in_deriv)
    in_deriv->AddMatMat(1.0, out_deriv, kNoTrans, linear_params_, kNoTrans,
                        1.0);

  if (to_update != NULL) {
    // Next update the model (must do this 2nd so the derivatives we propagate
    // are accurate, in case this == to_update_in.)
    if (to_update->is_gradient_)
      to_update->UpdateSimple(in_value, out_deriv);
    else  // the call below is to a virtual function that may be re-implemented
      to_update->Update(debug_info, in_value, out_deriv);  // by child classes.
  }
}

void AffineComponent::Read(std::istream &is, bool binary) {
  ReadUpdatableCommon(is, binary);  // read opening tag and learning rate.
  ExpectToken(is, binary, "<LinearParams>");
  linear_params_.Read(is, binary);
  ExpectToken(is, binary, "<BiasParams>");
  bias_params_.Read(is, binary);
  if (PeekToken(is, binary) == 'I') {
    // for back compatibility; we don't write this here any
    // more as it's written and read in Write/ReadUpdatableCommon
    ExpectToken(is, binary, "<IsGradient>");
    ReadBasicType(is, binary, &is_gradient_);
  }
<<<<<<< HEAD
=======
  if (PeekToken(is, binary) == 'O') {
    ExpectToken(is, binary, "<OrthonormalConstraint>");
    ReadBasicType(is, binary, &orthonormal_constraint_);
  } else {
    orthonormal_constraint_ = 0.0;
  }
>>>>>>> 9469b64b
  ExpectToken(is, binary, "</AffineComponent>");
}

void AffineComponent::Write(std::ostream &os, bool binary) const {
  WriteUpdatableCommon(os, binary);  // Write opening tag and learning rate
  WriteToken(os, binary, "<LinearParams>");
  linear_params_.Write(os, binary);
  WriteToken(os, binary, "<BiasParams>");
  bias_params_.Write(os, binary);
<<<<<<< HEAD
=======
  if (orthonormal_constraint_ != 0.0) {
    WriteToken(os, binary, "<OrthonormalConstraint>");
    WriteBasicType(os, binary, orthonormal_constraint_);
  }
>>>>>>> 9469b64b
  WriteToken(os, binary, "</AffineComponent>");
}

int32 AffineComponent::NumParameters() const {
  return (InputDim() + 1) * OutputDim();
}
void AffineComponent::Vectorize(VectorBase<BaseFloat> *params) const {
  KALDI_ASSERT(params->Dim() == this->NumParameters());
  params->Range(0, InputDim() * OutputDim()).CopyRowsFromMat(linear_params_);
  params->Range(InputDim() * OutputDim(),
                OutputDim()).CopyFromVec(bias_params_);
}
void AffineComponent::UnVectorize(const VectorBase<BaseFloat> &params) {
  KALDI_ASSERT(params.Dim() == this->NumParameters());
  linear_params_.CopyRowsFromVec(params.Range(0, InputDim() * OutputDim()));
  bias_params_.CopyFromVec(params.Range(InputDim() * OutputDim(),
                                        OutputDim()));
}

RepeatedAffineComponent::RepeatedAffineComponent(const RepeatedAffineComponent & component) :
    UpdatableComponent(component),
    linear_params_(component.linear_params_),
    bias_params_(component.bias_params_),
    num_repeats_(component.num_repeats_) {}


void RepeatedAffineComponent::Scale(BaseFloat scale) {
  if (scale == 0.0) {
    linear_params_.SetZero();
    bias_params_.SetZero();
  } else {
    linear_params_.Scale(scale);
    bias_params_.Scale(scale);
  }
}

void RepeatedAffineComponent::Add(BaseFloat alpha, const Component &other_in) {
  const RepeatedAffineComponent *other =
      dynamic_cast<const RepeatedAffineComponent *>(&other_in);
  KALDI_ASSERT(other != NULL);
  linear_params_.AddMat(alpha, other->linear_params_);
  bias_params_.AddVec(alpha, other->bias_params_);
}

void RepeatedAffineComponent::PerturbParams(BaseFloat stddev){
  CuMatrix<BaseFloat> temp_linear_params(linear_params_);
  temp_linear_params.SetRandn();
  linear_params_.AddMat(stddev, temp_linear_params);
  CuVector<BaseFloat> temp_bias_params(bias_params_);
  temp_bias_params.SetRandn();
  bias_params_.AddVec(stddev, temp_bias_params);
}

std::string RepeatedAffineComponent::Info() const {
  std::ostringstream stream;
  stream << UpdatableComponent::Info()
         << ", num-repeats=" << num_repeats_;
  PrintParameterStats(stream, "linear-params", linear_params_);
  PrintParameterStats(stream, "bias", bias_params_, true);
  return stream.str();
}

Component* RepeatedAffineComponent::Copy() const {
  RepeatedAffineComponent *ans = new RepeatedAffineComponent(*this);
  return ans;
}

BaseFloat RepeatedAffineComponent::DotProduct(const UpdatableComponent &other_in) const {
  const RepeatedAffineComponent *other =
      dynamic_cast<const RepeatedAffineComponent*>(&other_in);
  return TraceMatMat(linear_params_, other->linear_params_, kTrans)
                     + VecVec(bias_params_, other->bias_params_);
}

void RepeatedAffineComponent::Init(int32 input_dim, int32 output_dim, int32 num_repeats,
                                   BaseFloat param_stddev, BaseFloat bias_mean,
                                   BaseFloat bias_stddev) {
  KALDI_ASSERT(input_dim % num_repeats == 0 && output_dim % num_repeats == 0);
  linear_params_.Resize(output_dim / num_repeats, input_dim / num_repeats);
  bias_params_.Resize(output_dim / num_repeats);
  num_repeats_ = num_repeats;
  KALDI_ASSERT(output_dim > 0 && input_dim > 0 && param_stddev >= 0.0);
  linear_params_.SetRandn(); // sets to random normally distributed noise.
  linear_params_.Scale(param_stddev);
  bias_params_.SetRandn();
  bias_params_.Scale(bias_stddev);
  bias_params_.Add(bias_mean);
  SetNaturalGradientConfigs();
}


void RepeatedAffineComponent::InitFromConfig(ConfigLine *cfl) {
  bool ok = true;
  int32 num_repeats = num_repeats_;
  int32 input_dim = -1, output_dim = -1;
  InitLearningRatesFromConfig(cfl);
  ok = cfl->GetValue("num-repeats", &num_repeats) && ok;
  ok = cfl->GetValue("input-dim", &input_dim) && ok;
  ok = cfl->GetValue("output-dim", &output_dim) && ok;
  KALDI_ASSERT(input_dim % num_repeats == 0 &&
               "num-repeats must divide input-dim");
  KALDI_ASSERT(output_dim % num_repeats == 0 &&
               "num-repeats must divide output-dim");
  BaseFloat param_stddev = 1.0 / std::sqrt(input_dim / num_repeats),
      bias_mean = 0.0, bias_stddev = 0.0;
  cfl->GetValue("param-stddev", &param_stddev);
  cfl->GetValue("bias-mean", &bias_mean);
  cfl->GetValue("bias-stddev", &bias_stddev);
  Init(input_dim, output_dim,
       num_repeats, param_stddev, bias_mean, bias_stddev);
  if (cfl->HasUnusedValues())
    KALDI_ERR << "Could not process these elements in initializer: "
              << cfl->UnusedValues();
  if (!ok)
    KALDI_ERR << "Bad initializer " << cfl->WholeLine();
}

void* RepeatedAffineComponent::Propagate(const ComponentPrecomputedIndexes *indexes,
                                        const CuMatrixBase<BaseFloat> &in,
                                        CuMatrixBase<BaseFloat> *out) const {
  // we gave the kInputContiguous and kOutputContiguous flags-- check that they
  // are honored.
  KALDI_ASSERT(in.NumCols() == in.Stride() &&
               out->NumCols() == out->Stride() &&
               out->NumRows() == in.NumRows());

  int32 num_repeats = num_repeats_,
      num_rows = in.NumRows(),
      block_dim_out = linear_params_.NumRows(),
      block_dim_in = linear_params_.NumCols();

  CuSubMatrix<BaseFloat> in_reshaped(in.Data(), num_rows * num_repeats,
                                     block_dim_in, block_dim_in),
      out_reshaped(out->Data(), num_rows * num_repeats,
                   block_dim_out, block_dim_out);

  out_reshaped.CopyRowsFromVec(bias_params_);

  out_reshaped.AddMatMat(1.0, in_reshaped, kNoTrans,
                         linear_params_, kTrans, 1.0);
  return NULL;
}

void RepeatedAffineComponent::Backprop(const std::string &debug_info,
                                       const ComponentPrecomputedIndexes *indexes,
                                       const CuMatrixBase<BaseFloat> &in_value,
                                       const CuMatrixBase<BaseFloat> &, // out_value
                                       const CuMatrixBase<BaseFloat> &out_deriv,
                                       void *memo,
                                       Component *to_update_in,
                                       CuMatrixBase<BaseFloat> *in_deriv) const {
  KALDI_ASSERT(out_deriv.NumCols() == out_deriv.Stride() &&
       (in_value.NumCols() == 0 || in_value.NumCols() == in_value.Stride()) &&
               (!in_deriv || in_deriv->NumCols() == in_deriv->Stride()));

  RepeatedAffineComponent *to_update = dynamic_cast<RepeatedAffineComponent*>(
      to_update_in);

  // Propagate the derivative back to the input.
  // add with coefficient 1.0 since property kBackpropAdds is true.
  // If we wanted to add with coefficient 0.0 we'd need to zero the
  // in_deriv, in case of infinities.
  if (in_deriv) {
    int32 num_repeats = num_repeats_,
        num_rows = out_deriv.NumRows(),
        block_dim_out = linear_params_.NumRows(),
        block_dim_in = linear_params_.NumCols();

    CuSubMatrix<BaseFloat> in_deriv_reshaped(in_deriv->Data(),
                                             num_rows * num_repeats,
                                             block_dim_in, block_dim_in),
        out_deriv_reshaped(out_deriv.Data(),
                           num_rows * num_repeats,
                           block_dim_out, block_dim_out);
    in_deriv_reshaped.AddMatMat(1.0, out_deriv_reshaped, kNoTrans,
                                linear_params_, kNoTrans, 1.0);
  }

  // Next update the model (must do this 2nd so the derivatives we propagate are
  // accurate, in case this == to_update_in.)
  if (to_update != NULL)
    to_update->Update(in_value, out_deriv);
}

void RepeatedAffineComponent::Update(const CuMatrixBase<BaseFloat> &in_value,
                                     const CuMatrixBase<BaseFloat> &out_deriv) {
  KALDI_ASSERT(out_deriv.NumCols() == out_deriv.Stride() &&
               in_value.NumCols() == in_value.Stride() &&
               in_value.NumRows() == out_deriv.NumRows());


    int32 num_repeats = num_repeats_,
        num_rows = in_value.NumRows(),
        block_dim_out = linear_params_.NumRows(),
        block_dim_in = linear_params_.NumCols();

    CuSubMatrix<BaseFloat> in_value_reshaped(in_value.Data(),
                                             num_rows * num_repeats,
                                             block_dim_in, block_dim_in),
        out_deriv_reshaped(out_deriv.Data(),
                           num_rows * num_repeats,
                           block_dim_out, block_dim_out);


  linear_params_.AddMatMat(learning_rate_, out_deriv_reshaped, kTrans,
                           in_value_reshaped, kNoTrans, 1.0);
  bias_params_.AddRowSumMat(learning_rate_,
                            out_deriv_reshaped);
}

void RepeatedAffineComponent::Read(std::istream &is, bool binary) {
  // This Read function also works for NaturalGradientRepeatedAffineComponent.
  ReadUpdatableCommon(is, binary);  // read opening tag and learning rate.
  ExpectToken(is, binary, "<NumRepeats>");
  ReadBasicType(is, binary, &num_repeats_);
  ExpectToken(is, binary, "<LinearParams>");
  linear_params_.Read(is, binary);
  ExpectToken(is, binary, "<BiasParams>");
  bias_params_.Read(is, binary);
  if (PeekToken(is, binary) == 'I') {
    // for back compatibility; we don't write this here any
    // more as it's written and read in Write/ReadUpdatableCommon
    ExpectToken(is, binary, "<IsGradient>");
    ReadBasicType(is, binary, &is_gradient_);
  }
  ExpectToken(is, binary, std::string("</") + Type() + std::string(">"));
  SetNaturalGradientConfigs();
}

void RepeatedAffineComponent::Write(std::ostream &os, bool binary) const {
  // This Write function also works for NaturalGradientRepeatedAffineComponent.
  WriteUpdatableCommon(os, binary);  // Write opening tag and learning rate
  WriteToken(os, binary, "<NumRepeats>");
  WriteBasicType(os, binary, num_repeats_);
  WriteToken(os, binary, "<LinearParams>");
  linear_params_.Write(os, binary);
  WriteToken(os, binary, "<BiasParams>");
  bias_params_.Write(os, binary);
  // write closing token.
  WriteToken(os, binary, std::string("</") + Type() + std::string(">"));
}

int32 RepeatedAffineComponent::NumParameters() const {
  // Note: unlike AffineComponent, InputDim() & OutputDim() are not used here and below,
  // for they are multipled by num_repeats_.
  return linear_params_.NumCols() * linear_params_.NumRows() + bias_params_.Dim();
}

void RepeatedAffineComponent::Vectorize(VectorBase<BaseFloat> *params) const {
  KALDI_ASSERT(params->Dim() == this->NumParameters());
  params->Range(0, linear_params_.NumCols() * linear_params_.NumRows()).CopyRowsFromMat(linear_params_);
  params->Range(linear_params_.NumCols() * linear_params_.NumRows(),
                bias_params_.Dim()).CopyFromVec(bias_params_);
}

void RepeatedAffineComponent::UnVectorize(const VectorBase<BaseFloat> &params) {
  KALDI_ASSERT(params.Dim() == this->NumParameters());
  linear_params_.CopyRowsFromVec(params.Range(0, linear_params_.NumCols() * linear_params_.NumRows()));
  bias_params_.CopyFromVec(params.Range(linear_params_.NumCols() * linear_params_.NumRows(),
                                        bias_params_.Dim()));
}

void NaturalGradientRepeatedAffineComponent::SetNaturalGradientConfigs() {
  int32 rank_in = 40;
  int32 input_dim = linear_params_.NumCols();
  if (rank_in > input_dim / 2)
    rank_in = input_dim / 2;
  if (rank_in < 1)
    rank_in = 1;
  preconditioner_in_.SetRank(rank_in);
  preconditioner_in_.SetUpdatePeriod(4);
}

NaturalGradientRepeatedAffineComponent::NaturalGradientRepeatedAffineComponent(
    const NaturalGradientRepeatedAffineComponent &other):
    RepeatedAffineComponent(other),
    preconditioner_in_(other.preconditioner_in_) { }

// virtual
Component* NaturalGradientRepeatedAffineComponent::Copy() const {
  return new NaturalGradientRepeatedAffineComponent(*this);
}

void NaturalGradientRepeatedAffineComponent::Update(
    const CuMatrixBase<BaseFloat> &in_value,
    const CuMatrixBase<BaseFloat> &out_deriv) {
  KALDI_ASSERT(out_deriv.NumCols() == out_deriv.Stride() &&
               in_value.NumCols() == in_value.Stride() &&
               in_value.NumRows() == out_deriv.NumRows());

  int32 num_repeats = num_repeats_,
      num_rows = in_value.NumRows(),
      block_dim_out = linear_params_.NumRows(),
      block_dim_in = linear_params_.NumCols();

  CuSubMatrix<BaseFloat> in_value_reshaped(in_value.Data(),
                                           num_rows * num_repeats,
                                           block_dim_in, block_dim_in),
        out_deriv_reshaped(out_deriv.Data(),
                           num_rows * num_repeats,
                           block_dim_out, block_dim_out);

  CuVector<BaseFloat> bias_deriv(block_dim_out);
  bias_deriv.AddRowSumMat(1.0, out_deriv_reshaped);

  CuMatrix<BaseFloat> deriv(block_dim_out,
                            block_dim_in + 1);
  deriv.ColRange(0, block_dim_in).AddMatMat(
      1.0, out_deriv_reshaped, kTrans,
      in_value_reshaped, kNoTrans, 1.0);
  deriv.CopyColFromVec(bias_deriv, block_dim_in);

  BaseFloat scale = 1.0;
  if (!is_gradient_) {
    try {
      // Only apply the preconditioning/natural-gradient if we're not computing
      // the exact gradient.
      preconditioner_in_.PreconditionDirections(&deriv, &scale);
    } catch (...) {
      int32 num_bad_rows = 0;
      for (int32 i = 0; i < out_deriv.NumRows(); i++) {
        BaseFloat f = out_deriv.Row(i).Sum();
        if (!(f - f == 0)) num_bad_rows++;
      }
      KALDI_ERR << "Preonditioning failed, in_value sum is "
                << in_value.Sum() << ", out_deriv sum is " << out_deriv.Sum()
                << ", out_deriv has " << num_bad_rows << " bad rows.";
    }
  }
  linear_params_.AddMat(learning_rate_ * scale,
                        deriv.ColRange(0, block_dim_in));
  bias_deriv.CopyColFromMat(deriv, block_dim_in);
  bias_params_.AddVec(learning_rate_ * scale, bias_deriv);
}

void NaturalGradientRepeatedAffineComponent::ConsolidateMemory() {
  OnlineNaturalGradient temp(preconditioner_in_);
  preconditioner_in_.Swap(&temp);
}


BlockAffineComponent::BlockAffineComponent(const BlockAffineComponent &other) :
  UpdatableComponent(other),
  linear_params_(other.linear_params_),
  bias_params_(other.bias_params_),
  num_blocks_(other.num_blocks_) {}

BlockAffineComponent::BlockAffineComponent(const RepeatedAffineComponent &rac) :
  UpdatableComponent(rac),
  linear_params_(rac.num_repeats_ * rac.linear_params_.NumRows(),
                 rac.linear_params_.NumCols(), kUndefined),
  bias_params_(rac.num_repeats_ * rac.linear_params_.NumRows(), kUndefined),
  num_blocks_(rac.num_repeats_) {
  // copy rac's linear_params_ and bias_params_ to this.
  int32 num_rows_in_block = rac.linear_params_.NumRows();
  for(int32 block_counter = 0; block_counter < num_blocks_; block_counter++) {
    int32 row_offset = block_counter * num_rows_in_block;
    CuSubMatrix<BaseFloat> block = this->linear_params_.RowRange(row_offset,
                                                                 num_rows_in_block);
    block.CopyFromMat(rac.linear_params_);
    CuSubVector<BaseFloat> block_bias = this->bias_params_.Range(row_offset,
                                                                 num_rows_in_block);
    block_bias.CopyFromVec(rac.bias_params_);
  }
}

Component* BlockAffineComponent::Copy() const {
  BlockAffineComponent *ans = new BlockAffineComponent(*this);
  return ans;
}

std::string BlockAffineComponent::Info() const {
  std::ostringstream stream;
  stream << UpdatableComponent::Info()
         << ", num-blocks=" << num_blocks_;
  PrintParameterStats(stream, "linear-params", linear_params_);
  PrintParameterStats(stream, "bias", bias_params_, true);
  return stream.str();
}

void BlockAffineComponent::Init(int32 input_dim,
                                int32 output_dim, int32 num_blocks,
                                BaseFloat param_stddev, BaseFloat bias_mean,
                                BaseFloat bias_stddev) {
  KALDI_ASSERT(input_dim > 0 && output_dim > 0 && num_blocks >= 1);
  KALDI_ASSERT(output_dim % num_blocks == 0 && input_dim % num_blocks == 0);
  const int32 num_columns_per_block = input_dim / num_blocks;
  linear_params_.Resize(output_dim, num_columns_per_block);
  bias_params_.Resize(output_dim);
  KALDI_ASSERT(param_stddev >= 0.0 && bias_stddev >= 0.0);
  linear_params_.SetRandn();
  linear_params_.Scale(param_stddev);
  bias_params_.SetRandn();
  bias_params_.Scale(bias_stddev);
  bias_params_.Add(bias_mean);
  num_blocks_ = num_blocks;
}

void BlockAffineComponent::InitFromConfig(ConfigLine *cfl) {
  int32 input_dim = -1, output_dim = -1, num_blocks = -1;
  if(!cfl->GetValue("input-dim", &input_dim) ||
     !cfl->GetValue("output-dim", &output_dim) ||
     !cfl->GetValue("num-blocks", &num_blocks))
    KALDI_ERR << "Invalid initializer for layer of type "
              << Type() << ": \"" << cfl->WholeLine() << "\"";
  InitLearningRatesFromConfig(cfl);
  BaseFloat param_stddev = 1.0 / std::sqrt(input_dim / num_blocks),
      bias_mean = 0.0, bias_stddev = 1.0;
  cfl->GetValue("param-stddev", &param_stddev);
  cfl->GetValue("bias-stddev", &bias_stddev);
  cfl->GetValue("bias-mean", &bias_mean);

  if (cfl->HasUnusedValues())
    KALDI_ERR << "Invalid initializer for layer of type "
              << Type() << ": \"" << cfl->WholeLine() << "\"";

  Init(input_dim, output_dim, num_blocks,
       param_stddev, bias_mean, bias_stddev);
}

void* BlockAffineComponent::Propagate(const ComponentPrecomputedIndexes *indexes,
                                     const CuMatrixBase<BaseFloat> &in,
                                     CuMatrixBase<BaseFloat> *out) const {
  out->CopyRowsFromVec(bias_params_);
  // block_dimension is both the number of columns, and the number of rows,
  // of a block.
  int32 num_rows_in_block = linear_params_.NumRows() / num_blocks_;
  int32 num_cols_in_block = linear_params_.NumCols();
  std::vector<CuSubMatrix<BaseFloat> *> in_batch, out_batch,
    linear_params_batch;
  for(int block_counter = 0; block_counter < num_blocks_; block_counter++) {
    CuSubMatrix<BaseFloat> *in_block =
      new CuSubMatrix<BaseFloat>(in.ColRange(block_counter * num_cols_in_block,
                                   num_cols_in_block));
    in_batch.push_back(in_block);

    CuSubMatrix<BaseFloat> *out_block =
      new CuSubMatrix<BaseFloat>(out->ColRange(block_counter * num_rows_in_block,
                                    num_rows_in_block));
    out_batch.push_back(out_block);

    CuSubMatrix<BaseFloat> *linear_params_block =
      new CuSubMatrix<BaseFloat>(linear_params_.RowRange(block_counter * num_rows_in_block,
                                              num_rows_in_block));
    linear_params_batch.push_back(linear_params_block);
  }
  AddMatMatBatched<BaseFloat>(1.0, out_batch, in_batch, kNoTrans,
                              linear_params_batch, kTrans, 1.0);

  DeletePointers(&in_batch);
  DeletePointers(&out_batch);
  DeletePointers(&linear_params_batch);
  return NULL;
}

void BlockAffineComponent::Backprop(const std::string &debug_info,
                                    const ComponentPrecomputedIndexes *indexes,
                                    const CuMatrixBase<BaseFloat> &in_value,
                                    const CuMatrixBase<BaseFloat> &, // out_value
                                    const CuMatrixBase<BaseFloat> &out_deriv,
                                    void *memo,
                                    Component *to_update_in,
                                    CuMatrixBase<BaseFloat> *in_deriv) const {
  BlockAffineComponent *to_update = dynamic_cast<BlockAffineComponent*>(to_update_in);

  const int32 num_rows_in_block = linear_params_.NumRows() / num_blocks_;
  const int32 num_cols_in_block = linear_params_.NumCols();

  // Propagate the derivative back to the input.
  // add with coefficient 1.0 since property kBackpropAdds is true.
  // If we wanted to add with coefficient 0.0 we'd need to zero the
  // in_deriv, in case of infinities.
  if (in_deriv) {
    std::vector<CuSubMatrix<BaseFloat> *> in_deriv_batch, out_deriv_batch, linear_params_batch;

    for(int block_counter = 0; block_counter < num_blocks_; block_counter++) {
      CuSubMatrix<BaseFloat> *in_deriv_block =
        new CuSubMatrix<BaseFloat>(in_deriv->ColRange(block_counter * num_cols_in_block,
                                                      num_cols_in_block));
      in_deriv_batch.push_back(in_deriv_block);

      CuSubMatrix<BaseFloat> *out_deriv_block =
        new CuSubMatrix<BaseFloat>(out_deriv.ColRange(block_counter * num_rows_in_block,
                                                       num_rows_in_block));
      out_deriv_batch.push_back(out_deriv_block);

      CuSubMatrix<BaseFloat> *linear_params_block =
        new CuSubMatrix<BaseFloat>(linear_params_.RowRange(block_counter * num_rows_in_block,
                                                          num_rows_in_block));
      linear_params_batch.push_back(linear_params_block);
    }

    AddMatMatBatched<BaseFloat>(1.0, in_deriv_batch, out_deriv_batch, kNoTrans,
                                linear_params_batch, kNoTrans, 1.0);

    DeletePointers(&in_deriv_batch);
    DeletePointers(&out_deriv_batch);
    DeletePointers(&linear_params_batch);
  }

  if (to_update != NULL) {

    { // linear params update

      std::vector<CuSubMatrix<BaseFloat> *> in_value_batch,
        out_deriv_batch, linear_params_batch;

      for (int block_counter = 0; block_counter < num_blocks_; block_counter++) {
        CuSubMatrix<BaseFloat> *in_value_block =
          new CuSubMatrix<BaseFloat>(in_value.ColRange(block_counter * num_cols_in_block,
                                                       num_cols_in_block));
        in_value_batch.push_back(in_value_block);

        CuSubMatrix<BaseFloat> *out_deriv_block =
          new CuSubMatrix<BaseFloat>(out_deriv.ColRange(block_counter * num_rows_in_block,
                                                        num_rows_in_block));
        out_deriv_batch.push_back(out_deriv_block);

        CuSubMatrix<BaseFloat> *linear_params_block =
          new CuSubMatrix<BaseFloat>(to_update->linear_params_.RowRange(block_counter * num_rows_in_block,
                                                                        num_rows_in_block));
        linear_params_batch.push_back(linear_params_block);
      }

      AddMatMatBatched<BaseFloat>(to_update->learning_rate_,
                                  linear_params_batch,
                                  out_deriv_batch, kTrans,
                                  in_value_batch, kNoTrans, 1.0);

      DeletePointers(&in_value_batch);
      DeletePointers(&out_deriv_batch);
      DeletePointers(&linear_params_batch);
    } // end linear params update

    { // bias update
      to_update->bias_params_.AddRowSumMat(to_update->learning_rate_,
                                           out_deriv, 1.0);
    } // end bias update
  }
}

void BlockAffineComponent::Scale(BaseFloat scale) {
  if (scale == 0.0) {
    linear_params_.SetZero();
    bias_params_.SetZero();
  } else {
    linear_params_.Scale(scale);
    bias_params_.Scale(scale);
  }
}

void BlockAffineComponent::Add(BaseFloat alpha, const Component &other_in) {
  const BlockAffineComponent *other =
    dynamic_cast<const BlockAffineComponent *>(&other_in);
  KALDI_ASSERT(other != NULL);
  linear_params_.AddMat(alpha, other->linear_params_);
  bias_params_.AddVec(alpha, other->bias_params_);
}

void BlockAffineComponent::PerturbParams(BaseFloat stddev) {
  CuMatrix<BaseFloat> temp_linear_params(linear_params_);
  temp_linear_params.SetRandn();
  linear_params_.AddMat(stddev, temp_linear_params);

  CuVector<BaseFloat> temp_bias_params(bias_params_);
  temp_bias_params.SetRandn();
  bias_params_.AddVec(stddev, temp_bias_params);
}

BaseFloat BlockAffineComponent::DotProduct(const UpdatableComponent &other_in) const {
  const BlockAffineComponent *other =
    dynamic_cast<const BlockAffineComponent*>(&other_in);
  return TraceMatMat(linear_params_, other->linear_params_, kTrans) +
    VecVec(bias_params_, other->bias_params_);
}

void BlockAffineComponent::Read(std::istream &is, bool binary) {
  ReadUpdatableCommon(is, binary);  // read opening tag and learning rate.
  ExpectToken(is, binary, "<NumBlocks>");
  ReadBasicType(is, binary, &num_blocks_);
  ExpectToken(is, binary, "<LinearParams>");
  linear_params_.Read(is, binary);
  ExpectToken(is, binary, "<BiasParams>");
  bias_params_.Read(is, binary);
  if (PeekToken(is, binary) == 'I') {
    // for back compatibility; we don't write this here any
    // more as it's written and read in Write/ReadUpdatableCommon
    ExpectToken(is, binary, "<IsGradient>");
    ReadBasicType(is, binary, &is_gradient_);
  }
  ExpectToken(is, binary, "</BlockAffineComponent>");
}

void BlockAffineComponent::Write(std::ostream &os, bool binary) const {
  WriteUpdatableCommon(os, binary);  // Write opening tag and learning rate
  WriteToken(os, binary, "<NumBlocks>");
  WriteBasicType(os, binary, num_blocks_);
  WriteToken(os, binary, "<LinearParams>");
  linear_params_.Write(os, binary);
  WriteToken(os, binary, "<BiasParams>");
  bias_params_.Write(os, binary);
  WriteToken(os, binary, "</BlockAffineComponent>");
}

int32 BlockAffineComponent::NumParameters() const {
  return linear_params_.NumCols() * linear_params_.NumRows() + bias_params_.Dim();
}

void BlockAffineComponent::Vectorize(VectorBase<BaseFloat> *params) const {
  KALDI_ASSERT(params->Dim() == this->NumParameters());
  int32 num_linear_params = linear_params_.NumCols() * linear_params_.NumRows();
  int32 num_bias_params = bias_params_.Dim();
  params->Range(0, num_linear_params).CopyRowsFromMat(linear_params_);
  params->Range(num_linear_params, num_bias_params).CopyFromVec(bias_params_);
}

void BlockAffineComponent::UnVectorize(const VectorBase<BaseFloat> &params) {
  KALDI_ASSERT(params.Dim() == this->NumParameters());
  int32 num_linear_params = linear_params_.NumCols() * linear_params_.NumRows();
  int32 num_bias_params = bias_params_.Dim();
  linear_params_.CopyRowsFromVec(params.Range(0, num_linear_params));
  bias_params_.CopyFromVec(params.Range(num_linear_params, num_bias_params));
}

void PerElementScaleComponent::Scale(BaseFloat scale) {
  if (scale == 0.0) {
    scales_.SetZero();
  } else {
    scales_.Scale(scale);
  }
}

void PerElementScaleComponent::Add(BaseFloat alpha,
                                   const Component &other_in) {
  const PerElementScaleComponent *other =
      dynamic_cast<const PerElementScaleComponent*>(&other_in);
  KALDI_ASSERT(other != NULL);
  scales_.AddVec(alpha, other->scales_);
}

PerElementScaleComponent::PerElementScaleComponent(
    const PerElementScaleComponent &component):
    UpdatableComponent(component),
    scales_(component.scales_) { }

void PerElementScaleComponent::PerturbParams(BaseFloat stddev) {
  CuVector<BaseFloat> temp_scales(scales_.Dim(), kUndefined);
  temp_scales.SetRandn();
  scales_.AddVec(stddev, temp_scales);
}

std::string PerElementScaleComponent::Info() const {
  std::ostringstream stream;
  stream << UpdatableComponent::Info()
         << ", scales-min=" << scales_.Min()
         << ", scales-max=" << scales_.Max();
  PrintParameterStats(stream, "scales", scales_, true);
  return stream.str();
}

Component* PerElementScaleComponent::Copy() const {
  return new PerElementScaleComponent(*this);
}

BaseFloat PerElementScaleComponent::DotProduct(
    const UpdatableComponent &other_in) const {
  const PerElementScaleComponent *other =
      dynamic_cast<const PerElementScaleComponent*>(&other_in);
  return VecVec(scales_, other->scales_);
}

void PerElementScaleComponent::Init(int32 dim,
                                    BaseFloat param_mean,
                                    BaseFloat param_stddev) {
  KALDI_ASSERT(dim > 0 && param_stddev >= 0.0);
  scales_.Resize(dim);
  scales_.SetRandn();
  scales_.Scale(param_stddev);
  scales_.Add(param_mean);
}

void PerElementScaleComponent::Init(std::string vector_filename) {
  CuVector<BaseFloat> vec;
  ReadKaldiObject(vector_filename, &vec); // will abort on failure.
  scales_.Resize(vec.Dim());
  scales_.CopyFromVec(vec);
}

void PerElementScaleComponent::InitFromConfig(ConfigLine *cfl) {
  std::string vector_filename;
  int32 dim = -1;
  InitLearningRatesFromConfig(cfl);
  if (cfl->GetValue("vector", &vector_filename)) {
    Init(vector_filename);
    if (cfl->GetValue("dim", &dim))
      KALDI_ASSERT(dim == InputDim() &&
                   "input-dim mismatch vs. vector.");
  } else {
    if(!cfl->GetValue("dim", &dim))
      KALDI_ERR << "'dim' not provided in the config line.";
    BaseFloat param_mean = 1.0, param_stddev = 0.0;
    cfl->GetValue("param-mean", &param_mean);
    cfl->GetValue("param-stddev", &param_stddev);
    Init(dim, param_mean, param_stddev);
  }
  if (cfl->HasUnusedValues())
    KALDI_ERR << "Could not process these elements in initializer: "
              << cfl->UnusedValues();
}

void* PerElementScaleComponent::Propagate(
    const ComponentPrecomputedIndexes *indexes,
    const CuMatrixBase<BaseFloat> &in,
    CuMatrixBase<BaseFloat> *out) const {
  out->CopyFromMat(in);
  out->MulColsVec(scales_);
  return NULL;
}

void PerElementScaleComponent::UpdateSimple(
    const CuMatrixBase<BaseFloat> &in_value,
    const CuMatrixBase<BaseFloat> &out_deriv) {
  scales_.AddDiagMatMat(learning_rate_, out_deriv, kTrans,
                        in_value, kNoTrans, 1.0);
}

void PerElementScaleComponent::Backprop(
    const std::string &debug_info,
    const ComponentPrecomputedIndexes *indexes,
    const CuMatrixBase<BaseFloat> &in_value,
    const CuMatrixBase<BaseFloat> &, // out_value
    const CuMatrixBase<BaseFloat> &out_deriv,
    void *memo,
    Component *to_update_in,
    CuMatrixBase<BaseFloat> *in_deriv) const {
  PerElementScaleComponent *to_update =
      dynamic_cast<PerElementScaleComponent*>(to_update_in);

  if (to_update != NULL) {
    // Next update the model (must do this 2nd so the derivatives we propagate
    // are accurate, in case this == to_update_in.)
    if (to_update->is_gradient_)
      to_update->UpdateSimple(in_value, out_deriv);
    else  // the call below is to a virtual function that may be re-implemented
      to_update->Update(debug_info, in_value, out_deriv);  // by child classes.
  }

  if (in_deriv) {
    // Propagate the derivative back to the input.
    if (in_deriv->Data() != out_deriv.Data())
      in_deriv->CopyFromMat(out_deriv);
    in_deriv->MulColsVec(scales_);
  }
}

void PerElementScaleComponent::Read(std::istream &is, bool binary) {
  ReadUpdatableCommon(is, binary);  // Read opening tag and learning rate.
  ExpectToken(is, binary, "<Params>");
  scales_.Read(is, binary);
  if (PeekToken(is, binary) == 'I') {
    // for back compatibility; we don't write this here any
    // more as it's written and read in Write/ReadUpdatableCommon
    ExpectToken(is, binary, "<IsGradient>");
    ReadBasicType(is, binary, &is_gradient_);
  }
  ExpectToken(is, binary, "</PerElementScaleComponent>");
}

void PerElementScaleComponent::Write(std::ostream &os, bool binary) const {
  WriteUpdatableCommon(os, binary);  // Write opening tag and learning rate.
  WriteToken(os, binary, "<Params>");
  scales_.Write(os, binary);
  WriteToken(os, binary, "</PerElementScaleComponent>");
}

int32 PerElementScaleComponent::NumParameters() const {
  return InputDim();
}

void PerElementScaleComponent::Vectorize(VectorBase<BaseFloat> *params) const {
  params->CopyFromVec(scales_);
}

void PerElementScaleComponent::UnVectorize(
    const VectorBase<BaseFloat> &params) {
  scales_.CopyFromVec(params);
}

void PerElementOffsetComponent::Scale(BaseFloat scale) {
  if (scale == 0.0) {
    offsets_.SetZero();
  } else {
    offsets_.Scale(scale);
  }
}


void PerElementOffsetComponent::Add(BaseFloat alpha,
                                   const Component &other_in) {
  const PerElementOffsetComponent *other =
      dynamic_cast<const PerElementOffsetComponent*>(&other_in);
  KALDI_ASSERT(other != NULL);
  offsets_.AddVec(alpha, other->offsets_);
}

PerElementOffsetComponent::PerElementOffsetComponent(
    const PerElementOffsetComponent &component):
    UpdatableComponent(component),
    offsets_(component.offsets_),
    dim_(component.dim_),
    use_natural_gradient_(component.use_natural_gradient_),
    preconditioner_(component.preconditioner_) { }

void PerElementOffsetComponent::PerturbParams(BaseFloat stddev) {
  CuVector<BaseFloat> temp_offsets(offsets_.Dim(), kUndefined);
  temp_offsets.SetRandn();
  offsets_.AddVec(stddev, temp_offsets);
}

std::string PerElementOffsetComponent::Info() const {
  std::ostringstream stream;
  stream << UpdatableComponent::Info()
         << ", offsets-min=" << offsets_.Min()
         << ", offsets-max=" << offsets_.Max()
         << ", block-dim=" << offsets_.Dim()
         << ", use-natural-gradient="
         << (use_natural_gradient_ ? "true" : "false");
  PrintParameterStats(stream, "offsets", offsets_, true);
  return stream.str();
}

Component* PerElementOffsetComponent::Copy() const {
  return new PerElementOffsetComponent(*this);
}

BaseFloat PerElementOffsetComponent::DotProduct(
    const UpdatableComponent &other_in) const {
  const PerElementOffsetComponent *other =
      dynamic_cast<const PerElementOffsetComponent*>(&other_in);
  return VecVec(offsets_, other->offsets_);
}


void PerElementOffsetComponent::InitFromConfig(ConfigLine *cfl) {
  std::string vector_filename;
  InitLearningRatesFromConfig(cfl);
  if (cfl->GetValue("vector", &vector_filename)) {
    ReadKaldiObject(vector_filename, &offsets_);
    dim_ = offsets_.Dim();  // if dim is not supplied, it defaults to this.
    cfl->GetValue("dim", &dim_);
    if (dim_ <= 0 || offsets_.Dim() % dim_ != 0)
      KALDI_ERR << "Invalid dimension dim=" << dim_;
  } else {
    if(!cfl->GetValue("dim", &dim_))
      KALDI_ERR << "'dim' not provided in the config line.";
    if (dim_ <= 0)
      KALDI_ERR << "Invalid dimension dim=" << dim_;
    BaseFloat param_mean = 0.0, param_stddev = 0.0;
    cfl->GetValue("param-mean", &param_mean);
    cfl->GetValue("param-stddev", &param_stddev);
    int32 block_dim = dim_;
    cfl->GetValue("block-dim", &block_dim);
    if (block_dim <= 0 || dim_ % block_dim !=  0)
      KALDI_ERR << "Invalid value block-dim=" << block_dim;
    offsets_.Resize(block_dim);
    offsets_.SetRandn();
    offsets_.Scale(param_stddev);
    offsets_.Add(param_mean);
  }
  use_natural_gradient_ = true;
  cfl->GetValue("use-natural-gradient", &use_natural_gradient_);
  if (cfl->HasUnusedValues())
    KALDI_ERR << "Could not process these elements in initializer: "
              << cfl->UnusedValues();
  // For now you can't modify these defaults of the natural gradient.
  // This code must be kept in sync with the code in Read().
  preconditioner_.SetRank(20);
  preconditioner_.SetUpdatePeriod(4);
}

void* PerElementOffsetComponent::Propagate(
    const ComponentPrecomputedIndexes *indexes,
    const CuMatrixBase<BaseFloat> &in,
    CuMatrixBase<BaseFloat> *out) const {
  if (in.Data() != out->Data())
    out->CopyFromMat(in);
  if (dim_ == offsets_.Dim()) {
    out->AddVecToRows(1.0, offsets_);
  } else {
    KALDI_ASSERT(out->Stride() == out->NumCols());
    int32 block_dim = offsets_.Dim(), multiple = dim_ / block_dim,
        num_rows = out->NumRows() * multiple;
    CuSubMatrix<BaseFloat> out_rearranged(out->Data(), num_rows,
                                          block_dim, block_dim);
    out_rearranged.AddVecToRows(1.0, offsets_);
  }
  return NULL;
}

void PerElementOffsetComponent::Backprop(
    const std::string &debug_info,
    const ComponentPrecomputedIndexes *indexes,
    const CuMatrixBase<BaseFloat> &, // in_value
    const CuMatrixBase<BaseFloat> &, // out_value
    const CuMatrixBase<BaseFloat> &out_deriv,
    void *memo,
    Component *to_update_in,
    CuMatrixBase<BaseFloat> *in_deriv) const {
  PerElementOffsetComponent *to_update =
      dynamic_cast<PerElementOffsetComponent*>(to_update_in);

  if (in_deriv && in_deriv->Data() != out_deriv.Data()) {
    // Propagate the derivative back to the input.
    in_deriv->CopyFromMat(out_deriv);
  }

  if (to_update != NULL) {
    // we may have to reshape out_deriv, if "block-dim" was set
    // in the config file when initializing the object, leading
    // to dim_ being a multiple >1 of offset_.Dim().
    // To avoid having separate code paths we create a sub-matrix
    // in any case, but this may just be a copy of out_deriv.
    int32 block_dim = offsets_.Dim(), multiple = dim_ / block_dim,
        block_stride = (multiple == 1 ? out_deriv.Stride() : block_dim),
        num_rows = out_deriv.NumRows() * multiple;
    KALDI_ASSERT(multiple == 1 || out_deriv.Stride() == out_deriv.NumCols());
    CuSubMatrix<BaseFloat> out_deriv_reshaped(out_deriv.Data(), num_rows,
                                              block_dim, block_stride);
    if (!to_update->use_natural_gradient_ || to_update->is_gradient_) {
      KALDI_LOG << "Using non-NG update, lr = " << to_update->learning_rate_;
      to_update->offsets_.AddRowSumMat(to_update->learning_rate_,
                                       out_deriv_reshaped);
    } else {
      KALDI_LOG << "Using NG update, lr = " << to_update->learning_rate_;
      // make a copy as we don't want to modify the data of 'out_deriv', which
      // was const (even though CuSubMatrix does not respect const-ness in
      // this scenario)
      CuMatrix<BaseFloat> out_deriv_copy(out_deriv_reshaped);
      BaseFloat scale = 1.0;
<<<<<<< HEAD
      to_update->preconditioner_.PreconditionDirections(&out_deriv_copy, NULL,
=======
      to_update->preconditioner_.PreconditionDirections(&out_deriv_copy,
>>>>>>> 9469b64b
                                                        &scale);
      to_update->offsets_.AddRowSumMat(scale * to_update->learning_rate_,
                                       out_deriv_copy);
    }
  }
}

void PerElementOffsetComponent::Read(std::istream &is, bool binary) {
  ReadUpdatableCommon(is, binary);  // Read opening tag and learning rate
  ExpectToken(is, binary, "<Offsets>");
  offsets_.Read(is, binary);
  if (PeekToken(is, binary) == 'I') {
    // for back compatibility; we don't write this here any
    // more as it's written and read in Write/ReadUpdatableCommon
    ExpectToken(is, binary, "<IsGradient>");
    ReadBasicType(is, binary, &is_gradient_);
  }
  if (PeekToken(is, binary) != '/') {
    ExpectToken(is, binary, "<Dim>");
    ReadBasicType(is, binary, &dim_);
    ExpectToken(is, binary, "<UseNaturalGradient>");
    ReadBasicType(is, binary, &use_natural_gradient_);
  } else {
    dim_ = offsets_.Dim();
    use_natural_gradient_ = true;
  }
  // For now you can't modify these defaults of the natural gradient.
  // This code must be kept in sync with the code in InitFromConfig().
  preconditioner_.SetRank(20);
  preconditioner_.SetUpdatePeriod(4);
  ExpectToken(is, binary, "</PerElementOffsetComponent>");
}

void PerElementOffsetComponent::Write(std::ostream &os, bool binary) const {
  WriteUpdatableCommon(os, binary);  // Write opening tag and learning rate
  WriteToken(os, binary, "<Offsets>");
  offsets_.Write(os, binary);
  WriteToken(os, binary, "<Dim>");
  WriteBasicType(os, binary, dim_);
  WriteToken(os, binary, "<UseNaturalGradient>");
  WriteBasicType(os, binary, use_natural_gradient_);
  WriteToken(os, binary, "</PerElementOffsetComponent>");
}

int32 PerElementOffsetComponent::NumParameters() const {
  return offsets_.Dim();
}

void PerElementOffsetComponent::Vectorize(VectorBase<BaseFloat> *params) const {
  params->CopyFromVec(offsets_);
}

void PerElementOffsetComponent::UnVectorize(
    const VectorBase<BaseFloat> &params) {
  offsets_.CopyFromVec(params);
}

std::string ScaleAndOffsetComponent::Info() const {
<<<<<<< HEAD
  std::ostringstream stream;
  stream << UpdatableComponent::Info()
         << ", rank=" << scale_preconditioner_.GetRank();
  if (dim_ != scales_.Dim())
    stream << ", block-size=" << scales_.Dim();
  PrintParameterStats(stream, "scales", scales_, true);
  PrintParameterStats(stream, "offsets", offsets_, true);
  return stream.str();
}

void ScaleAndOffsetComponent::InitFromConfig(ConfigLine *cfl) {

  InitLearningRatesFromConfig(cfl);
  if (!cfl->GetValue("dim", &dim_) || dim_ <= 0) {
    KALDI_ERR << "Dimension 'dim' must be specified and >0: "
              << cfl->WholeLine();
  }
  use_natural_gradient_ = true;
  cfl->GetValue("use-natural-gradient", &use_natural_gradient_);
  int32 block_dim = dim_,
      rank = 20;
  cfl->GetValue("block-dim", &block_dim);
  if (block_dim <= 0 || dim_ % block_dim != 0) {
    KALDI_ERR << "Invalid block-dim: " << cfl->WholeLine();
  }
  cfl->GetValue("rank", &rank);
  scales_.Resize(block_dim);
  scales_.Set(1.0);
  offsets_.Resize(block_dim);
  // offsets are all zero when initialized.
  if (cfl->HasUnusedValues())
    KALDI_ERR << "Could not process these elements in initializer: "
              << cfl->UnusedValues();
  offset_preconditioner_.SetRank(rank);
  scale_preconditioner_.SetRank(rank);
  // the update period can't be configured for now; we'll add an option if we
  // want to.
  offset_preconditioner_.SetUpdatePeriod(4);
  scale_preconditioner_.SetUpdatePeriod(4);
}

void ScaleAndOffsetComponent::Read(std::istream &is, bool binary) {
  ReadUpdatableCommon(is, binary);  // Read opening tag and learning rate
  ExpectToken(is, binary, "<Dim>");
  ReadBasicType(is, binary, &dim_);
  ExpectToken(is, binary, "<Scales>");
  scales_.Read(is, binary);
  ExpectToken(is, binary, "<Offsets>");
  offsets_.Read(is, binary);
  ExpectToken(is, binary, "<UseNaturalGradient>");
  ReadBasicType(is, binary, &use_natural_gradient_);
  int32 rank;
  ExpectToken(is, binary, "<Rank>");
  ReadBasicType(is, binary, &rank);
  scale_preconditioner_.SetRank(rank);
  offset_preconditioner_.SetRank(rank);
  ExpectToken(is, binary, "</ScaleAndOffsetComponent>");
}

void ScaleAndOffsetComponent::Write(std::ostream &os, bool binary) const {
  WriteUpdatableCommon(os, binary);  // Write opening tag and learning rate
  WriteToken(os, binary, "<Dim>");
  WriteBasicType(os, binary, dim_);
  WriteToken(os, binary, "<Scales>");
  scales_.Write(os, binary);
  WriteToken(os, binary, "<Offsets>");
  offsets_.Write(os, binary);
  WriteToken(os, binary, "<UseNaturalGradient>");
  WriteBasicType(os, binary, use_natural_gradient_);
  WriteToken(os, binary, "<Rank>");
  WriteBasicType(os, binary, scale_preconditioner_.GetRank());
  WriteToken(os, binary, "</ScaleAndOffsetComponent>");
}

void ScaleAndOffsetComponent::Scale(BaseFloat scale) {
  if (scale == 0.0) {
    scales_.SetZero();
    offsets_.SetZero();
  } else {
    scales_.Scale(scale);
    offsets_.Scale(scale);
  }
}

void ScaleAndOffsetComponent::Add(BaseFloat alpha,
                                  const Component &other_in) {
  const ScaleAndOffsetComponent *other =
      dynamic_cast<const ScaleAndOffsetComponent*>(&other_in);
  KALDI_ASSERT(other != NULL);
  scales_.AddVec(alpha, other->scales_);
  offsets_.AddVec(alpha, other->offsets_);
}

ScaleAndOffsetComponent::ScaleAndOffsetComponent(
    const ScaleAndOffsetComponent &component):
    UpdatableComponent(component),
    dim_(component.dim_),
    scales_(component.scales_),
    offsets_(component.offsets_),
    use_natural_gradient_(component.use_natural_gradient_),
    scale_preconditioner_(component.scale_preconditioner_),
    offset_preconditioner_(component.offset_preconditioner_) { }

void ScaleAndOffsetComponent::PerturbParams(BaseFloat stddev) {
  CuVector<BaseFloat> temp(scales_.Dim(), kUndefined);
  temp.SetRandn();
  scales_.AddVec(stddev, temp);
  temp.SetRandn();
  offsets_.AddVec(stddev, temp);
}

BaseFloat ScaleAndOffsetComponent::DotProduct(
    const UpdatableComponent &other_in) const {
  const ScaleAndOffsetComponent *other =
      dynamic_cast<const ScaleAndOffsetComponent*>(&other_in);
  return VecVec(other->scales_, scales_) + VecVec(other->offsets_, offsets_);
}

void ScaleAndOffsetComponent::Vectorize(VectorBase<BaseFloat> *params) const {
  int32 dim = scales_.Dim();
  params->Range(0, dim).CopyFromVec(scales_);
  params->Range(dim, dim).CopyFromVec(offsets_);
}

void ScaleAndOffsetComponent::UnVectorize(
    const VectorBase<BaseFloat> &params) {
  int32 dim = scales_.Dim();
  scales_.CopyFromVec(params.Range(0, dim));
  offsets_.CopyFromVec(params.Range(dim, dim));
}

void* ScaleAndOffsetComponent::Propagate(
    const ComponentPrecomputedIndexes *indexes,
    const CuMatrixBase<BaseFloat> &in,
    CuMatrixBase<BaseFloat> *out) const {
  if (dim_ == scales_.Dim()) {
    PropagateInternal(in, out);
  } else {
    int32 multiple = dim_ / scales_.Dim(),
        num_rows = in.NumRows(), block_dim = scales_.Dim();
    KALDI_ASSERT(in.NumCols() == in.Stride() &&
                 SameDimAndStride(in, *out));
    // Reinterpret the data as matrices with more rows but fewer columns.
    CuSubMatrix<BaseFloat> in_rearranged(in.Data(), num_rows * multiple,
                                         block_dim, block_dim),
        out_rearranged(out->Data(), num_rows * multiple,
                       block_dim, block_dim);
    PropagateInternal(in_rearranged, &out_rearranged);
  }
  return NULL;
}

void ScaleAndOffsetComponent::PropagateInternal(
    const CuMatrixBase<BaseFloat> &in,
    CuMatrixBase<BaseFloat> *out) const {
  if (out->Data() != in.Data())
    out->CopyFromMat(in);
  BaseFloat epsilon = Epsilon();
  int32 dim = scales_.Dim();
  CuVector<BaseFloat> scales_nonzero(dim, kUndefined);
  cu::EnsureNonzero(scales_, epsilon, &scales_nonzero);
  out->MulColsVec(scales_nonzero);
  out->AddVecToRows(1.0, offsets_);
}

void ScaleAndOffsetComponent::Backprop(
    const std::string &debug_info,
    const ComponentPrecomputedIndexes *indexes,
    const CuMatrixBase<BaseFloat> &, // in_value
    const CuMatrixBase<BaseFloat> &out_value,
    const CuMatrixBase<BaseFloat> &out_deriv,
    void *memo,
    Component *to_update_in,
    CuMatrixBase<BaseFloat> *in_deriv) const {
  ScaleAndOffsetComponent *to_update =
      dynamic_cast<ScaleAndOffsetComponent*>(to_update_in);

  KALDI_ASSERT(SameDim(out_value, out_deriv));

  if (dim_ == scales_.Dim()) {
    BackpropInternal(debug_info, out_value, out_deriv,
                     to_update, in_deriv);
  } else {
    KALDI_ASSERT(out_value.NumCols() == out_value.Stride() &&
                 SameDimAndStride(out_value, out_deriv) &&
                 (!in_deriv || SameDimAndStride(out_value, *in_deriv)));
    int32 multiple = dim_ / scales_.Dim(),
        num_rows = out_value.NumRows(),
        block_dim = scales_.Dim();
    CuSubMatrix<BaseFloat> out_value_rearranged(out_value.Data(),
                                                num_rows * multiple,
                                                block_dim, block_dim),
        out_deriv_rearranged(out_deriv.Data(), num_rows * multiple,
                             block_dim, block_dim);
    if (in_deriv) {
      CuSubMatrix<BaseFloat> in_deriv_rearranged(in_deriv->Data(),
                                                 num_rows * multiple,
                                                 block_dim, block_dim);
      BackpropInternal(debug_info, out_value_rearranged,
                       out_deriv_rearranged, to_update,
                       &in_deriv_rearranged);
    } else {
      BackpropInternal(debug_info, out_value_rearranged,
                       out_deriv_rearranged, to_update,
                       NULL);
    }
  }
}


  // Internal version of backprop, where the num-cols of the
  // argument matrices are equal to scales_.Dim().
void ScaleAndOffsetComponent::BackpropInternal(
    const std::string &debug_info,
    const CuMatrixBase<BaseFloat> &out_value,
    const CuMatrixBase<BaseFloat> &out_deriv,
    ScaleAndOffsetComponent *to_update,
    CuMatrixBase<BaseFloat> *in_deriv) const {
  if (to_update) {
    if (!to_update->use_natural_gradient_ || to_update->is_gradient_) {
      to_update->offsets_.AddRowSumMat(to_update->learning_rate_,
                                       out_deriv);
    } else {
      BaseFloat scale = 1.0;
      CuMatrix<BaseFloat> out_deriv_copy(out_deriv);
      to_update->offset_preconditioner_.PreconditionDirections(
          &out_deriv_copy, NULL, &scale);
      to_update->offsets_.AddRowSumMat(scale * to_update->learning_rate_,
                                       out_deriv_copy);
    }
    // The backprop actually needs the input to the component, not the output;
    // but we make the output available because in the common topologies that
    // will already be required for backprop-- it's for memory efficiency.
    CuMatrix<BaseFloat> in_value_reconstructed(out_value);
    int32 dim = scales_.Dim();
    CuVector<BaseFloat> scales_nonzero(dim, kUndefined);
    BaseFloat epsilon = Epsilon();
    cu::EnsureNonzero(scales_, epsilon, &scales_nonzero);
    scales_nonzero.InvertElements();
    in_value_reconstructed.AddVecToRows(-1.0, offsets_);
    // Actually scales_nonzero are now the inverses of the scales.
    in_value_reconstructed.MulColsVec(scales_nonzero);
    // OK, at this point in_value_reconstructed is the input to the component.
    // Multiply its elements by 'out_deriv' to get the derivatives
    // (for each frame) w.r.t. the scales.
    in_value_reconstructed.MulElements(out_deriv);
    BaseFloat scale = 1.0;
    if (to_update->use_natural_gradient_ && !to_update->is_gradient_) {
      to_update->scale_preconditioner_.PreconditionDirections(
          &in_value_reconstructed, NULL, &scale);
    }
    to_update->scales_.AddRowSumMat(scale * to_update->learning_rate_,
                                    in_value_reconstructed);
  }
  if (in_deriv) {
    if (in_deriv->Data() != out_deriv.Data())
      in_deriv->CopyFromMat(out_deriv);
    in_deriv->MulColsVec(scales_);
  }
}


std::string ConstantFunctionComponent::Info() const {
=======
>>>>>>> 9469b64b
  std::ostringstream stream;
  stream << UpdatableComponent::Info()
         << ", rank=" << scale_preconditioner_.GetRank();
  if (dim_ != scales_.Dim())
    stream << ", block-size=" << scales_.Dim();
  PrintParameterStats(stream, "scales", scales_, true);
  PrintParameterStats(stream, "offsets", offsets_, true);
  return stream.str();
}

void ScaleAndOffsetComponent::InitFromConfig(ConfigLine *cfl) {

  InitLearningRatesFromConfig(cfl);
  if (!cfl->GetValue("dim", &dim_) || dim_ <= 0) {
    KALDI_ERR << "Dimension 'dim' must be specified and >0: "
              << cfl->WholeLine();
  }
  use_natural_gradient_ = true;
  cfl->GetValue("use-natural-gradient", &use_natural_gradient_);
  int32 block_dim = dim_,
      rank = 20;
  cfl->GetValue("block-dim", &block_dim);
  if (block_dim <= 0 || dim_ % block_dim != 0) {
    KALDI_ERR << "Invalid block-dim: " << cfl->WholeLine();
  }
  cfl->GetValue("rank", &rank);
  scales_.Resize(block_dim);
  scales_.Set(1.0);
  offsets_.Resize(block_dim);
  // offsets are all zero when initialized.
  if (cfl->HasUnusedValues())
    KALDI_ERR << "Could not process these elements in initializer: "
              << cfl->UnusedValues();
  offset_preconditioner_.SetRank(rank);
  scale_preconditioner_.SetRank(rank);
  // the update period can't be configured for now; we'll add an option if we
  // want to.
  offset_preconditioner_.SetUpdatePeriod(4);
  scale_preconditioner_.SetUpdatePeriod(4);
}

void ScaleAndOffsetComponent::Read(std::istream &is, bool binary) {
  ReadUpdatableCommon(is, binary);  // Read opening tag and learning rate
  ExpectToken(is, binary, "<Dim>");
  ReadBasicType(is, binary, &dim_);
  ExpectToken(is, binary, "<Scales>");
  scales_.Read(is, binary);
  ExpectToken(is, binary, "<Offsets>");
  offsets_.Read(is, binary);
  ExpectToken(is, binary, "<UseNaturalGradient>");
  ReadBasicType(is, binary, &use_natural_gradient_);
  int32 rank;
  ExpectToken(is, binary, "<Rank>");
  ReadBasicType(is, binary, &rank);
  scale_preconditioner_.SetRank(rank);
  offset_preconditioner_.SetRank(rank);
  ExpectToken(is, binary, "</ScaleAndOffsetComponent>");
}

void ScaleAndOffsetComponent::Write(std::ostream &os, bool binary) const {
  WriteUpdatableCommon(os, binary);  // Write opening tag and learning rate
  WriteToken(os, binary, "<Dim>");
  WriteBasicType(os, binary, dim_);
  WriteToken(os, binary, "<Scales>");
  scales_.Write(os, binary);
  WriteToken(os, binary, "<Offsets>");
  offsets_.Write(os, binary);
  WriteToken(os, binary, "<UseNaturalGradient>");
  WriteBasicType(os, binary, use_natural_gradient_);
  WriteToken(os, binary, "<Rank>");
  WriteBasicType(os, binary, scale_preconditioner_.GetRank());
  WriteToken(os, binary, "</ScaleAndOffsetComponent>");
}

void ScaleAndOffsetComponent::Scale(BaseFloat scale) {
  if (scale == 0.0) {
    scales_.SetZero();
    offsets_.SetZero();
  } else {
    scales_.Scale(scale);
    offsets_.Scale(scale);
  }
}

void ScaleAndOffsetComponent::Add(BaseFloat alpha,
                                  const Component &other_in) {
  const ScaleAndOffsetComponent *other =
      dynamic_cast<const ScaleAndOffsetComponent*>(&other_in);
  KALDI_ASSERT(other != NULL);
  scales_.AddVec(alpha, other->scales_);
  offsets_.AddVec(alpha, other->offsets_);
}

ScaleAndOffsetComponent::ScaleAndOffsetComponent(
    const ScaleAndOffsetComponent &component):
    UpdatableComponent(component),
    dim_(component.dim_),
    scales_(component.scales_),
    offsets_(component.offsets_),
    use_natural_gradient_(component.use_natural_gradient_),
    scale_preconditioner_(component.scale_preconditioner_),
    offset_preconditioner_(component.offset_preconditioner_) { }

void ScaleAndOffsetComponent::PerturbParams(BaseFloat stddev) {
  CuVector<BaseFloat> temp(scales_.Dim(), kUndefined);
  temp.SetRandn();
  scales_.AddVec(stddev, temp);
  temp.SetRandn();
  offsets_.AddVec(stddev, temp);
}

BaseFloat ScaleAndOffsetComponent::DotProduct(
    const UpdatableComponent &other_in) const {
  const ScaleAndOffsetComponent *other =
      dynamic_cast<const ScaleAndOffsetComponent*>(&other_in);
  return VecVec(other->scales_, scales_) + VecVec(other->offsets_, offsets_);
}

void ScaleAndOffsetComponent::Vectorize(VectorBase<BaseFloat> *params) const {
  int32 dim = scales_.Dim();
  params->Range(0, dim).CopyFromVec(scales_);
  params->Range(dim, dim).CopyFromVec(offsets_);
}

void ScaleAndOffsetComponent::UnVectorize(
    const VectorBase<BaseFloat> &params) {
  int32 dim = scales_.Dim();
  scales_.CopyFromVec(params.Range(0, dim));
  offsets_.CopyFromVec(params.Range(dim, dim));
}

void* ScaleAndOffsetComponent::Propagate(
    const ComponentPrecomputedIndexes *indexes,
    const CuMatrixBase<BaseFloat> &in,
    CuMatrixBase<BaseFloat> *out) const {
  if (dim_ == scales_.Dim()) {
    PropagateInternal(in, out);
  } else {
    int32 multiple = dim_ / scales_.Dim(),
        num_rows = in.NumRows(), block_dim = scales_.Dim();
    KALDI_ASSERT(in.NumCols() == in.Stride() &&
                 SameDimAndStride(in, *out));
    // Reinterpret the data as matrices with more rows but fewer columns.
    CuSubMatrix<BaseFloat> in_rearranged(in.Data(), num_rows * multiple,
                                         block_dim, block_dim),
        out_rearranged(out->Data(), num_rows * multiple,
                       block_dim, block_dim);
    PropagateInternal(in_rearranged, &out_rearranged);
  }
  return NULL;
}

void ScaleAndOffsetComponent::PropagateInternal(
    const CuMatrixBase<BaseFloat> &in,
    CuMatrixBase<BaseFloat> *out) const {
  if (out->Data() != in.Data())
    out->CopyFromMat(in);
  BaseFloat epsilon = Epsilon();
  int32 dim = scales_.Dim();
  CuVector<BaseFloat> scales_nonzero(dim, kUndefined);
  cu::EnsureNonzero(scales_, epsilon, &scales_nonzero);
  out->MulColsVec(scales_nonzero);
  out->AddVecToRows(1.0, offsets_);
}

void ScaleAndOffsetComponent::Backprop(
    const std::string &debug_info,
    const ComponentPrecomputedIndexes *indexes,
    const CuMatrixBase<BaseFloat> &, // in_value
    const CuMatrixBase<BaseFloat> &out_value,
    const CuMatrixBase<BaseFloat> &out_deriv,
    void *memo,
    Component *to_update_in,
    CuMatrixBase<BaseFloat> *in_deriv) const {
  ScaleAndOffsetComponent *to_update =
      dynamic_cast<ScaleAndOffsetComponent*>(to_update_in);

  KALDI_ASSERT(SameDim(out_value, out_deriv));

  if (dim_ == scales_.Dim()) {
    BackpropInternal(debug_info, out_value, out_deriv,
                     to_update, in_deriv);
  } else {
    KALDI_ASSERT(out_value.NumCols() == out_value.Stride() &&
                 SameDimAndStride(out_value, out_deriv) &&
                 (!in_deriv || SameDimAndStride(out_value, *in_deriv)));
    int32 multiple = dim_ / scales_.Dim(),
        num_rows = out_value.NumRows(),
        block_dim = scales_.Dim();
    CuSubMatrix<BaseFloat> out_value_rearranged(out_value.Data(),
                                                num_rows * multiple,
                                                block_dim, block_dim),
        out_deriv_rearranged(out_deriv.Data(), num_rows * multiple,
                             block_dim, block_dim);
    if (in_deriv) {
      CuSubMatrix<BaseFloat> in_deriv_rearranged(in_deriv->Data(),
                                                 num_rows * multiple,
                                                 block_dim, block_dim);
      BackpropInternal(debug_info, out_value_rearranged,
                       out_deriv_rearranged, to_update,
                       &in_deriv_rearranged);
    } else {
      BackpropInternal(debug_info, out_value_rearranged,
                       out_deriv_rearranged, to_update,
                       NULL);
    }
  }
}


  // Internal version of backprop, where the num-cols of the
  // argument matrices are equal to scales_.Dim().
void ScaleAndOffsetComponent::BackpropInternal(
    const std::string &debug_info,
    const CuMatrixBase<BaseFloat> &out_value,
    const CuMatrixBase<BaseFloat> &out_deriv,
    ScaleAndOffsetComponent *to_update,
    CuMatrixBase<BaseFloat> *in_deriv) const {
  if (to_update) {
    if (!to_update->use_natural_gradient_ || to_update->is_gradient_) {
      to_update->offsets_.AddRowSumMat(to_update->learning_rate_,
                                       out_deriv);
    } else {
      BaseFloat scale = 1.0;
      CuMatrix<BaseFloat> out_deriv_copy(out_deriv);
      to_update->offset_preconditioner_.PreconditionDirections(
          &out_deriv_copy, &scale);
      to_update->offsets_.AddRowSumMat(scale * to_update->learning_rate_,
                                       out_deriv_copy);
    }
    // The backprop actually needs the input to the component, not the output;
    // but we make the output available because in the common topologies that
    // will already be required for backprop-- it's for memory efficiency.
    CuMatrix<BaseFloat> in_value_reconstructed(out_value);
    int32 dim = scales_.Dim();
    CuVector<BaseFloat> scales_nonzero(dim, kUndefined);
    BaseFloat epsilon = Epsilon();
    cu::EnsureNonzero(scales_, epsilon, &scales_nonzero);
    scales_nonzero.InvertElements();
    in_value_reconstructed.AddVecToRows(-1.0, offsets_);
    // Actually scales_nonzero are now the inverses of the scales.
    in_value_reconstructed.MulColsVec(scales_nonzero);
    // OK, at this point in_value_reconstructed is the input to the component.
    // Multiply its elements by 'out_deriv' to get the derivatives
    // (for each frame) w.r.t. the scales.
    in_value_reconstructed.MulElements(out_deriv);
    BaseFloat scale = 1.0;
    if (to_update->use_natural_gradient_ && !to_update->is_gradient_) {
      to_update->scale_preconditioner_.PreconditionDirections(
          &in_value_reconstructed, &scale);
    }
    to_update->scales_.AddRowSumMat(scale * to_update->learning_rate_,
                                    in_value_reconstructed);
  }
  if (in_deriv) {
    if (in_deriv->Data() != out_deriv.Data())
      in_deriv->CopyFromMat(out_deriv);
    in_deriv->MulColsVec(scales_);
  }
}

void ScaleAndOffsetComponent::ConsolidateMemory() {
  OnlineNaturalGradient temp_scale(scale_preconditioner_);
  scale_preconditioner_.Swap(&temp_scale);
  OnlineNaturalGradient temp_offset(offset_preconditioner_);
  offset_preconditioner_.Swap(&temp_offset);
}


std::string ConstantFunctionComponent::Info() const {
  std::ostringstream stream;
  stream << UpdatableComponent::Info()
         << ", " << Type() << ", input-dim=" << InputDim()
         << ", output-dim=" << OutputDim()
         << ", is-updatable=" << std::boolalpha << is_updatable_
         << ", use-natural-gradient=" << std::boolalpha
         << use_natural_gradient_;
  PrintParameterStats(stream, "output", output_, true);
  return stream.str();
}

ConstantFunctionComponent::ConstantFunctionComponent():
    UpdatableComponent(), input_dim_(-1), is_updatable_(true),
    use_natural_gradient_(true) { }

ConstantFunctionComponent::ConstantFunctionComponent(
    const ConstantFunctionComponent &other):
    UpdatableComponent(other), input_dim_(other.input_dim_),
    output_(other.output_), is_updatable_(other.is_updatable_),
    use_natural_gradient_(other.use_natural_gradient_),
    preconditioner_(other.preconditioner_) { }

void* ConstantFunctionComponent::Propagate(
    const ComponentPrecomputedIndexes *indexes,
    const CuMatrixBase<BaseFloat> &in,
    CuMatrixBase<BaseFloat> *out) const {
  out->CopyRowsFromVec(output_);
  return NULL;
}

void ConstantFunctionComponent::Backprop(
    const std::string &debug_info,
    const ComponentPrecomputedIndexes *indexes,
    const CuMatrixBase<BaseFloat> &, // in_value
    const CuMatrixBase<BaseFloat> &, // out_value
    const CuMatrixBase<BaseFloat> &out_deriv,
    void *memo,
    Component *to_update_in,
    CuMatrixBase<BaseFloat> *in_deriv) const {
  // we don't update in_deriv, since we set the flag
  // kBackpropAdds, and the output doesn't depend on the
  // input, so the input-derivative is zero.
  if (to_update_in) {
    ConstantFunctionComponent *to_update =
      dynamic_cast<ConstantFunctionComponent*>(to_update_in);
    if (to_update->is_updatable_) {
      // only do the update if the is_updatable_ flag is set.
      KALDI_ASSERT(to_update && to_update->is_updatable_);
      if (to_update->use_natural_gradient_ && !to_update->is_gradient_) {
        CuMatrix<BaseFloat> out_deriv_copy(out_deriv);
        BaseFloat scale = 1.0;
        to_update->preconditioner_.PreconditionDirections(&out_deriv_copy,
                                                          &scale);
        to_update->output_.AddRowSumMat(scale * to_update->learning_rate_,
                                        out_deriv_copy);
      } else {
        to_update->output_.AddRowSumMat(to_update->learning_rate_,
                                        out_deriv);
      }
    }
  }
}

void ConstantFunctionComponent::Read(std::istream &is, bool binary) {
  std::string token;
  ReadToken(is, binary, &token);
  if (token == "<ConstantFunctionComponent>") {
    ReadToken(is, binary, &token);
  }
  if (token == "<LearningRateFactor>") {
    ReadBasicType(is, binary, &learning_rate_factor_);
    ReadToken(is, binary, &token);
  } else {
    learning_rate_factor_ = 1.0;
  }
  if (token == "<IsGradient>") {
    ReadBasicType(is, binary, &is_gradient_);
    ReadToken(is, binary, &token);
  } else {
    is_gradient_ = false;
  }
  if (token == "<LearningRate>") {
    ReadBasicType(is, binary, &learning_rate_);
    ReadToken(is, binary, &token);
  } else {
    learning_rate_ = 0.001;
  }
  if (token == "<InputDim>") {
    ReadBasicType(is, binary, &input_dim_);
  } else {
    KALDI_ERR << "Expected token <InputDim>, got "
              << token;
  }
  ExpectToken(is, binary, "<Output>");
  output_.Read(is, binary);
  ExpectToken(is, binary, "<IsUpdatable>");
  ReadBasicType(is, binary, &is_updatable_);
  ExpectToken(is, binary, "<UseNaturalGradient>");
  ReadBasicType(is, binary, &use_natural_gradient_);
  ExpectToken(is, binary, "</ConstantFunctionComponent>");
}

void ConstantFunctionComponent::Write(std::ostream &os, bool binary) const {
  WriteUpdatableCommon(os, binary);  // Write the opening tag and learning rate
  WriteToken(os, binary, "<InputDim>");
  WriteBasicType(os, binary, input_dim_);
  WriteToken(os, binary, "<Output>");
  output_.Write(os, binary);
  WriteToken(os, binary, "<IsUpdatable>");
  WriteBasicType(os, binary, is_updatable_);
  WriteToken(os, binary, "<UseNaturalGradient>");
  WriteBasicType(os, binary, use_natural_gradient_);
  WriteToken(os, binary, "</ConstantFunctionComponent>");
}

Component* ConstantFunctionComponent::Copy() const {
  return new ConstantFunctionComponent(*this);
}

void ConstantFunctionComponent::Scale(BaseFloat scale) {
  if (is_updatable_) {
    if (scale == 0.0) {
      output_.SetZero();
    } else {
      output_.Scale(scale);
    }
  }
}

void ConstantFunctionComponent::Add(BaseFloat alpha, const Component &other_in) {
  if (is_updatable_) {
    const ConstantFunctionComponent *other =
        dynamic_cast<const ConstantFunctionComponent*>(&other_in);
    KALDI_ASSERT(other != NULL);
    output_.AddVec(alpha, other->output_);
  }
}

void ConstantFunctionComponent::PerturbParams(BaseFloat stddev) {
  CuVector<BaseFloat> temp_output(output_.Dim(), kUndefined);
  temp_output.SetRandn();
  output_.AddVec(stddev, temp_output);
}

BaseFloat ConstantFunctionComponent::DotProduct(
    const UpdatableComponent &other_in) const {
  KALDI_ASSERT(is_updatable_);
  const ConstantFunctionComponent *other =
      dynamic_cast<const ConstantFunctionComponent*>(&other_in);
  KALDI_ASSERT(other != NULL);
  return VecVec(output_, other->output_);
}

void ConstantFunctionComponent::InitFromConfig(ConfigLine *cfl) {
  int32 output_dim = 0;
  InitLearningRatesFromConfig(cfl);
  bool ok = cfl->GetValue("output-dim", &output_dim) &&
      cfl->GetValue("input-dim", &input_dim_);
  cfl->GetValue("is-updatable", &is_updatable_);
  cfl->GetValue("use-natural-gradient", &use_natural_gradient_);
  BaseFloat output_mean = 0.0, output_stddev = 0.0;
  cfl->GetValue("output-mean", &output_mean);
  cfl->GetValue("output-stddev", &output_stddev);
  if (!ok || cfl->HasUnusedValues() || input_dim_ <= 0 ||
      output_dim <= 0) {
    KALDI_ERR << "Bad initializer " << cfl->WholeLine();
  }
  Vector<BaseFloat> output(output_dim);
  output.SetRandn();
  output.Scale(output_stddev);
  output.Add(output_mean);
  output_ = output;
}

int32 ConstantFunctionComponent::NumParameters() const {
  KALDI_ASSERT(is_updatable_);
  return output_.Dim();
}

void ConstantFunctionComponent::Vectorize(VectorBase<BaseFloat> *params) const {
  params->CopyFromVec(output_);
}

void ConstantFunctionComponent::UnVectorize(const VectorBase<BaseFloat> &params) {
  output_.CopyFromVec(params);
}

<<<<<<< HEAD

=======
void ConstantFunctionComponent::ConsolidateMemory() {
  OnlineNaturalGradient temp(preconditioner_);
  preconditioner_.Swap(&temp);
}
>>>>>>> 9469b64b

void NaturalGradientAffineComponent::Read(std::istream &is, bool binary) {
  ReadUpdatableCommon(is, binary);  // Read the opening tag and learning rate
  ExpectToken(is, binary, "<LinearParams>");
  linear_params_.Read(is, binary);
  ExpectToken(is, binary, "<BiasParams>");
  bias_params_.Read(is, binary);

  BaseFloat num_samples_history, alpha;
  int32 rank_in, rank_out, update_period;

  ExpectToken(is, binary, "<RankIn>");
  ReadBasicType(is, binary, &rank_in);
  ExpectToken(is, binary, "<RankOut>");
  ReadBasicType(is, binary, &rank_out);
  if (PeekToken(is, binary) == 'O') {
    ExpectToken(is, binary, "<OrthonormalConstraint>");
    ReadBasicType(is, binary, &orthonormal_constraint_);
  } else {
    orthonormal_constraint_ = 0.0;
  }
  ExpectToken(is, binary, "<UpdatePeriod>");
  ReadBasicType(is, binary, &update_period);
  ExpectToken(is, binary, "<NumSamplesHistory>");
  ReadBasicType(is, binary, &num_samples_history);
  ExpectToken(is, binary, "<Alpha>");
<<<<<<< HEAD
  ReadBasicType(is, binary, &alpha_);
=======
  ReadBasicType(is, binary, &alpha);

  preconditioner_in_.SetNumSamplesHistory(num_samples_history);
  preconditioner_out_.SetNumSamplesHistory(num_samples_history);
  preconditioner_in_.SetAlpha(alpha);
  preconditioner_out_.SetAlpha(alpha);
  preconditioner_in_.SetRank(rank_in);
  preconditioner_out_.SetRank(rank_out);
  preconditioner_in_.SetUpdatePeriod(update_period);
  preconditioner_out_.SetUpdatePeriod(update_period);

>>>>>>> 9469b64b
  if (PeekToken(is, binary) == 'M') {
    // MaxChangePerSample, long ago removed; back compatibility.
    ExpectToken(is, binary, "<MaxChangePerSample>");
    BaseFloat temp;
    ReadBasicType(is, binary, &temp);
  }
  if (PeekToken(is, binary) == 'I') {
    // for back compatibility; we don't write this here any
    // more as it's written and read in Write/ReadUpdatableCommon
    ExpectToken(is, binary, "<IsGradient>");
    ReadBasicType(is, binary, &is_gradient_);
  }
  if (PeekToken(is, binary) == 'U') {
    ExpectToken(is, binary, "<UpdateCount>");
    // back-compatibility branch (these configs were added and then removed).
    double temp;
    ReadBasicType(is, binary, &temp);
    ExpectToken(is, binary, "<ActiveScalingCount>");
    ReadBasicType(is, binary, &temp);
    ExpectToken(is, binary, "<MaxChangeScaleStats>");
    ReadBasicType(is, binary, &temp);
  }
  std::string token;
  ReadToken(is, binary, &token);
  // the following has to handle a couple variants of
  if (token.find("NaturalGradientAffineComponent>") == std::string::npos)
    KALDI_ERR << "Expected <NaturalGradientAffineComponent> or "
              << "</NaturalGradientAffineComponent>, got " << token;
}


NaturalGradientAffineComponent::NaturalGradientAffineComponent(
    const CuMatrixBase<BaseFloat> &linear_params,
    const CuVectorBase<BaseFloat> &bias_params):
    AffineComponent(linear_params, bias_params, 0.001) {
  KALDI_ASSERT(bias_params.Dim() == linear_params.NumRows() &&
               bias_params.Dim() != 0);

  // set some default natural gradient configs.
  preconditioner_in_.SetRank(20);
  preconditioner_out_.SetRank(80);
  preconditioner_in_.SetUpdatePeriod(4);
  preconditioner_out_.SetUpdatePeriod(4);
}


NaturalGradientAffineComponent::NaturalGradientAffineComponent(
    const CuMatrixBase<BaseFloat> &linear_params,
    const CuVectorBase<BaseFloat> &bias_params):
    AffineComponent(linear_params, bias_params, 0.001) {
  KALDI_ASSERT(bias_params.Dim() == linear_params.NumRows() &&
               bias_params.Dim() != 0);
  num_samples_history_ = 2000.0;
  alpha_ = 4.0;
  rank_in_ = 20;
  rank_out_ = 80;
  update_period_ = 4;
  SetNaturalGradientConfigs();
}

void NaturalGradientAffineComponent::InitFromConfig(ConfigLine *cfl) {
  bool ok = true;
  std::string matrix_filename;
<<<<<<< HEAD
  num_samples_history_ = 2000.0;
  alpha_ = 4.0;
  rank_in_ = 20;
  rank_out_ = 80;
  update_period_ = 4;
  is_gradient_ = false;  // not configurable; there's no reason you'd want this

  InitLearningRatesFromConfig(cfl);
  cfl->GetValue("num-samples-history", &num_samples_history_);
  cfl->GetValue("alpha", &alpha_);
  cfl->GetValue("rank-in", &rank_in_);
  cfl->GetValue("rank-out", &rank_out_);
  cfl->GetValue("update-period", &update_period_);
=======

  is_gradient_ = false;  // not configurable; there's no reason you'd want this

  InitLearningRatesFromConfig(cfl);
>>>>>>> 9469b64b

  if (cfl->GetValue("matrix", &matrix_filename)) {
    CuMatrix<BaseFloat> mat;
    ReadKaldiObject(matrix_filename, &mat); // will abort on failure.
    KALDI_ASSERT(mat.NumCols() >= 2);
    int32 input_dim = mat.NumCols() - 1, output_dim = mat.NumRows();
    linear_params_.Resize(output_dim, input_dim);
    bias_params_.Resize(output_dim);
    linear_params_.CopyFromMat(mat.Range(0, output_dim, 0, input_dim));
    bias_params_.CopyColFromMat(mat, input_dim);
    if (cfl->GetValue("input-dim", &input_dim))
      KALDI_ASSERT(input_dim == InputDim() &&
                   "input-dim mismatch vs. matrix.");
    if (cfl->GetValue("output-dim", &output_dim))
      KALDI_ASSERT(output_dim == OutputDim() &&
                   "output-dim mismatch vs. matrix.");
  } else {
    int32 input_dim = -1, output_dim = -1;

    ok = ok && cfl->GetValue("input-dim", &input_dim);
    ok = ok && cfl->GetValue("output-dim", &output_dim);
    if (!ok)
      KALDI_ERR << "Bad initializer " << cfl->WholeLine();
    BaseFloat param_stddev = 1.0 / std::sqrt(input_dim),
        bias_stddev = 1.0, bias_mean = 0.0;
    cfl->GetValue("param-stddev", &param_stddev);
    cfl->GetValue("bias-stddev", &bias_stddev);
    cfl->GetValue("bias-mean", &bias_mean);
    linear_params_.Resize(output_dim, input_dim);
    bias_params_.Resize(output_dim);
    KALDI_ASSERT(output_dim > 0 && input_dim > 0 && param_stddev >= 0.0 &&
                 bias_stddev >= 0.0);
    linear_params_.SetRandn(); // sets to random normally distributed noise.
    linear_params_.Scale(param_stddev);
    bias_params_.SetRandn();
    bias_params_.Scale(bias_stddev);
    bias_params_.Add(bias_mean);
  }
<<<<<<< HEAD
=======

  orthonormal_constraint_ = 0.0;
  cfl->GetValue("orthonormal-constraint", &orthonormal_constraint_);

  // Set natural-gradient configs.
  BaseFloat num_samples_history = 2000.0,
      alpha = 4.0;
  int32 rank_in = -1, rank_out = -1,
      update_period = 4;
  cfl->GetValue("num-samples-history", &num_samples_history);
  cfl->GetValue("alpha", &alpha);
  cfl->GetValue("rank-in", &rank_in);
  cfl->GetValue("rank-out", &rank_out);
  cfl->GetValue("update-period", &update_period);

  if (rank_in < 0)
    rank_in = std::min<int32>(20, (InputDim() + 1) / 2);
  if (rank_out < 0)
    rank_out = std::min<int32>(80, (OutputDim() + 1) / 2);

  preconditioner_in_.SetNumSamplesHistory(num_samples_history);
  preconditioner_out_.SetNumSamplesHistory(num_samples_history);
  preconditioner_in_.SetAlpha(alpha);
  preconditioner_out_.SetAlpha(alpha);
  preconditioner_in_.SetRank(rank_in);
  preconditioner_out_.SetRank(rank_out);
  preconditioner_in_.SetUpdatePeriod(update_period);
  preconditioner_out_.SetUpdatePeriod(update_period);

>>>>>>> 9469b64b
  if (cfl->HasUnusedValues())
    KALDI_ERR << "Could not process these elements in initializer: "
              << cfl->UnusedValues();
  if (!ok)
    KALDI_ERR << "Bad initializer " << cfl->WholeLine();
  SetNaturalGradientConfigs();
}

<<<<<<< HEAD
void NaturalGradientAffineComponent::SetNaturalGradientConfigs() {
  preconditioner_in_.SetRank(rank_in_);
  preconditioner_in_.SetNumSamplesHistory(num_samples_history_);
  preconditioner_in_.SetAlpha(alpha_);
  preconditioner_in_.SetUpdatePeriod(update_period_);
  preconditioner_out_.SetRank(rank_out_);
  preconditioner_out_.SetNumSamplesHistory(num_samples_history_);
  preconditioner_out_.SetAlpha(alpha_);
  preconditioner_out_.SetUpdatePeriod(update_period_);
}

=======
>>>>>>> 9469b64b
void NaturalGradientAffineComponent::Write(std::ostream &os,
                                           bool binary) const {
  WriteUpdatableCommon(os, binary);  // Write the opening tag and learning rate
  WriteToken(os, binary, "<LinearParams>");
  linear_params_.Write(os, binary);
  WriteToken(os, binary, "<BiasParams>");
  bias_params_.Write(os, binary);
  WriteToken(os, binary, "<RankIn>");
  WriteBasicType(os, binary, preconditioner_in_.GetRank());
  WriteToken(os, binary, "<RankOut>");
  WriteBasicType(os, binary, preconditioner_out_.GetRank());
  if (orthonormal_constraint_ != 0.0) {
    WriteToken(os, binary, "<OrthonormalConstraint>");
    WriteBasicType(os, binary, orthonormal_constraint_);
  }
  WriteToken(os, binary, "<UpdatePeriod>");
  WriteBasicType(os, binary, preconditioner_in_.GetUpdatePeriod());
  WriteToken(os, binary, "<NumSamplesHistory>");
  WriteBasicType(os, binary, preconditioner_in_.GetNumSamplesHistory());
  WriteToken(os, binary, "<Alpha>");
<<<<<<< HEAD
  WriteBasicType(os, binary, alpha_);
=======
  WriteBasicType(os, binary, preconditioner_in_.GetAlpha());
>>>>>>> 9469b64b
  WriteToken(os, binary, "</NaturalGradientAffineComponent>");
}

std::string NaturalGradientAffineComponent::Info() const {
  std::ostringstream stream;
  stream << AffineComponent::Info();
  stream << ", rank-in=" << preconditioner_in_.GetRank()
         << ", rank-out=" << preconditioner_out_.GetRank()
         << ", num-samples-history=" << preconditioner_in_.GetNumSamplesHistory()
         << ", update-period=" << preconditioner_in_.GetUpdatePeriod()
         << ", alpha=" << preconditioner_in_.GetAlpha();
  return stream.str();
}

Component* NaturalGradientAffineComponent::Copy() const {
  return new NaturalGradientAffineComponent(*this);
}

NaturalGradientAffineComponent::NaturalGradientAffineComponent(
    const NaturalGradientAffineComponent &other):
    AffineComponent(other),
    preconditioner_in_(other.preconditioner_in_),
    preconditioner_out_(other.preconditioner_out_) { }

void NaturalGradientAffineComponent::Update(
    const std::string &debug_info,
    const CuMatrixBase<BaseFloat> &in_value,
    const CuMatrixBase<BaseFloat> &out_deriv) {
  CuMatrix<BaseFloat> in_value_temp;

  in_value_temp.Resize(in_value.NumRows(),
                       in_value.NumCols() + 1, kUndefined);
  in_value_temp.Range(0, in_value.NumRows(),
                      0, in_value.NumCols()).CopyFromMat(in_value);

  // Add the 1.0 at the end of each row "in_value_temp"
  in_value_temp.Range(0, in_value.NumRows(),
                      in_value.NumCols(), 1).Set(1.0);

  CuMatrix<BaseFloat> out_deriv_temp(out_deriv);

  // These "scale" values get will get multiplied into the learning rate (faster
  // than having the matrices scaled inside the preconditioning code).
  BaseFloat in_scale, out_scale;

<<<<<<< HEAD
  preconditioner_in_.PreconditionDirections(&in_value_temp, NULL, &in_scale);
  preconditioner_out_.PreconditionDirections(&out_deriv_temp, NULL, &out_scale);
=======
  preconditioner_in_.PreconditionDirections(&in_value_temp, &in_scale);
  preconditioner_out_.PreconditionDirections(&out_deriv_temp, &out_scale);

  // "scale" is a scaling factor coming from the PreconditionDirections calls
  // (it's faster to have them output a scaling factor than to have them scale
  // their outputs).
  BaseFloat scale = in_scale * out_scale;

  CuSubMatrix<BaseFloat> in_value_precon_part(in_value_temp,
                                              0, in_value_temp.NumRows(),
                                              0, in_value_temp.NumCols() - 1);
  // this "precon_ones" is what happens to the vector of 1's representing
  // offsets, after multiplication by the preconditioner.
  CuVector<BaseFloat> precon_ones(in_value_temp.NumRows());

  precon_ones.CopyColFromMat(in_value_temp, in_value_temp.NumCols() - 1);

  BaseFloat local_lrate = scale * learning_rate_;

  bias_params_.AddMatVec(local_lrate, out_deriv_temp, kTrans,
                         precon_ones, 1.0);
  linear_params_.AddMatMat(local_lrate, out_deriv_temp, kTrans,
                           in_value_precon_part, kNoTrans, 1.0);
}

void NaturalGradientAffineComponent::Scale(BaseFloat scale) {
  if (scale == 0.0) {
    linear_params_.SetZero();
    bias_params_.SetZero();
  } else {
    linear_params_.Scale(scale);
    bias_params_.Scale(scale);
  }
}

void NaturalGradientAffineComponent::Add(BaseFloat alpha, const Component &other_in) {
  const NaturalGradientAffineComponent *other =
      dynamic_cast<const NaturalGradientAffineComponent*>(&other_in);
  KALDI_ASSERT(other != NULL);
  linear_params_.AddMat(alpha, other->linear_params_);
  bias_params_.AddVec(alpha, other->bias_params_);
}

void NaturalGradientAffineComponent::FreezeNaturalGradient(bool freeze) {
  preconditioner_in_.Freeze(freeze);
  preconditioner_out_.Freeze(freeze);
}

void NaturalGradientAffineComponent::ConsolidateMemory() {
  OnlineNaturalGradient temp_in(preconditioner_in_);
  preconditioner_in_.Swap(&temp_in);
  OnlineNaturalGradient temp_out(preconditioner_out_);
  preconditioner_out_.Swap(&temp_out);
}

void LinearComponent::Read(std::istream &is, bool binary) {
  std::string token = ReadUpdatableCommon(is, binary);
  KALDI_ASSERT(token == "");
  ExpectToken(is, binary, "<Params>");
  params_.Read(is, binary);
  if (PeekToken(is, binary) == 'O') {
    ExpectToken(is, binary, "<OrthonormalConstraint>");
    ReadBasicType(is, binary, &orthonormal_constraint_);
  } else {
    orthonormal_constraint_ = 0.0;
  }
  ExpectToken(is, binary, "<UseNaturalGradient>");
  ReadBasicType(is, binary, &use_natural_gradient_);

  // Read various natural-gradient-related configs.
  int32 rank_in,  rank_out, update_period;
  BaseFloat alpha, num_samples_history;
  ExpectToken(is, binary, "<RankInOut>");
  ReadBasicType(is, binary, &rank_in);
  ReadBasicType(is, binary, &rank_out);
  ExpectToken(is, binary, "<Alpha>");
  ReadBasicType(is, binary, &alpha);
  ExpectToken(is, binary, "<NumSamplesHistory>");
  ReadBasicType(is, binary, &num_samples_history);
  ExpectToken(is, binary, "<UpdatePeriod>");
  ReadBasicType(is, binary, &update_period);

  preconditioner_in_.SetAlpha(alpha);
  preconditioner_out_.SetAlpha(alpha);
  preconditioner_in_.SetRank(rank_in);
  preconditioner_out_.SetRank(rank_out);
  preconditioner_in_.SetNumSamplesHistory(num_samples_history);
  preconditioner_out_.SetNumSamplesHistory(num_samples_history);
  preconditioner_in_.SetUpdatePeriod(update_period);
  preconditioner_out_.SetUpdatePeriod(update_period);

  ExpectToken(is, binary, "</LinearComponent>");
}

void LinearComponent::InitFromConfig(ConfigLine *cfl) {
  bool ok = true;
  std::string matrix_filename;
  is_gradient_ = false;  // not configurable; there's no reason you'd want this

  InitLearningRatesFromConfig(cfl);

  int32 input_dim = -1, output_dim = -1;
  if (cfl->GetValue("matrix", &matrix_filename)) {
    ReadKaldiObject(matrix_filename, &params_); // will abort on failure.
    KALDI_ASSERT(params_.NumRows() != 0);
    if (cfl->GetValue("input-dim", &input_dim))
      KALDI_ASSERT(input_dim == InputDim() &&
                   "input-dim mismatch vs. matrix.");
    if (cfl->GetValue("output-dim", &output_dim))
      KALDI_ASSERT(output_dim == OutputDim() &&
                   "output-dim mismatch vs. matrix.");
  } else {
    ok = ok && cfl->GetValue("input-dim", &input_dim);
    ok = ok && cfl->GetValue("output-dim", &output_dim);
    if (!ok)
      KALDI_ERR << "Bad initializer " << cfl->WholeLine();
    BaseFloat param_stddev = 1.0 / std::sqrt(input_dim);
    cfl->GetValue("param-stddev", &param_stddev);
    params_.Resize(output_dim, input_dim);
    KALDI_ASSERT(output_dim > 0 && input_dim > 0 && param_stddev >= 0.0);
    params_.SetRandn(); // sets to random normally distributed noise.
    params_.Scale(param_stddev);
  }
  // Read various natural-gradient-related configs.
  int32 rank_in = -1, rank_out = -1, update_period = 4;
  BaseFloat alpha = 4.0,
      num_samples_history = 2000.0;

  use_natural_gradient_ = true;

  cfl->GetValue("num-samples-history", &num_samples_history);
  cfl->GetValue("alpha", &alpha);
  cfl->GetValue("rank-in", &rank_in);
  cfl->GetValue("rank-out", &rank_out);
  cfl->GetValue("update-period", &update_period);
  cfl->GetValue("use-natural-gradient", &use_natural_gradient_);

  if (rank_in < 0)
    rank_in = std::min<int32>(20, (InputDim() + 1) / 2);
  if (rank_out < 0)
    rank_out = std::min<int32>(80, (OutputDim() + 1) / 2);

  preconditioner_in_.SetAlpha(alpha);
  preconditioner_out_.SetAlpha(alpha);
  preconditioner_in_.SetRank(rank_in);
  preconditioner_out_.SetRank(rank_out);
  preconditioner_in_.SetNumSamplesHistory(num_samples_history);
  preconditioner_out_.SetNumSamplesHistory(num_samples_history);
  preconditioner_in_.SetUpdatePeriod(update_period);
  preconditioner_out_.SetUpdatePeriod(update_period);

  orthonormal_constraint_ = 0.0;
  cfl->GetValue("orthonormal-constraint", &orthonormal_constraint_);

  if (cfl->HasUnusedValues())
    KALDI_ERR << "Could not process these elements in initializer: "
              << cfl->UnusedValues();
}


void LinearComponent::Write(std::ostream &os,
                            bool binary) const {
  WriteUpdatableCommon(os, binary);  // Write the opening tag and learning rate
  WriteToken(os, binary, "<Params>");
  params_.Write(os, binary);
  if (orthonormal_constraint_ != 0.0) {
    WriteToken(os, binary, "<OrthonormalConstraint>");
    WriteBasicType(os, binary, orthonormal_constraint_);
  }
  WriteToken(os, binary, "<UseNaturalGradient>");
  WriteBasicType(os, binary, use_natural_gradient_);

  int32 rank_in = preconditioner_in_.GetRank(),
      rank_out = preconditioner_out_.GetRank(),
      update_period = preconditioner_in_.GetUpdatePeriod();
  BaseFloat alpha = preconditioner_in_.GetAlpha(),
      num_samples_history = preconditioner_in_.GetNumSamplesHistory();
  WriteToken(os, binary, "<RankInOut>");
  WriteBasicType(os, binary, rank_in);
  WriteBasicType(os, binary, rank_out);
  WriteToken(os, binary, "<Alpha>");
  WriteBasicType(os, binary, alpha);
  WriteToken(os, binary, "<NumSamplesHistory>");
  WriteBasicType(os, binary, num_samples_history);
  WriteToken(os, binary, "<UpdatePeriod>");
  WriteBasicType(os, binary, update_period);
  WriteToken(os, binary, "</LinearComponent>");
}

std::string LinearComponent::Info() const {
  std::ostringstream stream;
  stream << UpdatableComponent::Info();
  PrintParameterStats(stream, "params", params_,
                      false, // include_mean
                      true, // include_row_norms
                      true, // include_column_norms
                      GetVerboseLevel() >= 2); // include_singular_values
  if (orthonormal_constraint_ != 0.0)
    stream << ", orthonormal-constraint=" << orthonormal_constraint_;
  stream << ", use-natural-gradient="
         << (use_natural_gradient_ ? "true" : "false")
         << ", rank-in=" << preconditioner_in_.GetRank()
         << ", rank-out=" << preconditioner_out_.GetRank()
         << ", num-samples-history="
         << preconditioner_in_.GetNumSamplesHistory()
         << ", update-period=" << preconditioner_in_.GetUpdatePeriod()
         << ", alpha=" << preconditioner_in_.GetAlpha();
  return stream.str();
}

void* LinearComponent::Propagate(const ComponentPrecomputedIndexes *indexes,
                                 const CuMatrixBase<BaseFloat> &in,
                                 CuMatrixBase<BaseFloat> *out) const {
  out->AddMatMat(1.0, in, kNoTrans, params_, kTrans, 1.0);
  return NULL;
}
>>>>>>> 9469b64b

void LinearComponent::Backprop(const std::string &debug_info,
                               const ComponentPrecomputedIndexes *indexes,
                               const CuMatrixBase<BaseFloat> &in_value,
                               const CuMatrixBase<BaseFloat> &, // out_value
                               const CuMatrixBase<BaseFloat> &out_deriv,
                               void *memo,
                               Component *to_update_in,
                               CuMatrixBase<BaseFloat> *in_deriv) const {
  LinearComponent *to_update = dynamic_cast<LinearComponent*>(to_update_in);

  // Propagate the derivative back to the input.  add with coefficient 1.0 since
  // property kBackpropAdds is true.  If we wanted to add with coefficient 0.0
  // we'd need to zero the in_deriv, in case of infinities.
  if (in_deriv)
    in_deriv->AddMatMat(1.0, out_deriv, kNoTrans, params_, kNoTrans, 1.0);

  if (to_update != NULL) {
    if (!to_update->is_gradient_) {
      CuMatrix<BaseFloat> in_value_temp(in_value), out_deriv_temp(out_deriv);
      // These "scale" values get will get multiplied into the learning rate (faster
      // than having the matrices scaled inside the preconditioning code).
      BaseFloat in_scale, out_scale;
      to_update->preconditioner_in_.PreconditionDirections(&in_value_temp,
                                                           &in_scale);
      to_update->preconditioner_out_.PreconditionDirections(&out_deriv_temp,
                                                            &out_scale);
      BaseFloat local_lrate = in_scale * out_scale * to_update->learning_rate_;

      to_update->params_.AddMatMat(local_lrate, out_deriv_temp, kTrans,
                                   in_value_temp, kNoTrans, 1.0);
    } else {
      to_update->params_.AddMatMat(to_update->learning_rate_,
                                   out_deriv, kTrans,
                                   in_value, kNoTrans, 1.0);
    }
  }
}


Component* LinearComponent::Copy() const {
  return new LinearComponent(*this);
}

LinearComponent::LinearComponent(
    const LinearComponent &other):
    UpdatableComponent(other),
    params_(other.params_),
    orthonormal_constraint_(other.orthonormal_constraint_),
    use_natural_gradient_(other.use_natural_gradient_),
    preconditioner_in_(other.preconditioner_in_),
    preconditioner_out_(other.preconditioner_out_) { }

LinearComponent::LinearComponent(const CuMatrix<BaseFloat> &params):
    params_(params),
    orthonormal_constraint_(0.0),
    use_natural_gradient_(true) {
  // Set defaults for natural gradient.
  preconditioner_in_.SetRank(40);
  preconditioner_out_.SetRank(80);
  preconditioner_in_.SetUpdatePeriod(4);
  preconditioner_out_.SetUpdatePeriod(4);
  // the component-level defaults of alpha and num_samples_history, at 4.0 and
  // 2000.0, are the same as in the NaturalGradientOnline code, so there is no
  // need to set those here.
}

void LinearComponent::Scale(BaseFloat scale) {
  if (scale == 0.0) params_.SetZero();
  else params_.Scale(scale);
}

void LinearComponent::Add(BaseFloat alpha, const Component &other_in) {
  const LinearComponent *other =
      dynamic_cast<const LinearComponent*>(&other_in);
  KALDI_ASSERT(other != NULL);
  params_.AddMat(alpha, other->params_);
}

void LinearComponent::PerturbParams(BaseFloat stddev) {
  CuMatrix<BaseFloat> temp_params(params_);
  temp_params.SetRandn();
  params_.AddMat(stddev, temp_params);
}
int32 LinearComponent::NumParameters() const {
  return params_.NumRows() * params_.NumCols();
}
void LinearComponent::Vectorize(VectorBase<BaseFloat> *params) const {
  KALDI_ASSERT(params->Dim() == this->NumParameters());
  params->CopyRowsFromMat(params_);
}
void LinearComponent::UnVectorize(const VectorBase<BaseFloat> &params) {
  KALDI_ASSERT(params.Dim() == this->NumParameters());
  params_.CopyRowsFromVec(params);
}
BaseFloat LinearComponent::DotProduct(const UpdatableComponent &other_in) const {
  const LinearComponent *other =
      dynamic_cast<const LinearComponent*>(&other_in);
  return TraceMatMat(params_, other->params_, kTrans);
}

void LinearComponent::FreezeNaturalGradient(bool freeze) {
  preconditioner_in_.Freeze(freeze);
  preconditioner_out_.Freeze(freeze);
}

<<<<<<< HEAD

void LinearComponent::Read(std::istream &is, bool binary) {
  std::string token = ReadUpdatableCommon(is, binary);
  KALDI_ASSERT(token == "");
  ExpectToken(is, binary, "<Params>");
  params_.Read(is, binary);
  ExpectToken(is, binary, "<UseNaturalGradient>");
  ReadBasicType(is, binary, &use_natural_gradient_);

  // Read various natural-gradient-related configs.
  int32 rank_in,  rank_out, update_period;
  BaseFloat alpha, num_samples_history;
  ExpectToken(is, binary, "<RankInOut>");
  ReadBasicType(is, binary, &rank_in);
  ReadBasicType(is, binary, &rank_out);
  ExpectToken(is, binary, "<Alpha>");
  ReadBasicType(is, binary, &alpha);
  ExpectToken(is, binary, "<NumSamplesHistory>");
  ReadBasicType(is, binary, &num_samples_history);
  ExpectToken(is, binary, "<UpdatePeriod>");
  ReadBasicType(is, binary, &update_period);

  preconditioner_in_.SetAlpha(alpha);
  preconditioner_out_.SetAlpha(alpha);
  preconditioner_in_.SetRank(rank_in);
  preconditioner_out_.SetRank(rank_out);
  preconditioner_in_.SetNumSamplesHistory(num_samples_history);
  preconditioner_out_.SetNumSamplesHistory(num_samples_history);
  preconditioner_in_.SetUpdatePeriod(update_period);
  preconditioner_out_.SetUpdatePeriod(update_period);

  ExpectToken(is, binary, "</LinearComponent>");
}

void LinearComponent::InitFromConfig(ConfigLine *cfl) {
  bool ok = true;
  std::string matrix_filename;
  is_gradient_ = false;  // not configurable; there's no reason you'd want this

  InitLearningRatesFromConfig(cfl);

  int32 input_dim = -1, output_dim = -1;
  if (cfl->GetValue("matrix", &matrix_filename)) {
    ReadKaldiObject(matrix_filename, &params_); // will abort on failure.
    KALDI_ASSERT(params_.NumRows() != 0);
    if (cfl->GetValue("input-dim", &input_dim))
      KALDI_ASSERT(input_dim == InputDim() &&
                   "input-dim mismatch vs. matrix.");
    if (cfl->GetValue("output-dim", &output_dim))
      KALDI_ASSERT(output_dim == OutputDim() &&
                   "output-dim mismatch vs. matrix.");
  } else {
    ok = ok && cfl->GetValue("input-dim", &input_dim);
    ok = ok && cfl->GetValue("output-dim", &output_dim);
    if (!ok)
      KALDI_ERR << "Bad initializer " << cfl->WholeLine();
    BaseFloat param_stddev = 1.0 / std::sqrt(input_dim);
    cfl->GetValue("param-stddev", &param_stddev);
    params_.Resize(output_dim, input_dim);
    KALDI_ASSERT(output_dim > 0 && input_dim > 0 && param_stddev >= 0.0);
    params_.SetRandn(); // sets to random normally distributed noise.
    params_.Scale(param_stddev);
  }
  // Read various natural-gradient-related configs.
  int32 rank_in = 20, rank_out = 80, update_period = 4;
  BaseFloat alpha = 4.0,
      num_samples_history = 2000.0;

  cfl->GetValue("num-samples-history", &num_samples_history);
  cfl->GetValue("alpha", &alpha);
  cfl->GetValue("rank-in", &rank_in);
  cfl->GetValue("rank-out", &rank_out);
  cfl->GetValue("update-period", &update_period);

  preconditioner_in_.SetAlpha(alpha);
  preconditioner_out_.SetAlpha(alpha);
  preconditioner_in_.SetRank(rank_in);
  preconditioner_out_.SetRank(rank_out);
  preconditioner_in_.SetNumSamplesHistory(num_samples_history);
  preconditioner_out_.SetNumSamplesHistory(num_samples_history);
  preconditioner_in_.SetUpdatePeriod(update_period);
  preconditioner_out_.SetUpdatePeriod(update_period);

  if (cfl->HasUnusedValues())
    KALDI_ERR << "Could not process these elements in initializer: "
              << cfl->UnusedValues();
}


void LinearComponent::Write(std::ostream &os,
                            bool binary) const {
  WriteUpdatableCommon(os, binary);  // Write the opening tag and learning rate
  WriteToken(os, binary, "<Params>");
  params_.Write(os, binary);
  WriteToken(os, binary, "<UseNaturalGradient>");
  WriteBasicType(os, binary, use_natural_gradient_);

  int32 rank_in = preconditioner_in_.GetRank(),
      rank_out = preconditioner_out_.GetRank(),
      update_period = preconditioner_in_.GetUpdatePeriod();
  BaseFloat alpha = preconditioner_in_.GetAlpha(),
      num_samples_history = preconditioner_in_.GetNumSamplesHistory();
  WriteToken(os, binary, "<RankInOut>");
  WriteBasicType(os, binary, rank_in);
  WriteBasicType(os, binary, rank_out);
  WriteToken(os, binary, "<Alpha>");
  WriteBasicType(os, binary, alpha);
  WriteToken(os, binary, "<NumSamplesHistory>");
  WriteBasicType(os, binary, num_samples_history);
  WriteToken(os, binary, "<UpdatePeriod>");
  WriteBasicType(os, binary, update_period);
  WriteToken(os, binary, "</LinearComponent>");
}

std::string LinearComponent::Info() const {
  std::ostringstream stream;
  stream << UpdatableComponent::Info();
  PrintParameterStats(stream, "params", params_);
  stream << ", use-natural-gradient="
         << (use_natural_gradient_ ? "true" : "false")
         << ", rank-in=" << preconditioner_in_.GetRank()
         << ", rank-out=" << preconditioner_in_.GetRank()
         << ", num-samples-history="
         << preconditioner_in_.GetNumSamplesHistory()
         << ", update-period=" << preconditioner_in_.GetUpdatePeriod()
         << ", alpha=" << preconditioner_in_.GetAlpha();
  return stream.str();
}

void* LinearComponent::Propagate(const ComponentPrecomputedIndexes *indexes,
                                 const CuMatrixBase<BaseFloat> &in,
                                 CuMatrixBase<BaseFloat> *out) const {
  out->AddMatMat(1.0, in, kNoTrans, params_, kTrans, 1.0);
  return NULL;
}

void LinearComponent::Backprop(const std::string &debug_info,
                               const ComponentPrecomputedIndexes *indexes,
                               const CuMatrixBase<BaseFloat> &in_value,
                               const CuMatrixBase<BaseFloat> &, // out_value
                               const CuMatrixBase<BaseFloat> &out_deriv,
                               void *memo,
                               Component *to_update_in,
                               CuMatrixBase<BaseFloat> *in_deriv) const {
  LinearComponent *to_update = dynamic_cast<LinearComponent*>(to_update_in);

  // Propagate the derivative back to the input.  add with coefficient 1.0 since
  // property kBackpropAdds is true.  If we wanted to add with coefficient 0.0
  // we'd need to zero the in_deriv, in case of infinities.
  if (in_deriv)
    in_deriv->AddMatMat(1.0, out_deriv, kNoTrans, params_, kNoTrans, 1.0);

  if (to_update != NULL) {
    if (!to_update->is_gradient_) {
      CuMatrix<BaseFloat> in_value_temp(in_value), out_deriv_temp(out_deriv);
      // These "scale" values get will get multiplied into the learning rate (faster
      // than having the matrices scaled inside the preconditioning code).
      BaseFloat in_scale, out_scale;
      to_update->preconditioner_in_.PreconditionDirections(&in_value_temp,
                                                           NULL, &in_scale);
      to_update->preconditioner_out_.PreconditionDirections(&out_deriv_temp,
                                                            NULL, &out_scale);
      BaseFloat local_lrate = in_scale * out_scale * to_update->learning_rate_;

      to_update->params_.AddMatMat(local_lrate, out_deriv_temp, kTrans,
                                   in_value_temp, kNoTrans, 1.0);
    } else {
      to_update->params_.AddMatMat(to_update->learning_rate_,
                                   out_deriv, kTrans,
                                   in_value, kNoTrans, 1.0);
    }
  }
}


Component* LinearComponent::Copy() const {
  return new LinearComponent(*this);
}

LinearComponent::LinearComponent(
    const LinearComponent &other):
    UpdatableComponent(other),
    params_(other.params_),
    use_natural_gradient_(other.use_natural_gradient_),
    preconditioner_in_(other.preconditioner_in_),
    preconditioner_out_(other.preconditioner_out_) { }

LinearComponent::LinearComponent(const CuMatrix<BaseFloat> &params):
    params_(params),
    use_natural_gradient_(true) {
  // Set defaults for natural gradient.
  preconditioner_in_.SetRank(40);
  preconditioner_out_.SetRank(80);
  preconditioner_in_.SetUpdatePeriod(4);
  preconditioner_out_.SetUpdatePeriod(4);
  // the component-level defaults of alpha and num_samples_history, at 4.0 and
  // 2000.0, are the same as in the NaturalGradientOnline code, so there is no
  // need to set those here.
}

void LinearComponent::Scale(BaseFloat scale) {
  if (scale == 0.0) params_.SetZero();
  else params_.Scale(scale);
}

void LinearComponent::Add(BaseFloat alpha, const Component &other_in) {
  const LinearComponent *other =
      dynamic_cast<const LinearComponent*>(&other_in);
  KALDI_ASSERT(other != NULL);
  params_.AddMat(alpha, other->params_);
}

void LinearComponent::PerturbParams(BaseFloat stddev) {
  CuMatrix<BaseFloat> temp_params(params_);
  temp_params.SetRandn();
  params_.AddMat(stddev, temp_params);
}
int32 LinearComponent::NumParameters() const {
  return params_.NumRows() * params_.NumCols();
}
void LinearComponent::Vectorize(VectorBase<BaseFloat> *params) const {
  KALDI_ASSERT(params->Dim() == this->NumParameters());
  params->CopyRowsFromMat(params_);
}
void LinearComponent::UnVectorize(const VectorBase<BaseFloat> &params) {
  KALDI_ASSERT(params.Dim() == this->NumParameters());
  params_.CopyRowsFromVec(params);
}
BaseFloat LinearComponent::DotProduct(const UpdatableComponent &other_in) const {
  const LinearComponent *other =
      dynamic_cast<const LinearComponent*>(&other_in);
  return TraceMatMat(params_, other->params_, kTrans);
}

void LinearComponent::FreezeNaturalGradient(bool freeze) {
  preconditioner_in_.Freeze(freeze);
  preconditioner_out_.Freeze(freeze);
}


=======
void LinearComponent::ConsolidateMemory() {
  OnlineNaturalGradient temp_in(preconditioner_in_);
  preconditioner_in_.Swap(&temp_in);
  OnlineNaturalGradient temp_out(preconditioner_out_);
  preconditioner_out_.Swap(&temp_out);
}

>>>>>>> 9469b64b
std::string FixedAffineComponent::Info() const {
  std::ostringstream stream;
  stream << Component::Info();
  PrintParameterStats(stream, "linear-params", linear_params_);
  PrintParameterStats(stream, "bias", bias_params_, true);
  return stream.str();
}

void FixedAffineComponent::Init(const CuMatrixBase<BaseFloat> &mat) {
  KALDI_ASSERT(mat.NumCols() > 1);
  linear_params_ = mat.Range(0, mat.NumRows(), 0, mat.NumCols() - 1);
  bias_params_.Resize(mat.NumRows());
  bias_params_.CopyColFromMat(mat, mat.NumCols() - 1);
}

void FixedAffineComponent::InitFromConfig(ConfigLine *cfl) {
  std::string filename;
  // Two forms allowed: "matrix=<rxfilename>", or "input-dim=x output-dim=y"
  // (for testing purposes only).
  if (cfl->GetValue("matrix", &filename)) {
    if (cfl->HasUnusedValues())
      KALDI_ERR << "Invalid initializer for layer of type "
                << Type() << ": \"" << cfl->WholeLine() << "\"";

    bool binary;
    Input ki(filename, &binary);
    CuMatrix<BaseFloat> mat;
    mat.Read(ki.Stream(), binary);
    KALDI_ASSERT(mat.NumRows() != 0);
    Init(mat);
  } else {
    int32 input_dim = -1, output_dim = -1;
    if (!cfl->GetValue("input-dim", &input_dim) ||
        !cfl->GetValue("output-dim", &output_dim) || cfl->HasUnusedValues()) {
      KALDI_ERR << "Invalid initializer for layer of type "
                << Type() << ": \"" << cfl->WholeLine() << "\"";
    }
    CuMatrix<BaseFloat> mat(output_dim, input_dim + 1);
    mat.SetRandn();
    Init(mat);
  }
}


FixedAffineComponent::FixedAffineComponent(const AffineComponent &c):
    linear_params_(c.LinearParams()),
    bias_params_(c.BiasParams()) { }

void* FixedAffineComponent::Propagate(const ComponentPrecomputedIndexes *indexes,
                                     const CuMatrixBase<BaseFloat> &in,
                                     CuMatrixBase<BaseFloat> *out) const  {
  out->CopyRowsFromVec(bias_params_); // Adds the bias term first.
  out->AddMatMat(1.0, in, kNoTrans, linear_params_, kTrans, 1.0);
  return NULL;
}

void FixedAffineComponent::Backprop(const std::string &debug_info,
                                    const ComponentPrecomputedIndexes *indexes,
                                    const CuMatrixBase<BaseFloat> &, //in_value
                                    const CuMatrixBase<BaseFloat> &, //out_value
                                    const CuMatrixBase<BaseFloat> &out_deriv,
                                    void *memo,
                                    Component *, //to_update
                                    CuMatrixBase<BaseFloat> *in_deriv) const {
  // kBackpropAdds is true. It's the user's responsibility to zero out
  // <in_deriv> if they need it to be so.
  if (in_deriv)
    in_deriv->AddMatMat(1.0, out_deriv, kNoTrans,
                        linear_params_, kNoTrans, 1.0);
}

Component* FixedAffineComponent::Copy() const {
  FixedAffineComponent *ans = new FixedAffineComponent();
  ans->linear_params_ = linear_params_;
  ans->bias_params_ = bias_params_;
  return ans;
}

void FixedAffineComponent::Write(std::ostream &os, bool binary) const {
  WriteToken(os, binary, "<FixedAffineComponent>");
  WriteToken(os, binary, "<LinearParams>");
  linear_params_.Write(os, binary);
  WriteToken(os, binary, "<BiasParams>");
  bias_params_.Write(os, binary);
  WriteToken(os, binary, "</FixedAffineComponent>");
}

void FixedAffineComponent::Read(std::istream &is, bool binary) {
  ExpectOneOrTwoTokens(is, binary, "<FixedAffineComponent>", "<LinearParams>");
  linear_params_.Read(is, binary);
  ExpectToken(is, binary, "<BiasParams>");
  bias_params_.Read(is, binary);
  ExpectToken(is, binary, "</FixedAffineComponent>");
}

void SumGroupComponent::Init(const std::vector<int32> &sizes) {
  KALDI_ASSERT(!sizes.empty());
  std::vector<Int32Pair> cpu_vec(sizes.size());
  std::vector<int32> reverse_cpu_vec;
  int32 cur_index = 0;
  for (size_t i = 0; i < sizes.size(); i++) {
    KALDI_ASSERT(sizes[i] > 0);
    cpu_vec[i].first = cur_index;
    cpu_vec[i].second = cur_index + sizes[i];
    cur_index += sizes[i];
    for (int32 j = cpu_vec[i].first; j < cpu_vec[i].second; j++)
      reverse_cpu_vec.push_back(i);
  }
  this->indexes_ = cpu_vec;
  this->reverse_indexes_ = reverse_cpu_vec;
  this->input_dim_ = cur_index;
  this->output_dim_ = sizes.size();
}

void SumGroupComponent::Init(int32 input_dim, int32 output_dim) {
  const int32 num_groups = output_dim;
  KALDI_ASSERT(input_dim % num_groups == 0);
  const int32 group_size = input_dim / num_groups;

  std::vector<Int32Pair> cpu_vec(num_groups);
  std::vector<int32> reverse_cpu_vec;
  int32 cur_index = 0;
  for (size_t i = 0; i < num_groups; i++) {
    cpu_vec[i].first = cur_index;
    cpu_vec[i].second = cur_index + group_size;
    cur_index += group_size;
    for (int32 j = cpu_vec[i].first; j < cpu_vec[i].second; j++)
      reverse_cpu_vec.push_back(i);
  }
  this->indexes_ = cpu_vec;
  this->reverse_indexes_ = reverse_cpu_vec;
  this->input_dim_ = input_dim;
  this->output_dim_ = num_groups;
}

void SumGroupComponent::InitFromConfig(ConfigLine *cfl) {
  std::vector<int32> sizes;
  bool has_sizes = cfl->GetValue("sizes", &sizes);
  if (has_sizes) {
    if (cfl->HasUnusedValues() || sizes.empty())
      KALDI_ERR << "Invalid initializer for layer of type "
                << Type() << ": \"" << cfl->WholeLine() << "\"";
    this->Init(sizes);
  } else { // each group has the same size
    int32 input_dim = -1, output_dim = -1;
    if (!cfl->GetValue("input-dim", &input_dim) ||
        !cfl->GetValue("output-dim", &output_dim) || cfl->HasUnusedValues()) {
      KALDI_ERR << "Invalid initializer for layer of type "
                << Type() << ": \"" << cfl->WholeLine() << "\"";
    }
    Init(input_dim, output_dim);
  }
}

Component* SumGroupComponent::Copy() const {
  SumGroupComponent *ans = new SumGroupComponent();
  ans->indexes_ = indexes_;
  ans->reverse_indexes_ = reverse_indexes_;
  ans->input_dim_ = input_dim_;
  ans->output_dim_ = output_dim_;
  return ans;
}

void SumGroupComponent::Read(std::istream &is, bool binary) {
  ExpectOneOrTwoTokens(is, binary, "<SumGroupComponent>", "<Sizes>");
  std::vector<int32> sizes;
  ReadIntegerVector(is, binary, &sizes);

  std::string token;
  ReadToken(is, binary, &token);
  if (!(token == "<SumGroupComponent>" ||
        token == "</SumGroupComponent>")) {
    KALDI_ERR << "Expected </SumGroupComponent>, got " << token;
  }
  this->Init(sizes);
}

void SumGroupComponent::GetSizes(std::vector<int32> *sizes) const {
  std::vector<Int32Pair> indexes;
  indexes_.CopyToVec(&indexes);
  sizes->resize(indexes.size());
  for (size_t i = 0; i < indexes.size(); i++) {
    (*sizes)[i] = indexes[i].second - indexes[i].first;
    if (i == 0) { KALDI_ASSERT(indexes[i].first == 0); }
    else { KALDI_ASSERT(indexes[i].first == indexes[i-1].second); }
    KALDI_ASSERT(indexes[i].second > indexes[i].first);
    (*sizes)[i] = indexes[i].second - indexes[i].first;
  }
}

void SumGroupComponent::Write(std::ostream &os, bool binary) const {
  WriteToken(os, binary, "<SumGroupComponent>");
  WriteToken(os, binary, "<Sizes>");
  std::vector<int32> sizes;
  this->GetSizes(&sizes);
  WriteIntegerVector(os, binary, sizes);
  WriteToken(os, binary, "</SumGroupComponent>");
}

void* SumGroupComponent::Propagate(const ComponentPrecomputedIndexes *indexes,
                                  const CuMatrixBase<BaseFloat> &in,
                                  CuMatrixBase<BaseFloat> *out) const {
  out->SumColumnRanges(in, indexes_);
  return NULL;
}

void SumGroupComponent::Backprop(const std::string &debug_info,
                                 const ComponentPrecomputedIndexes *indexes,
                                 const CuMatrixBase<BaseFloat> &, // in_value,
                                 const CuMatrixBase<BaseFloat> &, // out_value
                                 const CuMatrixBase<BaseFloat> &out_deriv,
                                 void *memo,
                                 Component *to_update_in,
                                 CuMatrixBase<BaseFloat> *in_deriv) const {
  in_deriv->CopyCols(out_deriv, reverse_indexes_);
}

void* SoftmaxComponent::Propagate(const ComponentPrecomputedIndexes *indexes,
                                 const CuMatrixBase<BaseFloat> &in,
                                 CuMatrixBase<BaseFloat> *out) const {
  // Apply softmax function to each row of the output...
  // for that row, we do
  // x_i = exp(x_i) / sum_j exp(x_j).
  out->ApplySoftMaxPerRow(in);

  // This floor on the output helps us deal with
  // almost-zeros in a way that doesn't lead to overflow.
  out->ApplyFloor(1.0e-20);

  return NULL;
}

void SoftmaxComponent::Backprop(const std::string &debug_info,
                                const ComponentPrecomputedIndexes *indexes,
                                const CuMatrixBase<BaseFloat> &, // in_value,
                                const CuMatrixBase<BaseFloat> &out_value,
                                const CuMatrixBase<BaseFloat> &out_deriv,
                                void *memo,
                                Component *to_update_in,
                                CuMatrixBase<BaseFloat> *in_deriv) const {

  if (to_update_in) {
    SoftmaxComponent *to_update =
        dynamic_cast<SoftmaxComponent*>(to_update_in);
    to_update->StoreBackpropStats(out_deriv);
  }

  if (in_deriv == NULL)
    return;
  /*
    Note on the derivative of the softmax function: let it be
    p_i = exp(x_i) / sum_i exp_i
    The [matrix-valued] Jacobian of this function is
    diag(p) - p p^T
    Let the derivative vector at the output be e, and at the input be
    d.  We have
    d = diag(p) e - p (p^T e).
    d_i = p_i e_i - p_i (p^T e).
  */
  in_deriv->DiffSoftmaxPerRow(out_value, out_deriv);
}

void SoftmaxComponent::StoreStats(const CuMatrixBase<BaseFloat> &in_value,
                                  const CuMatrixBase<BaseFloat> &out_value,
                                  void *memo) {
  // We don't store derivative stats for this component type, just activation
  // stats.
  StoreStatsInternal(out_value, NULL);
}


void* LogSoftmaxComponent::Propagate(const ComponentPrecomputedIndexes *indexes,
                                    const CuMatrixBase<BaseFloat> &in,
                                    CuMatrixBase<BaseFloat> *out) const {
  // Applies log softmax function to each row of the output. For each row, we do
  // x_i = x_i - log(sum_j exp(x_j))
  out->ApplyLogSoftMaxPerRow(in);
  return NULL;
}

void LogSoftmaxComponent::Backprop(const std::string &debug_info,
                                   const ComponentPrecomputedIndexes *indexes,
                                   const CuMatrixBase<BaseFloat> &, // in_value
                                   const CuMatrixBase<BaseFloat> &out_value,
                                   const CuMatrixBase<BaseFloat> &out_deriv,
                                   void *memo,
                                   Component *to_update_in,
                                   CuMatrixBase<BaseFloat> *in_deriv) const {
  if (to_update_in) {
    LogSoftmaxComponent *to_update =
        dynamic_cast<LogSoftmaxComponent*>(to_update_in);
    to_update->StoreBackpropStats(out_deriv);
  }
  if (in_deriv == NULL)
    return;
  in_deriv->DiffLogSoftmaxPerRow(out_value, out_deriv);
}


void FixedScaleComponent::Init(const CuVectorBase<BaseFloat> &scales) {
  KALDI_ASSERT(scales.Dim() != 0);
  scales_ = scales;
}


void FixedScaleComponent::InitFromConfig(ConfigLine *cfl) {
  std::string filename;
  // Accepts "scales" config (for filename) or "dim" -> random init, for testing.
  if (cfl->GetValue("scales", &filename)) {
    if (cfl->HasUnusedValues())
      KALDI_ERR << "Invalid initializer for layer of type "
                << Type() << ": \"" << cfl->WholeLine() << "\"";
    CuVector<BaseFloat> vec;
    ReadKaldiObject(filename, &vec);
    Init(vec);
  } else {
    int32 dim;
    BaseFloat scale = 1.0;
    bool scale_is_set = cfl->GetValue("scale", &scale);
    if (!cfl->GetValue("dim", &dim) || cfl->HasUnusedValues())
      KALDI_ERR << "Invalid initializer for layer of type "
                << Type() << ": \"" << cfl->WholeLine() << "\"";
    KALDI_ASSERT(dim > 0);
    CuVector<BaseFloat> vec(dim);
    if (scale_is_set) {
      vec.Set(scale);
    } else {
      vec.SetRandn();
    }
    Init(vec);
  }
}


std::string FixedScaleComponent::Info() const {
  std::ostringstream stream;
  stream << Component::Info();
  PrintParameterStats(stream, "scales", scales_, true);
  return stream.str();
}

void* FixedScaleComponent::Propagate(const ComponentPrecomputedIndexes *indexes,
                                     const CuMatrixBase<BaseFloat> &in,
                                     CuMatrixBase<BaseFloat> *out) const {
  out->CopyFromMat(in);  // does nothing if same matrix.
  out->MulColsVec(scales_);
  return NULL;
}

void FixedScaleComponent::Backprop(const std::string &debug_info,
                                   const ComponentPrecomputedIndexes *indexes,
                                   const CuMatrixBase<BaseFloat> &, // in_value
                                   const CuMatrixBase<BaseFloat> &, // out_value
                                   const CuMatrixBase<BaseFloat> &out_deriv,
                                   void *memo,
                                   Component *, // to_update
                                   CuMatrixBase<BaseFloat> *in_deriv) const {
  in_deriv->CopyFromMat(out_deriv);  // does nothing if same memory.
  in_deriv->MulColsVec(scales_);
}

Component* FixedScaleComponent::Copy() const {
  FixedScaleComponent *ans = new FixedScaleComponent();
  ans->scales_ = scales_;
  return ans;
}


void FixedScaleComponent::Write(std::ostream &os, bool binary) const {
  WriteToken(os, binary, "<FixedScaleComponent>");
  WriteToken(os, binary, "<Scales>");
  scales_.Write(os, binary);
  WriteToken(os, binary, "</FixedScaleComponent>");
}

void FixedScaleComponent::Read(std::istream &is, bool binary) {
  ExpectOneOrTwoTokens(is, binary, "<FixedScaleComponent>", "<Scales>");
  scales_.Read(is, binary);
  ExpectToken(is, binary, "</FixedScaleComponent>");
}

void FixedBiasComponent::Init(const CuVectorBase<BaseFloat> &bias) {
  KALDI_ASSERT(bias.Dim() != 0);
  bias_ = bias;
}

void FixedBiasComponent::InitFromConfig(ConfigLine *cfl) {
  std::string filename;
  // Accepts "bias" config (for filename) or "dim" -> random init, for testing.
  if (cfl->GetValue("bias", &filename)) {
    if (cfl->HasUnusedValues())
      KALDI_ERR << "Invalid initializer for layer of type "
                << Type() << ": \"" << cfl->WholeLine() << "\"";
    CuVector<BaseFloat> vec;
    ReadKaldiObject(filename, &vec);
    Init(vec);
  } else {
    int32 dim;
    if (!cfl->GetValue("dim", &dim) || cfl->HasUnusedValues())
      KALDI_ERR << "Invalid initializer for layer of type "
                << Type() << ": \"" << cfl->WholeLine() << "\"";
    KALDI_ASSERT(dim > 0);
    CuVector<BaseFloat> vec(dim);
    vec.SetRandn();
    Init(vec);
  }
}

std::string FixedBiasComponent::Info() const {
  std::ostringstream stream;
  stream << Component::Info();
  PrintParameterStats(stream, "bias", bias_, true);
  return stream.str();
}

void* FixedBiasComponent::Propagate(const ComponentPrecomputedIndexes *indexes,
                                   const CuMatrixBase<BaseFloat> &in,
                                   CuMatrixBase<BaseFloat> *out) const {
  out->CopyFromMat(in);  // will do nothing if in and out have same memory.
  out->AddVecToRows(1.0, bias_, 1.0);
  return NULL;
}

void FixedBiasComponent::Backprop(const std::string &debug_info,
                                  const ComponentPrecomputedIndexes *indexes,
                                  const CuMatrixBase<BaseFloat> &, // in_value
                                  const CuMatrixBase<BaseFloat> &, // out_value
                                  const CuMatrixBase<BaseFloat> &out_deriv,
                                  void *memo,
                                  Component *, // to_update
                                  CuMatrixBase<BaseFloat> *in_deriv) const {
  // the following statement will do nothing if in_deriv and out_deriv have same
  // memory.
  in_deriv->CopyFromMat(out_deriv);
}

Component* FixedBiasComponent::Copy() const {
  FixedBiasComponent *ans = new FixedBiasComponent();
  ans->bias_ = bias_;
  return ans;
}


void FixedBiasComponent::Write(std::ostream &os, bool binary) const {
  WriteToken(os, binary, "<FixedBiasComponent>");
  WriteToken(os, binary, "<Bias>");
  bias_.Write(os, binary);
  WriteToken(os, binary, "</FixedBiasComponent>");
}

void FixedBiasComponent::Read(std::istream &is, bool binary) {
  ExpectOneOrTwoTokens(is, binary, "<FixedBiasComponent>", "<Bias>");
  bias_.Read(is, binary);
  ExpectToken(is, binary, "</FixedBiasComponent>");
}


void NaturalGradientPerElementScaleComponent::Read(
    std::istream &is, bool binary) {
  ReadUpdatableCommon(is, binary);  // Read the opening tag and learning rate
  ExpectToken(is, binary, "<Params>");
  scales_.Read(is, binary);
  ExpectToken(is, binary, "<IsGradient>");
  ReadBasicType(is, binary, &is_gradient_);
  int32 rank, update_period;
  ExpectToken(is, binary, "<Rank>");
  ReadBasicType(is, binary, &rank);
  preconditioner_.SetRank(rank);
  ExpectToken(is, binary, "<UpdatePeriod>");
  ReadBasicType(is, binary, &update_period);
  preconditioner_.SetUpdatePeriod(update_period);
  BaseFloat num_samples_history, alpha;
  ExpectToken(is, binary, "<NumSamplesHistory>");
  ReadBasicType(is, binary, &num_samples_history);
  preconditioner_.SetNumSamplesHistory(num_samples_history);
  ExpectToken(is, binary, "<Alpha>");
  ReadBasicType(is, binary, &alpha);
  preconditioner_.SetAlpha(alpha);
  std::string token;
  ReadToken(is, binary, &token);
  if (token == "<MaxChangePerMinibatch>") {
    // back compatibility; this was removed, it's now handled by the
    // 'max-change' config variable.
    BaseFloat temp;
    ReadBasicType(is, binary, &temp);
    ReadToken(is, binary, &token);
  }
  KALDI_ASSERT(token == "</NaturalGradientPerElementScaleComponent>");
}

void NaturalGradientPerElementScaleComponent::Write(std::ostream &os,
                                                    bool binary) const {
  WriteUpdatableCommon(os, binary);  // Write the opening tag and learning rate
  WriteToken(os, binary, "<Params>");
  scales_.Write(os, binary);
  WriteToken(os, binary, "<IsGradient>");
  WriteBasicType(os, binary, is_gradient_);
  WriteToken(os, binary, "<Rank>");
  WriteBasicType(os, binary, preconditioner_.GetRank());
  WriteToken(os, binary, "<UpdatePeriod>");
  WriteBasicType(os, binary, preconditioner_.GetUpdatePeriod());
  WriteToken(os, binary, "<NumSamplesHistory>");
  WriteBasicType(os, binary, preconditioner_.GetNumSamplesHistory());
  WriteToken(os, binary, "<Alpha>");
  WriteBasicType(os, binary, preconditioner_.GetAlpha());
  WriteToken(os, binary, "</NaturalGradientPerElementScaleComponent>");
}

std::string NaturalGradientPerElementScaleComponent::Info() const {
  std::ostringstream stream;
  stream << PerElementScaleComponent::Info()
         << ", rank=" << preconditioner_.GetRank()
         << ", update-period=" << preconditioner_.GetUpdatePeriod()
         << ", num-samples-history=" << preconditioner_.GetNumSamplesHistory()
         << ", alpha=" << preconditioner_.GetAlpha();
  return stream.str();
}

void NaturalGradientPerElementScaleComponent::InitFromConfig(ConfigLine *cfl) {
  // First set various configuration values that have defaults.
  int32 rank = 8,  // Use a small rank because in this case the amount of memory
                   // for the preconditioner actually exceeds the memory for the
                   // parameters (by "rank").
      update_period = 10;
  BaseFloat num_samples_history = 2000.0, alpha = 4.0;
  cfl->GetValue("rank", &rank);
  cfl->GetValue("update-period", &update_period);
  cfl->GetValue("num-samples-history", &num_samples_history);
  cfl->GetValue("alpha", &alpha);
  InitLearningRatesFromConfig(cfl);
  std::string filename;
  // Accepts "scales" config (for filename) or "dim" -> random init, for testing.
  if (cfl->GetValue("scales", &filename)) {
    if (cfl->HasUnusedValues())
      KALDI_ERR << "Invalid initializer for layer of type "
                << Type() << ": \"" << cfl->WholeLine() << "\"";
    Init(filename, rank, update_period, num_samples_history, alpha);

  } else {
    BaseFloat param_mean = 1.0, param_stddev = 0.0;
    cfl->GetValue("param-mean", &param_mean);
    cfl->GetValue("param-stddev", &param_stddev);

    int32 dim;
    if (!cfl->GetValue("dim", &dim) || cfl->HasUnusedValues())
      KALDI_ERR << "Invalid initializer for layer of type "
                << Type() << ": \"" << cfl->WholeLine() << "\"";
    KALDI_ASSERT(dim > 0);

    Init(dim, param_mean, param_stddev, rank, update_period,
         num_samples_history, alpha);
  }
}

void NaturalGradientPerElementScaleComponent::Init(
    int32 dim, BaseFloat param_mean,
    BaseFloat param_stddev, int32 rank, int32 update_period,
    BaseFloat num_samples_history, BaseFloat alpha) {
  PerElementScaleComponent::Init(dim, param_mean,
                                 param_stddev);
  preconditioner_.SetRank(rank);
  preconditioner_.SetUpdatePeriod(update_period);
  preconditioner_.SetNumSamplesHistory(num_samples_history);
  preconditioner_.SetAlpha(alpha);
}

void NaturalGradientPerElementScaleComponent::Init(
    std::string vector_filename,
    int32 rank, int32 update_period, BaseFloat num_samples_history,
    BaseFloat alpha) {
  PerElementScaleComponent::Init(vector_filename);
  preconditioner_.SetRank(rank);
  preconditioner_.SetUpdatePeriod(update_period);
  preconditioner_.SetNumSamplesHistory(num_samples_history);
  preconditioner_.SetAlpha(alpha);
}


NaturalGradientPerElementScaleComponent::NaturalGradientPerElementScaleComponent(
    const NaturalGradientPerElementScaleComponent &other):
    PerElementScaleComponent(other),
    preconditioner_(other.preconditioner_) { }




Component* NaturalGradientPerElementScaleComponent::Copy() const {
  return new NaturalGradientPerElementScaleComponent(*this);
}

void NaturalGradientPerElementScaleComponent::Update(
    const std::string &debug_info,
    const CuMatrixBase<BaseFloat> &in_value,
    const CuMatrixBase<BaseFloat> &out_deriv) {
<<<<<<< HEAD

  CuMatrix<BaseFloat> derivs_per_frame(in_value);
  derivs_per_frame.MulElements(out_deriv);
  // the non-natural-gradient update would just do
  // scales_.AddRowSumMat(learning_rate_, derivs_per_frame).

  BaseFloat scale;
  preconditioner_.PreconditionDirections(&derivs_per_frame, NULL, &scale);

  CuVector<BaseFloat> delta_scales(scales_.Dim());
  delta_scales.AddRowSumMat(scale * learning_rate_, derivs_per_frame);
  scales_.AddVec(1.0, delta_scales);
}

/// virtual
void NaturalGradientPerElementScaleComponent::FreezeNaturalGradient(bool freeze) {
  preconditioner_.Freeze(freeze);
}

// Constructors for the convolution component
ConvolutionComponent::ConvolutionComponent():
    UpdatableComponent(),
    input_x_dim_(0), input_y_dim_(0), input_z_dim_(0),
    filt_x_dim_(0), filt_y_dim_(0),
    filt_x_step_(0), filt_y_step_(0),
    input_vectorization_(kZyx) { }

ConvolutionComponent::ConvolutionComponent(
    const ConvolutionComponent &component):
    UpdatableComponent(component),
    input_x_dim_(component.input_x_dim_),
    input_y_dim_(component.input_y_dim_),
    input_z_dim_(component.input_z_dim_),
    filt_x_dim_(component.filt_x_dim_),
    filt_y_dim_(component.filt_y_dim_),
    filt_x_step_(component.filt_x_step_),
    filt_y_step_(component.filt_y_step_),
    input_vectorization_(component.input_vectorization_),
    filter_params_(component.filter_params_),
    bias_params_(component.bias_params_) { }

ConvolutionComponent::ConvolutionComponent(
    const CuMatrixBase<BaseFloat> &filter_params,
    const CuVectorBase<BaseFloat> &bias_params,
    int32 input_x_dim, int32 input_y_dim, int32 input_z_dim,
    int32 filt_x_dim, int32 filt_y_dim,
    int32 filt_x_step, int32 filt_y_step,
    TensorVectorizationType input_vectorization,
    BaseFloat learning_rate):
    input_x_dim_(input_x_dim),
    input_y_dim_(input_y_dim),
    input_z_dim_(input_z_dim),
    filt_x_dim_(filt_x_dim),
    filt_y_dim_(filt_y_dim),
    filt_x_step_(filt_x_step),
    filt_y_step_(filt_y_step),
    input_vectorization_(input_vectorization),
    filter_params_(filter_params),
    bias_params_(bias_params){
  KALDI_ASSERT(filter_params.NumRows() == bias_params.Dim() &&
               bias_params.Dim() != 0);
  KALDI_ASSERT(filter_params.NumCols() == filt_x_dim * filt_y_dim * input_z_dim);
  SetUnderlyingLearningRate(learning_rate);
  is_gradient_ = false;
}

// aquire input dim
int32 ConvolutionComponent::InputDim() const {
  return input_x_dim_ * input_y_dim_ * input_z_dim_;
}

// aquire output dim
int32 ConvolutionComponent::OutputDim() const {
  int32 num_x_steps = (1 + (input_x_dim_ - filt_x_dim_) / filt_x_step_);
  int32 num_y_steps = (1 + (input_y_dim_ - filt_y_dim_) / filt_y_step_);
  int32 num_filters = filter_params_.NumRows();
  return num_x_steps * num_y_steps * num_filters;
}

// initialize the component using hyperparameters
void ConvolutionComponent::Init(
    int32 input_x_dim, int32 input_y_dim, int32 input_z_dim,
    int32 filt_x_dim, int32 filt_y_dim,
    int32 filt_x_step, int32 filt_y_step, int32 num_filters,
    TensorVectorizationType input_vectorization,
    BaseFloat param_stddev, BaseFloat bias_stddev) {
  input_x_dim_ = input_x_dim;
  input_y_dim_ = input_y_dim;
  input_z_dim_ = input_z_dim;
  filt_x_dim_ = filt_x_dim;
  filt_y_dim_ = filt_y_dim;
  filt_x_step_ = filt_x_step;
  filt_y_step_ = filt_y_step;
  input_vectorization_ = input_vectorization;
  KALDI_ASSERT((input_x_dim_ - filt_x_dim_) % filt_x_step_ == 0);
  KALDI_ASSERT((input_y_dim_ - filt_y_dim_) % filt_y_step_ == 0);
  int32 filter_dim = filt_x_dim_ * filt_y_dim_ * input_z_dim_;
  filter_params_.Resize(num_filters, filter_dim);
  bias_params_.Resize(num_filters);
  KALDI_ASSERT(param_stddev >= 0.0 && bias_stddev >= 0.0);
  filter_params_.SetRandn();
  filter_params_.Scale(param_stddev);
  bias_params_.SetRandn();
  bias_params_.Scale(bias_stddev);
}

// initialize the component using predefined matrix file
void ConvolutionComponent::Init(
    int32 input_x_dim, int32 input_y_dim, int32 input_z_dim,
    int32 filt_x_dim, int32 filt_y_dim,
    int32 filt_x_step, int32 filt_y_step,
    TensorVectorizationType input_vectorization,
    std::string matrix_filename) {
  input_x_dim_ = input_x_dim;
  input_y_dim_ = input_y_dim;
  input_z_dim_ = input_z_dim;
  filt_x_dim_ = filt_x_dim;
  filt_y_dim_ = filt_y_dim;
  filt_x_step_ = filt_x_step;
  filt_y_step_ = filt_y_step;
  input_vectorization_ = input_vectorization;
  CuMatrix<BaseFloat> mat;
  ReadKaldiObject(matrix_filename, &mat);
  int32 filter_dim = (filt_x_dim_ * filt_y_dim_ * input_z_dim_);
  int32 num_filters = mat.NumRows();
  KALDI_ASSERT(mat.NumCols() == (filter_dim + 1));
  filter_params_.Resize(num_filters, filter_dim);
  bias_params_.Resize(num_filters);
  filter_params_.CopyFromMat(mat.Range(0, num_filters, 0, filter_dim));
  bias_params_.CopyColFromMat(mat, filter_dim);
}

// display information about component
std::string ConvolutionComponent::Info() const {
  std::ostringstream stream;
  stream << UpdatableComponent::Info()
         << ", input-x-dim=" << input_x_dim_
         << ", input-y-dim=" << input_y_dim_
         << ", input-z-dim=" << input_z_dim_
         << ", filt-x-dim=" << filt_x_dim_
         << ", filt-y-dim=" << filt_y_dim_
         << ", filt-x-step=" << filt_x_step_
         << ", filt-y-step=" << filt_y_step_
         << ", input-vectorization=" << input_vectorization_
         << ", num-filters=" << filter_params_.NumRows();
  PrintParameterStats(stream, "filter-params", filter_params_);
  PrintParameterStats(stream, "bias-params", bias_params_, true);
  return stream.str();
}

// initialize the component using configuration file
void ConvolutionComponent::InitFromConfig(ConfigLine *cfl) {
  bool ok = true;
  std::string matrix_filename;
  int32 input_x_dim = -1, input_y_dim = -1, input_z_dim = -1,
        filt_x_dim = -1, filt_y_dim = -1,
        filt_x_step = -1, filt_y_step = -1,
        num_filters = -1;
  std::string input_vectorization_order = "zyx";
  InitLearningRatesFromConfig(cfl);
  ok = ok && cfl->GetValue("input-x-dim", &input_x_dim);
  ok = ok && cfl->GetValue("input-y-dim", &input_y_dim);
  ok = ok && cfl->GetValue("input-z-dim", &input_z_dim);
  ok = ok && cfl->GetValue("filt-x-dim", &filt_x_dim);
  ok = ok && cfl->GetValue("filt-y-dim", &filt_y_dim);
  ok = ok && cfl->GetValue("filt-x-step", &filt_x_step);
  ok = ok && cfl->GetValue("filt-y-step", &filt_y_step);

  if (!ok)
    KALDI_ERR << "Bad initializer " << cfl->WholeLine();
  // optional argument
  TensorVectorizationType input_vectorization;
  cfl->GetValue("input-vectorization-order", &input_vectorization_order);
  if (input_vectorization_order.compare("zyx") == 0) {
    input_vectorization = kZyx;
  } else if (input_vectorization_order.compare("yzx") == 0) {
    input_vectorization = kYzx;
  } else {
    KALDI_ERR << "Unknown or unsupported input vectorization order "
              << input_vectorization_order
              << " accepted candidates are 'yzx' and 'zyx'";
  }

  if (cfl->GetValue("matrix", &matrix_filename)) {
    // initialize from prefined parameter matrix
    Init(input_x_dim, input_y_dim, input_z_dim,
         filt_x_dim, filt_y_dim,
         filt_x_step, filt_y_step,
         input_vectorization,
         matrix_filename);
  } else {
    ok = ok && cfl->GetValue("num-filters", &num_filters);
    if (!ok)
      KALDI_ERR << "Bad initializer " << cfl->WholeLine();
    // initialize from configuration
    int32 filter_input_dim = filt_x_dim * filt_y_dim * input_z_dim;
    BaseFloat param_stddev = 1.0 / std::sqrt(filter_input_dim), bias_stddev = 1.0;
    cfl->GetValue("param-stddev", &param_stddev);
    cfl->GetValue("bias-stddev", &bias_stddev);
    Init(input_x_dim, input_y_dim, input_z_dim,
         filt_x_dim, filt_y_dim, filt_x_step, filt_y_step, num_filters,
         input_vectorization, param_stddev, bias_stddev);
  }
  if (cfl->HasUnusedValues())
    KALDI_ERR << "Could not process these elements in initializer: "
              << cfl->UnusedValues();
  if (!ok)
    KALDI_ERR << "Bad initializer " << cfl->WholeLine();
}

// Inline methods to convert from tensor index i.e., (x,y,z) index
// to index in yzx or zyx vectorized tensors
inline int32 YzxVectorIndex(int32 x, int32 y, int32 z,
                            int32 input_x_dim,
                            int32 input_y_dim,
                            int32 input_z_dim) {
  KALDI_PARANOID_ASSERT(x < input_x_dim && y < input_y_dim && z < input_z_dim);
  return (input_y_dim * input_z_dim) * x + (input_y_dim) * z + y;
}

inline int32 ZyxVectorIndex(int32 x, int32 y, int32 z,
                            int32 input_x_dim,
                            int32 input_y_dim,
                            int32 input_z_dim) {
  KALDI_PARANOID_ASSERT(x < input_x_dim && y < input_y_dim && z < input_z_dim);
  return (input_y_dim * input_z_dim) * x + (input_z_dim) * y + z;
}

// Method to convert from a matrix representing a minibatch of vectorized
// 3D tensors to patches for convolution, each patch corresponds to
// one dot product in the convolution
void ConvolutionComponent::InputToInputPatches(
    const CuMatrixBase<BaseFloat>& in,
    CuMatrix<BaseFloat> *patches) const{
  int32 num_x_steps = (1 + (input_x_dim_ - filt_x_dim_) / filt_x_step_);
  int32 num_y_steps = (1 + (input_y_dim_ - filt_y_dim_) / filt_y_step_);
  const int32 filt_x_step = filt_x_step_,
              filt_y_step = filt_y_step_,
              filt_x_dim = filt_x_dim_,
              filt_y_dim = filt_y_dim_,
              input_x_dim = input_x_dim_,
              input_y_dim = input_y_dim_,
              input_z_dim = input_z_dim_,
              filter_dim = filter_params_.NumCols();

  std::vector<int32> column_map(patches->NumCols());
  int32 column_map_size = column_map.size();
  for (int32 x_step = 0; x_step < num_x_steps; x_step++) {
    for (int32 y_step = 0; y_step < num_y_steps; y_step++)  {
      int32 patch_number = x_step * num_y_steps + y_step;
      int32 patch_start_index = patch_number * filter_dim;
      for (int32 x = 0, index = patch_start_index; x < filt_x_dim; x++)  {
        for (int32 y = 0; y < filt_y_dim; y++)  {
          for (int32 z = 0; z < input_z_dim; z++, index++)  {
            KALDI_ASSERT(index < column_map_size);
            if (input_vectorization_ == kZyx)  {
              column_map[index] = ZyxVectorIndex(x_step * filt_x_step + x,
                                                 y_step * filt_y_step + y, z,
                                                 input_x_dim, input_y_dim,
                                                 input_z_dim);
            } else if (input_vectorization_ == kYzx)  {
              column_map[index] = YzxVectorIndex(x_step * filt_x_step + x,
                                                  y_step * filt_y_step + y, z,
                                                  input_x_dim, input_y_dim,
                                                  input_z_dim);
            }
          }
        }
      }
    }
  }
  CuArray<int32> cu_cols(column_map);
  patches->CopyCols(in, cu_cols);
}


// propagation function
// see function declaration in nnet-simple-component.h for details
void* ConvolutionComponent::Propagate(const ComponentPrecomputedIndexes *indexes,
                                         const CuMatrixBase<BaseFloat> &in,
                                         CuMatrixBase<BaseFloat> *out) const {
  const int32 num_x_steps = (1 + (input_x_dim_ - filt_x_dim_) / filt_x_step_),
              num_y_steps = (1 + (input_y_dim_ - filt_y_dim_) / filt_y_step_),
              num_filters = filter_params_.NumRows(),
              num_frames = in.NumRows(),
              filter_dim = filter_params_.NumCols();
  KALDI_ASSERT((*out).NumRows() == num_frames &&
               (*out).NumCols() == (num_filters * num_x_steps * num_y_steps));

  CuMatrix<BaseFloat> patches(num_frames,
                              num_x_steps * num_y_steps * filter_dim,
                              kUndefined);
  InputToInputPatches(in, &patches);
  CuSubMatrix<BaseFloat>* filter_params_elem = new CuSubMatrix<BaseFloat>(
      filter_params_, 0, filter_params_.NumRows(), 0, filter_params_.NumCols());
  std::vector<CuSubMatrix<BaseFloat>* > tgt_batch, patch_batch,
      filter_params_batch;

  for (int32 x_step = 0; x_step < num_x_steps; x_step++)  {
    for (int32 y_step = 0; y_step < num_y_steps; y_step++)  {
      int32 patch_number = x_step * num_y_steps + y_step;
      tgt_batch.push_back(new CuSubMatrix<BaseFloat>(
              out->ColRange(patch_number * num_filters, num_filters)));
      patch_batch.push_back(new CuSubMatrix<BaseFloat>(
              patches.ColRange(patch_number * filter_dim, filter_dim)));
      filter_params_batch.push_back(filter_params_elem);
      tgt_batch[patch_number]->AddVecToRows(1.0, bias_params_, 1.0); // add bias
    }
  }
  // apply all filters
  AddMatMatBatched<BaseFloat>(1.0, tgt_batch, patch_batch,
                              kNoTrans, filter_params_batch,
                              kTrans, 1.0);
  // release memory
  delete filter_params_elem;
  for (int32 p = 0; p < tgt_batch.size(); p++) {
    delete tgt_batch[p];
    delete patch_batch[p];
  }
  return NULL;
}

// scale the parameters
void ConvolutionComponent::Scale(BaseFloat scale) {
  if (scale == 0.0) {
    filter_params_.SetZero();
    bias_params_.SetZero();
  } else {
    filter_params_.Scale(scale);
    bias_params_.Scale(scale);
  }
}

// add another convolution component
void ConvolutionComponent::Add(BaseFloat alpha, const Component &other_in) {
  const ConvolutionComponent *other =
      dynamic_cast<const ConvolutionComponent*>(&other_in);
  KALDI_ASSERT(other != NULL);
  filter_params_.AddMat(alpha, other->filter_params_);
  bias_params_.AddVec(alpha, other->bias_params_);
}

/*
 This function transforms a vector of lists into a list of vectors,
 padded with -1.
 @param[in] The input vector of lists. Let in.size() be D, and let
            the longest list length (i.e. the max of in[i].size()) be L.
 @param[out] The output list of vectors. The length of the list will
            be L, each vector-dimension will be D (i.e. out[i].size() == D),
            and if in[i] == j, then for some k we will have that
            out[k][j] = i. The output vectors are padded with -1
            where necessary if not all the input lists have the same side.
*/
void RearrangeIndexes(const std::vector<std::vector<int32> > &in,
                                                std::vector<std::vector<int32> > *out) {
  int32 D = in.size();
  int32 L = 0;
  for (int32 i = 0; i < D; i++)
    if (in[i].size() > L)
      L = in[i].size();
  out->resize(L);
  for (int32 i = 0; i < L; i++)
    (*out)[i].resize(D, -1);
  for (int32 i = 0; i < D; i++) {
    for (int32 j = 0; j < in[i].size(); j++) {
      (*out)[j][i] = in[i][j];
    }
  }
}

// Method to compute the input derivative matrix from the input derivatives
// for patches, where each patch corresponds to one dot product
// in the convolution
void ConvolutionComponent::InderivPatchesToInderiv(
    const CuMatrix<BaseFloat>& in_deriv_patches,
    CuMatrixBase<BaseFloat> *in_deriv) const {

  const int32 num_x_steps = (1 + (input_x_dim_ - filt_x_dim_) / filt_x_step_),
              num_y_steps = (1 + (input_y_dim_ - filt_y_dim_) / filt_y_step_),
              filt_x_step = filt_x_step_,
              filt_y_step = filt_y_step_,
              filt_x_dim = filt_x_dim_,
              filt_y_dim = filt_y_dim_,
              input_x_dim = input_x_dim_,
              input_y_dim = input_y_dim_,
              input_z_dim = input_z_dim_,
              filter_dim = filter_params_.NumCols();

  // Compute the reverse column_map from the matrix with input
  // derivative patches to input derivative matrix
  std::vector<std::vector<int32> > reverse_column_map(in_deriv->NumCols());
  int32 rev_col_map_size = reverse_column_map.size();
  for (int32 x_step = 0; x_step < num_x_steps; x_step++) {
    for (int32 y_step = 0; y_step < num_y_steps; y_step++)  {
      int32 patch_number = x_step * num_y_steps + y_step;
      int32 patch_start_index = patch_number * filter_dim;
      for (int32 x = 0, index = patch_start_index; x < filt_x_dim; x++)  {
        for (int32 y = 0; y < filt_y_dim; y++)  {
          for (int32 z = 0; z < input_z_dim; z++, index++)  {
            int32 vector_index;
            if (input_vectorization_ == kZyx)  {
              vector_index = ZyxVectorIndex(x_step * filt_x_step + x,
                                            y_step * filt_y_step + y, z,
                                            input_x_dim, input_y_dim,
                                            input_z_dim);
            } else {
              KALDI_ASSERT(input_vectorization_ == kYzx);
              vector_index = YzxVectorIndex(x_step * filt_x_step + x,
                                            y_step * filt_y_step + y, z,
                                            input_x_dim, input_y_dim,
                                            input_z_dim);
            }
            KALDI_ASSERT(vector_index < rev_col_map_size);
            reverse_column_map[vector_index].push_back(index);
          }
        }
      }
    }
  }
  std::vector<std::vector<int32> > rearranged_column_map;
  RearrangeIndexes(reverse_column_map, &rearranged_column_map);
  for (int32 p = 0; p < rearranged_column_map.size(); p++) {
    CuArray<int32> cu_cols(rearranged_column_map[p]);
    in_deriv->AddCols(in_deriv_patches, cu_cols);
  }
}

// back propagation function
// see function declaration in nnet-simple-component.h for details
void ConvolutionComponent::Backprop(const std::string &debug_info,
                                    const ComponentPrecomputedIndexes *indexes,
                                    const CuMatrixBase<BaseFloat> &in_value,
                                    const CuMatrixBase<BaseFloat> &, // out_value,
                                    const CuMatrixBase<BaseFloat> &out_deriv,
                                    void *memo,
                                    Component *to_update_in,
                                    CuMatrixBase<BaseFloat> *in_deriv) const {
  ConvolutionComponent *to_update =
      dynamic_cast<ConvolutionComponent*>(to_update_in);
  const int32 num_x_steps = (1 + (input_x_dim_ - filt_x_dim_) / filt_x_step_),
              num_y_steps = (1 + (input_y_dim_ - filt_y_dim_) / filt_y_step_),
              num_filters = filter_params_.NumRows(),
              num_frames = out_deriv.NumRows(),
              filter_dim = filter_params_.NumCols();

  KALDI_ASSERT(out_deriv.NumRows() == num_frames &&
               out_deriv.NumCols() ==
               (num_filters * num_x_steps * num_y_steps));

  // Compute inderiv patches
  CuMatrix<BaseFloat> in_deriv_patches(num_frames,
                                       num_x_steps * num_y_steps * filter_dim,
                                       kSetZero);

  std::vector<CuSubMatrix<BaseFloat>* > patch_deriv_batch, out_deriv_batch,
      filter_params_batch;
  CuSubMatrix<BaseFloat>* filter_params_elem = new CuSubMatrix<BaseFloat>(
      filter_params_, 0, filter_params_.NumRows(), 0, filter_params_.NumCols());

  for (int32 x_step = 0; x_step < num_x_steps; x_step++)  {
    for (int32 y_step = 0; y_step < num_y_steps; y_step++)  {
      int32 patch_number = x_step * num_y_steps + y_step;

      patch_deriv_batch.push_back(new CuSubMatrix<BaseFloat>(
              in_deriv_patches.ColRange(
              patch_number * filter_dim, filter_dim)));
      out_deriv_batch.push_back(new CuSubMatrix<BaseFloat>(out_deriv.ColRange(
              patch_number * num_filters, num_filters)));
      filter_params_batch.push_back(filter_params_elem);
    }
  }
  AddMatMatBatched<BaseFloat>(1.0, patch_deriv_batch,
                              out_deriv_batch, kNoTrans,
                              filter_params_batch, kNoTrans, 0.0);

  if (in_deriv) {
    // combine the derivatives from the individual input deriv patches
    // to compute input deriv matrix
    InderivPatchesToInderiv(in_deriv_patches, in_deriv);
  }

  if (to_update != NULL)  {
    to_update->Update(debug_info, in_value, out_deriv, out_deriv_batch);
  }

  // release memory
  delete filter_params_elem;
  for (int32 p = 0; p < patch_deriv_batch.size(); p++) {
    delete patch_deriv_batch[p];
    delete out_deriv_batch[p];
  }
}


// update parameters
// see function declaration in nnet-simple-component.h for details
void ConvolutionComponent::Update(const std::string &debug_info,
                                  const CuMatrixBase<BaseFloat> &in_value,
                                  const CuMatrixBase<BaseFloat> &out_deriv,
                                  const std::vector<CuSubMatrix<BaseFloat> *>& out_deriv_batch) {
  // useful dims
  const int32 num_x_steps = (1 + (input_x_dim_ - filt_x_dim_) / filt_x_step_),
              num_y_steps = (1 + (input_y_dim_ - filt_y_dim_) / filt_y_step_),
              num_filters = filter_params_.NumRows(),
              num_frames = out_deriv.NumRows(),
              filter_dim = filter_params_.NumCols();
  KALDI_ASSERT(out_deriv.NumRows() == num_frames &&
               out_deriv.NumCols() ==
               (num_filters * num_x_steps * num_y_steps));


  CuMatrix<BaseFloat> filters_grad;
  CuVector<BaseFloat> bias_grad;

  CuMatrix<BaseFloat> input_patches(num_frames,
                                    filter_dim * num_x_steps * num_y_steps,
                                    kUndefined);
  InputToInputPatches(in_value, &input_patches);

  filters_grad.Resize(num_filters, filter_dim, kSetZero); // reset
  bias_grad.Resize(num_filters, kSetZero); // reset

  // create a single large matrix holding the smaller matrices
  // from the vector container filters_grad_batch along the rows
  CuMatrix<BaseFloat> filters_grad_blocks_batch(
      num_x_steps * num_y_steps * filters_grad.NumRows(),
      filters_grad.NumCols());

  std::vector<CuSubMatrix<BaseFloat>* > filters_grad_batch, input_patch_batch;

  for (int32 x_step = 0; x_step < num_x_steps; x_step++)  {
    for (int32 y_step = 0; y_step < num_y_steps; y_step++)  {
      int32 patch_number = x_step * num_y_steps + y_step;
      filters_grad_batch.push_back(new CuSubMatrix<BaseFloat>(
          filters_grad_blocks_batch.RowRange(
              patch_number * filters_grad.NumRows(), filters_grad.NumRows())));

      input_patch_batch.push_back(new CuSubMatrix<BaseFloat>(
              input_patches.ColRange(patch_number * filter_dim, filter_dim)));
    }
  }

  AddMatMatBatched<BaseFloat>(1.0, filters_grad_batch, out_deriv_batch, kTrans,
                              input_patch_batch, kNoTrans, 1.0);

  // add the row blocks together to filters_grad
  filters_grad.AddMatBlocks(1.0, filters_grad_blocks_batch);

  // create a matrix holding the col blocks sum of out_deriv
  CuMatrix<BaseFloat> out_deriv_col_blocks_sum(out_deriv.NumRows(),
                                               num_filters);

  // add the col blocks together to out_deriv_col_blocks_sum
  out_deriv_col_blocks_sum.AddMatBlocks(1.0, out_deriv);

  bias_grad.AddRowSumMat(1.0, out_deriv_col_blocks_sum, 1.0);

  // release memory
  for (int32 p = 0; p < input_patch_batch.size(); p++) {
    delete filters_grad_batch[p];
    delete input_patch_batch[p];
  }

  //
  // update
  //
  filter_params_.AddMat(learning_rate_, filters_grad);
  bias_params_.AddVec(learning_rate_, bias_grad);
}

void ConvolutionComponent::Read(std::istream &is, bool binary) {
  ReadUpdatableCommon(is, binary);  // Read opening tag and learning rate.
  ExpectToken(is, binary, "<InputXDim>");
  ReadBasicType(is, binary, &input_x_dim_);
  ExpectToken(is, binary, "<InputYDim>");
  ReadBasicType(is, binary, &input_y_dim_);
  ExpectToken(is, binary, "<InputZDim>");
  ReadBasicType(is, binary, &input_z_dim_);
  ExpectToken(is, binary, "<FiltXDim>");
  ReadBasicType(is, binary, &filt_x_dim_);
  ExpectToken(is, binary, "<FiltYDim>");
  ReadBasicType(is, binary, &filt_y_dim_);
  ExpectToken(is, binary, "<FiltXStep>");
  ReadBasicType(is, binary, &filt_x_step_);
  ExpectToken(is, binary, "<FiltYStep>");
  ReadBasicType(is, binary, &filt_y_step_);
  ExpectToken(is, binary, "<InputVectorization>");
  int32 input_vectorization;
  ReadBasicType(is, binary, &input_vectorization);
  input_vectorization_ = static_cast<TensorVectorizationType>(input_vectorization);
  ExpectToken(is, binary, "<FilterParams>");
  filter_params_.Read(is, binary);
  ExpectToken(is, binary, "<BiasParams>");
  bias_params_.Read(is, binary);
  std::string tok;
  ReadToken(is, binary, &tok);
  if (tok == "<IsGradient>") {
    ReadBasicType(is, binary, &is_gradient_);
    ExpectToken(is, binary, "</ConvolutionComponent>");
  } else {
    is_gradient_ = false;
    KALDI_ASSERT(tok == "</ConvolutionComponent>");
  }
}

void ConvolutionComponent::Write(std::ostream &os, bool binary) const {
  WriteUpdatableCommon(os, binary);  // write opening tag and learning rate.
  WriteToken(os, binary, "<InputXDim>");
  WriteBasicType(os, binary, input_x_dim_);
  WriteToken(os, binary, "<InputYDim>");
  WriteBasicType(os, binary, input_y_dim_);
  WriteToken(os, binary, "<InputZDim>");
  WriteBasicType(os, binary, input_z_dim_);
  WriteToken(os, binary, "<FiltXDim>");
  WriteBasicType(os, binary, filt_x_dim_);
  WriteToken(os, binary, "<FiltYDim>");
  WriteBasicType(os, binary, filt_y_dim_);
  WriteToken(os, binary, "<FiltXStep>");
  WriteBasicType(os, binary, filt_x_step_);
  WriteToken(os, binary, "<FiltYStep>");
  WriteBasicType(os, binary, filt_y_step_);
  WriteToken(os, binary, "<InputVectorization>");
  WriteBasicType(os, binary, static_cast<int32>(input_vectorization_));
  WriteToken(os, binary, "<FilterParams>");
  filter_params_.Write(os, binary);
  WriteToken(os, binary, "<BiasParams>");
  bias_params_.Write(os, binary);
  WriteToken(os, binary, "<IsGradient>");
  WriteBasicType(os, binary, is_gradient_);
  WriteToken(os, binary, "</ConvolutionComponent>");
}

BaseFloat ConvolutionComponent::DotProduct(const UpdatableComponent &other_in) const {
  const ConvolutionComponent *other =
      dynamic_cast<const ConvolutionComponent*>(&other_in);
  return TraceMatMat(filter_params_, other->filter_params_, kTrans)
         + VecVec(bias_params_, other->bias_params_);
}

Component* ConvolutionComponent::Copy() const {
  ConvolutionComponent *ans = new ConvolutionComponent(*this);
  return ans;
}

void ConvolutionComponent::PerturbParams(BaseFloat stddev) {
  CuMatrix<BaseFloat> temp_filter_params(filter_params_);
  temp_filter_params.SetRandn();
  filter_params_.AddMat(stddev, temp_filter_params);

  CuVector<BaseFloat> temp_bias_params(bias_params_);
  temp_bias_params.SetRandn();
  bias_params_.AddVec(stddev, temp_bias_params);
}

void ConvolutionComponent::SetParams(const VectorBase<BaseFloat> &bias,
                                     const MatrixBase<BaseFloat> &filter) {
  bias_params_ = bias;
  filter_params_ = filter;
  KALDI_ASSERT(bias_params_.Dim() == filter_params_.NumRows());
}

int32 ConvolutionComponent::NumParameters() const {
  return (filter_params_.NumCols() + 1) * filter_params_.NumRows();
}

void ConvolutionComponent::Vectorize(VectorBase<BaseFloat> *params) const {
  KALDI_ASSERT(params->Dim() == this->NumParameters());
  int32 num_filter_params = filter_params_.NumCols() * filter_params_.NumRows();
  params->Range(0, num_filter_params).CopyRowsFromMat(filter_params_);
  params->Range(num_filter_params, bias_params_.Dim()).CopyFromVec(bias_params_);
}
void ConvolutionComponent::UnVectorize(const VectorBase<BaseFloat> &params) {
  KALDI_ASSERT(params.Dim() == this->NumParameters());
  int32 num_filter_params = filter_params_.NumCols() * filter_params_.NumRows();
  filter_params_.CopyRowsFromVec(params.Range(0, num_filter_params));
  bias_params_.CopyFromVec(params.Range(num_filter_params, bias_params_.Dim()));
}

// aquire input dim
int32 MaxpoolingComponent::InputDim() const {
  return input_x_dim_ * input_y_dim_ * input_z_dim_;
}

MaxpoolingComponent::MaxpoolingComponent(
    const MaxpoolingComponent &component):
    input_x_dim_(component.input_x_dim_),
    input_y_dim_(component.input_y_dim_),
    input_z_dim_(component.input_z_dim_),
    pool_x_size_(component.pool_x_size_),
    pool_y_size_(component.pool_y_size_),
    pool_z_size_(component.pool_z_size_),
    pool_x_step_(component.pool_x_step_),
    pool_y_step_(component.pool_y_step_),
    pool_z_step_(component.pool_z_step_) { }

// aquire output dim
int32 MaxpoolingComponent::OutputDim() const {
  int32 num_pools_x = 1 + (input_x_dim_ - pool_x_size_) / pool_x_step_;
  int32 num_pools_y = 1 + (input_y_dim_ - pool_y_size_) / pool_y_step_;
  int32 num_pools_z = 1 + (input_z_dim_ - pool_z_size_) / pool_z_step_;
  return num_pools_x * num_pools_y * num_pools_z;
}

// check the component parameters
void MaxpoolingComponent::Check() const {
  // sanity check of the max pooling parameters
  KALDI_ASSERT(input_x_dim_ > 0);
  KALDI_ASSERT(input_y_dim_ > 0);
  KALDI_ASSERT(input_z_dim_ > 0);
  KALDI_ASSERT(pool_x_size_ > 0);
  KALDI_ASSERT(pool_y_size_ > 0);
  KALDI_ASSERT(pool_z_size_ > 0);
  KALDI_ASSERT(pool_x_step_ > 0);
  KALDI_ASSERT(pool_y_step_ > 0);
  KALDI_ASSERT(pool_z_step_ > 0);
  KALDI_ASSERT(input_x_dim_ >= pool_x_size_);
  KALDI_ASSERT(input_y_dim_ >= pool_y_size_);
  KALDI_ASSERT(input_z_dim_ >= pool_z_size_);
  KALDI_ASSERT(pool_x_size_ >= pool_x_step_);
  KALDI_ASSERT(pool_y_size_ >= pool_y_step_);
  KALDI_ASSERT(pool_z_size_ >= pool_z_step_);
  KALDI_ASSERT((input_x_dim_ - pool_x_size_) % pool_x_step_  == 0);
  KALDI_ASSERT((input_y_dim_ - pool_y_size_) % pool_y_step_  == 0);
  KALDI_ASSERT((input_z_dim_ - pool_z_size_) % pool_z_step_  == 0);
}

// initialize the component using configuration file
void MaxpoolingComponent::InitFromConfig(ConfigLine *cfl) {
  bool ok = true;

  ok = ok && cfl->GetValue("input-x-dim", &input_x_dim_);
  ok = ok && cfl->GetValue("input-y-dim", &input_y_dim_);
  ok = ok && cfl->GetValue("input-z-dim", &input_z_dim_);
  ok = ok && cfl->GetValue("pool-x-size", &pool_x_size_);
  ok = ok && cfl->GetValue("pool-y-size", &pool_y_size_);
  ok = ok && cfl->GetValue("pool-z-size", &pool_z_size_);
  ok = ok && cfl->GetValue("pool-x-step", &pool_x_step_);
  ok = ok && cfl->GetValue("pool-y-step", &pool_y_step_);
  ok = ok && cfl->GetValue("pool-z-step", &pool_z_step_);

  if (cfl->HasUnusedValues())
    KALDI_ERR << "Could not process these elements in initializer: "
              << cfl->UnusedValues();
  if (!ok)
    KALDI_ERR << "Bad initializer " << cfl->WholeLine();

  Check();
}

// Method to convert from a matrix representing a minibatch of vectorized
// 3D tensors to patches for 3d max pooling, each patch corresponds to
// the nodes having the same local coordinatenodes from each pool
void MaxpoolingComponent::InputToInputPatches(
    const CuMatrixBase<BaseFloat>& in,
    CuMatrix<BaseFloat> *patches) const{
  int32 num_pools_x = 1 + (input_x_dim_ - pool_x_size_) / pool_x_step_;
  int32 num_pools_y = 1 + (input_y_dim_ - pool_y_size_) / pool_y_step_;
  int32 num_pools_z = 1 + (input_z_dim_ - pool_z_size_) / pool_z_step_;

  std::vector<int32> column_map(patches->NumCols());
  int32 column_map_size = column_map.size();
  for (int32 x = 0, index =0; x < pool_x_size_; x++) {
    for (int32 y = 0; y < pool_y_size_; y++) {
      for (int32 z = 0; z < pool_z_size_; z++) {
        // given the local node coordinate, group them from each pool
        // to form a patch
        for (int32 x_pool = 0; x_pool < num_pools_x; x_pool++) {
          for (int32 y_pool = 0; y_pool < num_pools_y; y_pool++) {
            for (int32 z_pool = 0; z_pool < num_pools_z; z_pool++, index++) {
              KALDI_ASSERT(index < column_map_size);
              column_map[index] = (x_pool * pool_x_step_ + x) * input_y_dim_ * input_z_dim_ +
                                  (y_pool * pool_y_step_ + y) * input_z_dim_ +
                                  (z_pool * pool_z_step_ + z);

            }
          }
        }
      }
    }
  }
  CuArray<int32> cu_cols(column_map);
  patches->CopyCols(in, cu_cols);
}

/*
  This is the 3d max pooling propagate function.
  It is assumed that each row of the input matrix
  is a vectorized 3D-tensor of type zxy.
  Similar to the propagate function of ConvolutionComponent,
  the input matrix is first arranged into patches so that
  pools (with / without overlapping) could be
  processed in a parallelizable manner.
  The output matrix is also a vectorized 3D-tensor of type zxy.
*/

void* MaxpoolingComponent::Propagate(const ComponentPrecomputedIndexes *indexes,
                                    const CuMatrixBase<BaseFloat> &in,
                                    CuMatrixBase<BaseFloat> *out) const {
  int32 num_frames = in.NumRows();
  int32 num_pools = OutputDim();
  int32 pool_size = pool_x_size_ * pool_y_size_ * pool_z_size_;
  CuMatrix<BaseFloat> patches(num_frames, num_pools * pool_size, kUndefined);
  InputToInputPatches(in, &patches);

  out->Set(-1e20); // reset a large negative value
  for (int32 q = 0; q < pool_size; q++)
    out->Max(patches.ColRange(q * num_pools, num_pools));
  return NULL;
}
=======
>>>>>>> 9469b64b

  CuMatrix<BaseFloat> derivs_per_frame(in_value);
  derivs_per_frame.MulElements(out_deriv);
  // the non-natural-gradient update would just do
  // scales_.AddRowSumMat(learning_rate_, derivs_per_frame).

  BaseFloat scale;
  preconditioner_.PreconditionDirections(&derivs_per_frame, &scale);

  CuVector<BaseFloat> delta_scales(scales_.Dim());
  delta_scales.AddRowSumMat(scale * learning_rate_, derivs_per_frame);
  scales_.AddVec(1.0, delta_scales);
}

void NaturalGradientPerElementScaleComponent::FreezeNaturalGradient(bool freeze) {
  preconditioner_.Freeze(freeze);
}

void NaturalGradientPerElementScaleComponent::ConsolidateMemory() {
  OnlineNaturalGradient temp(preconditioner_);
  preconditioner_.Swap(&temp);
}

void PermuteComponent::ComputeReverseColumnMap() {
  int32 dim = column_map_.Dim();
  KALDI_ASSERT(dim > 0);
  std::vector<int32> reverse_column_map_cpu(dim, -1),
      column_map_cpu(dim);
  column_map_.CopyToVec(&column_map_cpu);
  for (int32 i = 0; i < dim; i++) {
    int32 &dest = reverse_column_map_cpu[column_map_cpu[i]];
    if (dest != -1)
      KALDI_ERR << "Column map does not represent a permutation.";
    dest = i;
  }
  reverse_column_map_.Resize(dim);
  reverse_column_map_.CopyFromVec(reverse_column_map_cpu);
}

Component* PermuteComponent::Copy() const {
  PermuteComponent *ans = new PermuteComponent();
  ans->column_map_ = column_map_;
  ans->reverse_column_map_ = reverse_column_map_;
  return ans;
}

void* PermuteComponent::Propagate(const ComponentPrecomputedIndexes *indexes,
                                 const CuMatrixBase<BaseFloat> &in,
                                 CuMatrixBase<BaseFloat> *out) const  {
  out->CopyCols(in, column_map_);
  return NULL;
}
void PermuteComponent::Backprop(const std::string &debug_info,
                                const ComponentPrecomputedIndexes *indexes,
                                const CuMatrixBase<BaseFloat> &, //in_value
                                const CuMatrixBase<BaseFloat> &, // out_value,
                                const CuMatrixBase<BaseFloat> &out_deriv,
                                void *memo,
                                Component *to_update,
                                CuMatrixBase<BaseFloat> *in_deriv) const  {
  in_deriv->CopyCols(out_deriv, reverse_column_map_);
}

void PermuteComponent::InitFromConfig(ConfigLine *cfl) {
  bool ok = true;
  std::string column_map_str;
  ok = ok && cfl->GetValue("column-map", &column_map_str);
  std::vector<int32> column_map;
  if (!SplitStringToIntegers(column_map_str, ",", true, &column_map))
    KALDI_ERR << "Bad initializer in PermuteComponent: column-map="
              << column_map_str;
  if (cfl->HasUnusedValues())
    KALDI_ERR << "Could not process these elements in initializer: "
              << cfl->UnusedValues();
  if (!ok)
    KALDI_ERR << "Invalid initializer for layer of type "
              << Type() << ": \"" << cfl->WholeLine() << "\"";
  Init(column_map);
}

void PermuteComponent::Init(const std::vector<int32> &column_map) {
  KALDI_ASSERT(column_map.size() > 0);
  column_map_.CopyFromVec(column_map);
  ComputeReverseColumnMap();
}

void PermuteComponent::Read(std::istream &is, bool binary) {
  ExpectOneOrTwoTokens(is, binary, "<PermuteComponent>", "<ColumnMap>");
  std::vector<int32> column_map;
  if (binary && is.peek() == 'F') {
    // back-compatibility code [temporary]
    Vector<BaseFloat> float_map;
    float_map.Read(is, binary);
    column_map.resize(float_map.Dim());
    for (int32 i = 0; i < float_map.Dim(); i++) {
      // note: casting truncates toward zero: add 0.5 to approximate rounding.
      column_map[i] = static_cast<int32>(float_map(i) + 0.5);
    }
    // the next line is a workaround for a bug in the old
    // writing code, which now causes an assert failure.  it's only
    // valid for the permutations we're currently using.  anyway all this
    // code is only temporary.
    column_map.back() = float_map.Dim() - 1;
  } else {
    ReadIntegerVector(is, binary, &column_map);
  }
  column_map_.CopyFromVec(column_map);
  ExpectToken(is, binary, "</PermuteComponent>");
  ComputeReverseColumnMap();
}

void PermuteComponent::Write(std::ostream &os, bool binary) const {
  WriteToken(os, binary, "<PermuteComponent>");
  WriteToken(os, binary, "<ColumnMap>");
  std::ostringstream buffer;
  std::vector<int32> column_map;
  column_map_.CopyToVec(&column_map);
  WriteIntegerVector(os, binary, column_map);
  WriteToken(os, binary, "</PermuteComponent>");
}

std::string PermuteComponent::Info() const {
  std::ostringstream stream;
  stream << Type() << ", dim=" << column_map_.Dim();
  stream << " , column-map=[ ";
  std::vector<int32> column_map(column_map_.Dim());
  column_map_.CopyToVec(&column_map);
  int32 max_size = 5;
  for (size_t i = 0; i < column_map.size() && i < max_size; i++)
    stream << column_map[i] << ' ';
  if (static_cast<int32>(column_map.size()) > max_size)
    stream << "... ";
  stream << "]";
  return stream.str();
}


bool CompositeComponent::IsUpdatable() const {
  for (std::vector<Component*>::const_iterator iter = components_.begin(),
           end = components_.end(); iter != end; ++iter)
    if (((*iter)->Properties() & kUpdatableComponent) != 0)
      return true;
  return false;
}

// virtual
int32 CompositeComponent::InputDim() const {
  KALDI_ASSERT(!components_.empty());
  return components_.front()->InputDim();
};

// virtual
int32 CompositeComponent::OutputDim() const {
  KALDI_ASSERT(!components_.empty());
  return components_.back()->OutputDim();
};

// virtual
int32 CompositeComponent::Properties() const {
  KALDI_ASSERT(!components_.empty());
  int32 last_component_properties = components_.back()->Properties(),
      first_component_properties = components_.front()->Properties();
  // We always assume backprop needs the input, as this would be necessary to
  // get the activations at intermediate layers, if these were not needed in
  // backprop, there would be no reason to use a CompositeComponent.
  int32 ans = kSimpleComponent | kBackpropNeedsInput |
      (last_component_properties &
       (kPropagateAdds|kBackpropNeedsOutput|kOutputContiguous)) |
       (first_component_properties &
        (kBackpropAdds|kInputContiguous)) |
       (IsUpdatable() ? kUpdatableComponent : 0);
  // note, we don't return the kStoresStats property because that function is
  // not implemented; instead, for efficiency, we call StoreStats() on any
  // sub-components as part of the backprop phase.
  if (last_component_properties & kStoresStats)
    ans |= kBackpropNeedsOutput;
  return ans;
};


MatrixStrideType CompositeComponent::GetStrideType(int32 i) const {
  int32 num_components = components_.size();
  if ((components_[i]->Properties() & kOutputContiguous) ||
      (i + 1 < num_components &&
       (components_[i + 1]->Properties() & kInputContiguous)))
    return kStrideEqualNumCols;
  else
    return kDefaultStride;
}


// virtual
void* CompositeComponent::Propagate(
    const ComponentPrecomputedIndexes *, // indexes
    const CuMatrixBase<BaseFloat> &in,
    CuMatrixBase<BaseFloat> *out) const {
  KALDI_ASSERT(in.NumRows() == out->NumRows() && in.NumCols() == InputDim() &&
               out->NumCols() == OutputDim());
  int32 num_rows = in.NumRows(),
      num_components = components_.size();
  if (max_rows_process_ > 0 && num_rows > max_rows_process_) {
    // recurse and process smaller parts of the data, to save memory.
    for (int32 row_offset = 0; row_offset < num_rows;
         row_offset += max_rows_process_) {
      int32 this_num_rows = std::min<int32>(max_rows_process_,
                                            num_rows - row_offset);
      const CuSubMatrix<BaseFloat> in_part(in, row_offset, this_num_rows,
                                           0, in.NumCols());
      CuSubMatrix<BaseFloat> out_part(*out, row_offset, this_num_rows,
                                      0, out->NumCols());
      this->Propagate(NULL, in_part, &out_part);
    }
    return NULL;
  }
  std::vector<CuMatrix<BaseFloat> > intermediate_outputs(num_components - 1);
  for (int32 i = 0; i < num_components; i++) {
    if (i + 1 < num_components) {
      MatrixResizeType resize_type =
          ((components_[i]->Properties() & kPropagateAdds) ?
           kSetZero : kUndefined);
      intermediate_outputs[i].Resize(num_rows, components_[i]->OutputDim(),
                                     resize_type, GetStrideType(i));
    }
    const CuMatrixBase<BaseFloat> &this_in = (i == 0 ? in :
                                              intermediate_outputs[i-1]);
    CuMatrixBase<BaseFloat> *this_out = (i + 1 == num_components ?
                                         out : &(intermediate_outputs[i]));
    void *memo =  components_[i]->Propagate(NULL, this_in, this_out);
    // we'll re-do the forward propagation in the backprop, and we can
    // regenerate any memos there, so no need to keep them.
    if (memo != NULL)
      components_[i]->DeleteMemo(memo);
    if (i > 0)
      intermediate_outputs[i-1].Resize(0, 0);
  }
  return NULL;
}


void CompositeComponent::Init(const std::vector<Component*> &components,
                              int32 max_rows_process) {
  DeletePointers(&components_);  // clean up.
  components_ = components;
  KALDI_ASSERT(!components.empty());
  max_rows_process_ = max_rows_process;

  for (size_t i = 0; i < components_.size(); i++) {
    // make sure all constituent components are simple.
    KALDI_ASSERT(components_[i]->Properties() & kSimpleComponent);
    if (i > 0) {
      // make sure all the internal dimensions match up.
      KALDI_ASSERT(components_[i]->InputDim() ==
                   components_[i-1]->OutputDim());
    }
  }
}

// virtual
void CompositeComponent::Read(std::istream &is, bool binary) {
  // Because we didn't previously write out the learning rate,
  // we need some temporary code.
  int32 max_rows_process;
  if (false) {
    ReadUpdatableCommon(is, binary);
    ExpectToken(is, binary, "<MaxRowsProcess>");
    ReadBasicType(is, binary, &max_rows_process);
  } else {  // temporary code.
    std::string token;
    ReadToken(is, binary, &token);
    if (token == "<CompositeComponent>") {
      // if the first token is the opening tag, then
      // ignore it and get the next tag.
      ReadToken(is, binary, &token);
    }
    if (token == "<LearningRateFactor>") {
      ReadBasicType(is, binary, &learning_rate_factor_);
      ReadToken(is, binary, &token);
    } else {
      learning_rate_factor_ = 1.0;
    }
    if (token == "<IsGradient>") {
      ReadBasicType(is, binary, &is_gradient_);
      ReadToken(is, binary, &token);
    } else {
      is_gradient_ = false;
    }
    if (token == "<LearningRate>") {
      ReadBasicType(is, binary, &learning_rate_);
      ReadToken(is, binary, &token);
    }
    if (token != "<MaxRowsProcess>") {
      KALDI_ERR << "Expected token <MaxRowsProcess>, got "
                << token;
    }
    ReadBasicType(is, binary, &max_rows_process);
  }
  ExpectToken(is, binary, "<NumComponents>");
  int32 num_components;
  ReadBasicType(is, binary, &num_components); // Read dimension.
  if (num_components < 0 || num_components > 100000)
    KALDI_ERR << "Bad num-components";
  std::vector<Component*> components(num_components);
  for (int32 i = 0; i < num_components; i++)
    components[i] = ReadNew(is, binary);
  Init(components, max_rows_process);
  ExpectToken(is, binary, "</CompositeComponent>");
}

// virtual
void CompositeComponent::ZeroStats() {
  // we call ZeroStats() on all components without checking their flags; this
  // will do nothing if the component doesn't store stats.  (components like
  // ReLU and sigmoid and tanh store stats on activations).
  for (size_t i = 0; i < components_.size(); i++)
   components_[i]->ZeroStats();
}

// virtual
void CompositeComponent::Write(std::ostream &os, bool binary) const {
  WriteUpdatableCommon(os, binary);  // Write opening tag and learning rate.
  WriteToken(os, binary, "<MaxRowsProcess>");
  WriteBasicType(os, binary, max_rows_process_);
  WriteToken(os, binary, "<NumComponents>");
  int32 num_components = components_.size();
  WriteBasicType(os, binary, num_components);
  for (int32 i = 0; i < num_components; i++)
    components_[i]->Write(os, binary);
  WriteToken(os, binary, "</CompositeComponent>");
}


// virtual
void CompositeComponent::Backprop(const std::string &debug_info,
                                  const ComponentPrecomputedIndexes *indexes,
                                  const CuMatrixBase<BaseFloat> &in_value,
                                  const CuMatrixBase<BaseFloat> &out_value,
                                  const CuMatrixBase<BaseFloat> &out_deriv,
                                  void *memo,
                                  Component *to_update,
                                  CuMatrixBase<BaseFloat> *in_deriv) const {
  KALDI_ASSERT(in_value.NumRows() == out_deriv.NumRows() &&
               in_value.NumCols() == InputDim() &&
               out_deriv.NumCols() == OutputDim());
  int32 num_rows = in_value.NumRows(),
      num_components = components_.size();
  if (max_rows_process_ > 0 && num_rows > max_rows_process_) {
    KALDI_ASSERT(max_rows_process_ > 0);
    // recurse and process smaller parts of the data, to save memory.
    for (int32 row_offset = 0; row_offset < num_rows;
         row_offset += max_rows_process_) {
      bool have_output_value = (out_value.NumRows() != 0);
      int32 this_num_rows = std::min<int32>(max_rows_process_,
                                            num_rows - row_offset);
      // out_value_part will only be used if out_value is nonempty; otherwise we
      // make it a submatrix of 'out_deriv' to avoid errors in the constructor.
      const CuSubMatrix<BaseFloat> out_value_part(have_output_value ? out_value : out_deriv,
                                                  row_offset, this_num_rows,
                                                  0, out_deriv.NumCols());
      // in_deriv_value_part will only be used if in_deriv != NULL; otherwise we
      // make it a submatrix of 'in_value' to avoid errors in the constructor.
      CuSubMatrix<BaseFloat> in_deriv_part(in_deriv != NULL ? *in_deriv : in_value,
                                            row_offset, this_num_rows,
                                            0, in_value.NumCols());
      CuSubMatrix<BaseFloat> in_value_part(in_value, row_offset, this_num_rows,
                                           0, in_value.NumCols());
      const CuSubMatrix<BaseFloat> out_deriv_part(out_deriv,
                                                  row_offset, this_num_rows,
                                                  0, out_deriv.NumCols());
      CuMatrix<BaseFloat>  empty_mat;
      this->Backprop(debug_info, NULL, in_value_part,
                     (have_output_value ? static_cast<const CuMatrixBase<BaseFloat>&>(out_value_part) :
                      static_cast<const CuMatrixBase<BaseFloat>&>(empty_mat)),
                     out_deriv_part, NULL, to_update,
                     in_deriv != NULL ? &in_deriv_part : NULL);
    }
    return;
  }
  // For now, assume all intermediate values and derivatives need to be
  // computed.  in_value and out_deriv will always be supplied.

  // intermediate_outputs[i] contains the output of component i.
  std::vector<CuMatrix<BaseFloat> > intermediate_outputs(num_components);
  // intermediate_derivs[i] contains the deriative at the output of component i.
  std::vector<CuMatrix<BaseFloat> > intermediate_derivs(num_components - 1);

  KALDI_ASSERT(memo == NULL);
  // note: only a very few components use memos, but we need to support them.
  std::vector<void*> memos(num_components, NULL);

  int32 num_components_to_propagate = num_components;
  if (!(components_[num_components - 1]->Properties() & kUsesMemo)) {
    // we only need to propagate the very last component if it uses a memo.
    num_components_to_propagate--;
    if (num_components > 1) {
      // skip the last-but-one component's propagate if the last component's
      // backprop doesn't need the input and the last-but-one component's
      // backprop doesn't need the output.  This is the lowest hanging fruit for
      // optimization; other propagates might also be skippable.
      int32 properties = components_[num_components - 2]->Properties(),
          next_properties = components_[num_components - 1]->Properties();
      if (!(properties & (kBackpropNeedsOutput || kUsesMemo)) &&
          !(next_properties & kBackpropNeedsInput)) {
        num_components_to_propagate--;
      }
    }
  }


  // Do the propagation again.
  for (int32 i = 0; i < num_components_to_propagate; i++) {
    MatrixResizeType resize_type =
        ((components_[i]->Properties() & kPropagateAdds) ?
         kSetZero : kUndefined);
    intermediate_outputs[i].Resize(num_rows, components_[i]->OutputDim(),
                                   resize_type, GetStrideType(i));
    memos[i] =
        components_[i]->Propagate(NULL,
                             (i == 0 ? in_value : intermediate_outputs[i-1]),
                              &(intermediate_outputs[i]));
  }

  for (int32 i = num_components - 1; i >= 0; i--) {
    const CuMatrixBase<BaseFloat> &this_in_value =
        (i == 0 ? in_value : intermediate_outputs[i-1]),
        &this_out_value =
        (i == num_components - 1 ? out_value : intermediate_outputs[i]);

    Component *component_to_update =
        (to_update == NULL ? NULL :
         dynamic_cast<CompositeComponent*>(to_update)->components_[i]);

    if (component_to_update != NULL  &&
        components_[i]->Properties() & kStoresStats)
      component_to_update->StoreStats(this_in_value, this_out_value, memos[i]);

    if (i > 0) {
      MatrixResizeType resize_type =
          ((components_[i]->Properties() & kBackpropAdds) ?
           kSetZero : kUndefined);
      intermediate_derivs[i-1].Resize(num_rows, components_[i]->InputDim(),
                                      resize_type, GetStrideType(i - 1));
    }
    // skip the first component's backprop if it's not updatable and in_deriv is
    // not requested.  Again, this is the lowest-hanging fruit to optimize.
    if (!(i == 0 && !(components_[0]->Properties() & kUpdatableComponent) &&
          in_deriv == NULL)) {
      components_[i]->Backprop(debug_info, NULL,
                this_in_value, this_out_value,
                (i + 1 == num_components ? out_deriv : intermediate_derivs[i]),
                memos[i], component_to_update,
                (i == 0 ? in_deriv : &(intermediate_derivs[i-1])));
    }
    if (memos[i] != NULL)
      components_[i]->DeleteMemo(memos[i]);
  }
}


// virtual
std::string CompositeComponent::Info() const {
  std::ostringstream stream;
  stream << Type() << " ";
  for (size_t i = 0; i < components_.size(); i++) {
    if (i > 0) stream << ", ";
    stream << "sub-component" << (i+1) << " = { "
           << components_[i]->Info() << " }";
  }
  return stream.str();
}

// virtual
void CompositeComponent::Scale(BaseFloat scale) {
  for (size_t i = 0; i < components_.size(); i++)
    components_[i]->Scale(scale);
}

// virtual
void CompositeComponent::Add(BaseFloat alpha, const Component &other_in) {
  const CompositeComponent *other = dynamic_cast<const CompositeComponent*>(
      &other_in);
  KALDI_ASSERT(other != NULL && other->components_.size() ==
               components_.size() && "Mismatching nnet topologies");
  for (size_t i = 0; i < components_.size(); i++)
    components_[i]->Add(alpha, *(other->components_[i]));
}

// virtual
void CompositeComponent::PerturbParams(BaseFloat stddev) {
  KALDI_ASSERT(this->IsUpdatable());  // or should not be called.
  for (size_t i = 0; i < components_.size(); i++) {
    if (components_[i]->Properties() & kUpdatableComponent) {
      UpdatableComponent *uc =
          dynamic_cast<UpdatableComponent*>(components_[i]);
      uc->PerturbParams(stddev);
    }
  }
}

void CompositeComponent::SetUnderlyingLearningRate(BaseFloat lrate) {
  KALDI_ASSERT(this->IsUpdatable());  // or should not be called.
  UpdatableComponent::SetUnderlyingLearningRate(lrate);

  // apply any learning-rate-factor that's set at this level (ill-advised, but
  // we'll do it.)
  BaseFloat effective_lrate = LearningRate();
  for (size_t i = 0; i < components_.size(); i++) {
    if (components_[i]->Properties() & kUpdatableComponent) {
      UpdatableComponent *uc =
          dynamic_cast<UpdatableComponent*>(components_[i]);
      uc->SetUnderlyingLearningRate(effective_lrate);
    }
  }
}

void CompositeComponent::SetActualLearningRate(BaseFloat lrate) {
  KALDI_ASSERT(this->IsUpdatable());  // or should not be called.
  UpdatableComponent::SetActualLearningRate(lrate);
  for (size_t i = 0; i < components_.size(); i++) {
    if (components_[i]->Properties() & kUpdatableComponent) {
      UpdatableComponent *uc =
          dynamic_cast<UpdatableComponent*>(components_[i]);
      uc->SetActualLearningRate(lrate);
    }
  }
}

// virtual
void CompositeComponent::SetAsGradient() {
  KALDI_ASSERT(this->IsUpdatable());  // or should not be called.
  UpdatableComponent::SetAsGradient();
  for (size_t i = 0; i < components_.size(); i++) {
    if (components_[i]->Properties() & kUpdatableComponent) {
      UpdatableComponent *uc =
          dynamic_cast<UpdatableComponent*>(components_[i]);
      uc->SetAsGradient();
    }
  }
}

// virtual
int32 CompositeComponent::NumParameters() const {
  KALDI_ASSERT(this->IsUpdatable());  // or should not be called.
  int32 ans = 0;
  for (size_t i = 0; i < components_.size(); i++) {
    if (components_[i]->Properties() & kUpdatableComponent) {
      UpdatableComponent *uc =
          dynamic_cast<UpdatableComponent*>(components_[i]);
      ans += uc->NumParameters();
    }
  }
  return ans;
}

// virtual
void CompositeComponent::Vectorize(VectorBase<BaseFloat> *params) const {
  int32 cur_offset = 0;
  KALDI_ASSERT(this->IsUpdatable());  // or should not be called.
  for (size_t i = 0; i < components_.size(); i++) {
    if (components_[i]->Properties() & kUpdatableComponent) {
      UpdatableComponent *uc =
          dynamic_cast<UpdatableComponent*>(components_[i]);
      int32 this_size = uc->NumParameters();
      SubVector<BaseFloat> params_range(*params, cur_offset, this_size);
      uc->Vectorize(&params_range);
      cur_offset += this_size;
    }
  }
  KALDI_ASSERT(cur_offset == params->Dim());
}

// virtual
void CompositeComponent::UnVectorize(const VectorBase<BaseFloat> &params) {
  int32 cur_offset = 0;
  KALDI_ASSERT(this->IsUpdatable());  // or should not be called.
  for (size_t i = 0; i < components_.size(); i++) {
    if (components_[i]->Properties() & kUpdatableComponent) {
      UpdatableComponent *uc =
          dynamic_cast<UpdatableComponent*>(components_[i]);
      int32 this_size = uc->NumParameters();
      SubVector<BaseFloat> params_range(params, cur_offset, this_size);
      uc->UnVectorize(params_range);
      cur_offset += this_size;
    }
  }
  KALDI_ASSERT(cur_offset == params.Dim());
}

// virtual
BaseFloat CompositeComponent::DotProduct(
    const UpdatableComponent &other_in) const {
  const CompositeComponent *other = dynamic_cast<const CompositeComponent*>(
      &other_in);
  KALDI_ASSERT(other != NULL && other->components_.size() ==
               components_.size() && "Mismatching nnet topologies");
  BaseFloat ans = 0.0;
  for (size_t i = 0.0; i < components_.size(); i++) {
    if (components_[i]->Properties() & kUpdatableComponent) {
      UpdatableComponent *uc =
          dynamic_cast<UpdatableComponent*>(components_[i]);
      const UpdatableComponent *uc_other =
          dynamic_cast<UpdatableComponent*>(other->components_[i]);
      KALDI_ASSERT(uc != NULL && uc_other != NULL);
      ans += uc->DotProduct(*uc_other);
    }
  }
  return ans;
}

/// virtual
void CompositeComponent::FreezeNaturalGradient(bool freeze) {
  for (size_t i = 0; i < components_.size(); i++) {
    if (components_[i]->Properties() & kUpdatableComponent) {
      UpdatableComponent *uc =
          dynamic_cast<UpdatableComponent*>(components_[i]);
      KALDI_ASSERT(uc != NULL);
      uc->FreezeNaturalGradient(freeze);
    }
  }
}

// virtual
Component* CompositeComponent::Copy() const {
  std::vector<Component*> components(components_.size());
  for (size_t i = 0; i < components_.size(); i++)
    components[i] = components_[i]->Copy();
  CompositeComponent *ans = new CompositeComponent();
  ans->Init(components, max_rows_process_);
  return ans;
}


// virtual
void CompositeComponent::InitFromConfig(ConfigLine *cfl) {
  int32 max_rows_process = 4096, num_components = -1;
  cfl->GetValue("max-rows-process", &max_rows_process);
  if (!cfl->GetValue("num-components", &num_components) ||
      num_components < 1)
    KALDI_ERR << "Expected num-components to be defined in "
              << "CompositeComponent config line '" << cfl->WholeLine() << "'";
  std::vector<Component*> components;
  for (int32 i = 1; i <= num_components; i++) {
    std::ostringstream name_stream;
    name_stream << "component" << i;
    std::string component_config;
    if (!cfl->GetValue(name_stream.str(), &component_config)) {
      DeletePointers(&components);
      KALDI_ERR << "Expected '" << name_stream.str() << "' to be defined in "
                << "CompositeComponent config line '" << cfl->WholeLine() << "'";
    }
    ConfigLine nested_line;
    // note: the nested line may not contain comments.
    std::string component_type;
    Component *this_component = NULL;
    if (!nested_line.ParseLine(component_config) ||
        !nested_line.GetValue("type", &component_type) ||
        !(this_component = NewComponentOfType(component_type)) ||
        nested_line.FirstToken() != "") {
      DeletePointers(&components);
      KALDI_ERR << "Could not parse config line for '" << name_stream.str()
                << "(or undefined or bad component type [type=xxx]), in "
                << "CompositeComponent config line '" << cfl->WholeLine() << "'";
    }
    if(this_component->Type() == "CompositeComponent") {
      DeletePointers(&components);
      delete this_component;
      // This is not allowed.  If memory is too much with just one
      // CompositeComponent, try decreasing max-rows-process instead.
      KALDI_ERR << "Found CompositeComponent nested within CompositeComponent."
                << "Nested line: '" << nested_line.WholeLine() << "'\n"
                << "Toplevel CompositeComponent line '" << cfl->WholeLine()
                << "'";
    }
    this_component->InitFromConfig(&nested_line);
    int32 props = this_component->Properties();
    if ((props & kRandomComponent) != 0 ||
        (props & kSimpleComponent) == 0) {
      KALDI_ERR << "CompositeComponent contains disallowed component type: "
                << nested_line.WholeLine();
    }
    components.push_back(this_component);
  }
  if (cfl->HasUnusedValues())
    KALDI_ERR << "Could not process these elements in initializer: "
              << cfl->UnusedValues();
  this->Init(components, max_rows_process);
}

const Component* CompositeComponent::GetComponent(int32 i) const {
  KALDI_ASSERT(static_cast<size_t>(i) < components_.size());
  return components_[i];
}

void CompositeComponent::SetComponent(int32 i, Component *component) {
  KALDI_ASSERT(static_cast<size_t>(i) < components_.size());
  delete components_[i];
  components_[i] = component;
}

<<<<<<< HEAD
int32 LstmNonlinearityComponent::InputDim() const {
  int32 cell_dim = value_sum_.NumCols();
  return cell_dim * 5 + (use_dropout_ ? 3 : 0);
}

int32 LstmNonlinearityComponent::OutputDim() const {
  int32 cell_dim = value_sum_.NumCols();
  return cell_dim * 2;
}


void LstmNonlinearityComponent::Read(std::istream &is, bool binary) {
  ReadUpdatableCommon(is, binary);  // Read opening tag and learning rate.
  ExpectToken(is, binary, "<Params>");
  params_.Read(is, binary);
  ExpectToken(is, binary, "<ValueAvg>");
  value_sum_.Read(is, binary);
  ExpectToken(is, binary, "<DerivAvg>");
  deriv_sum_.Read(is, binary);
  ExpectToken(is, binary, "<SelfRepairConfig>");
  self_repair_config_.Read(is, binary);
  ExpectToken(is, binary, "<SelfRepairProb>");
  self_repair_total_.Read(is, binary);

  std::string tok;
  ReadToken(is, binary, &tok);
  if (tok == "<UseDropout>") {
    ReadBasicType(is, binary, &use_dropout_);
    ReadToken(is, binary, &tok);
  } else {
    use_dropout_ = false;
  }
  KALDI_ASSERT(tok == "<Count>");
  ReadBasicType(is, binary, &count_);

  // For the on-disk format, we normalze value_sum_, deriv_sum_ and
  // self_repair_total_ by dividing by the count, but in memory they are scaled
  // by the count.  [for self_repair_total_, the scaling factor is count_ *
  // cell_dim].
  value_sum_.Scale(count_);
  deriv_sum_.Scale(count_);
  int32 cell_dim = params_.NumCols();
  self_repair_total_.Scale(count_ * cell_dim);

  InitNaturalGradient();

  ExpectToken(is, binary, "</LstmNonlinearityComponent>");

}

void LstmNonlinearityComponent::Write(std::ostream &os, bool binary) const {
  WriteUpdatableCommon(os, binary);  // Read opening tag and learning rate.

  WriteToken(os, binary, "<Params>");
  params_.Write(os, binary);
  WriteToken(os, binary, "<ValueAvg>");
  {
    Matrix<BaseFloat> value_avg(value_sum_);
    if (count_ != 0.0)
      value_avg.Scale(1.0 / count_);
    value_avg.Write(os, binary);
  }
  WriteToken(os, binary, "<DerivAvg>");
  {
    Matrix<BaseFloat> deriv_avg(deriv_sum_);
    if (count_ != 0.0)
      deriv_avg.Scale(1.0 / count_);
    deriv_avg.Write(os, binary);
  }
  WriteToken(os, binary, "<SelfRepairConfig>");
  self_repair_config_.Write(os, binary);
  WriteToken(os, binary, "<SelfRepairProb>");
  {
    int32 cell_dim = params_.NumCols();
    Vector<BaseFloat> self_repair_prob(self_repair_total_);
    if (count_ != 0.0)
      self_repair_prob.Scale(1.0 / (count_ * cell_dim));
    self_repair_prob.Write(os, binary);
  }
  if (use_dropout_) {
    // only write this if true; we have back-compat code in reading anyway.
    // this makes the models without dropout easier to read with older code.
    WriteToken(os, binary, "<UseDropout>");
    WriteBasicType(os, binary, use_dropout_);
  }
  WriteToken(os, binary, "<Count>");
  WriteBasicType(os, binary, count_);
  WriteToken(os, binary, "</LstmNonlinearityComponent>");
}



std::string LstmNonlinearityComponent::Info() const {
  std::ostringstream stream;
  int32 cell_dim = params_.NumCols();
  stream << UpdatableComponent::Info() << ", cell-dim=" << cell_dim
         << ", use-dropout=" << (use_dropout_ ? "true" : "false");
  PrintParameterStats(stream, "w_ic", params_.Row(0));
  PrintParameterStats(stream, "w_fc", params_.Row(1));
  PrintParameterStats(stream, "w_oc", params_.Row(2));

  // Note: some of the following code mirrors the code in
  // UpdatableComponent::Info(), in nnet-component-itf.cc.
  if (count_ > 0) {
    stream << ", count=" << std::setprecision(3) << count_
           << std::setprecision(6);
  }
  static const char *nonlin_names[] = { "i_t_sigmoid", "f_t_sigmoid", "c_t_tanh",
                                        "o_t_sigmoid", "m_t_tanh" };
  for (int32 i = 0; i < 5; i++) {
    stream << ", " << nonlin_names[i] << "={";
    stream << " self-repair-lower-threshold=" << self_repair_config_(i)
           << ", self-repair-scale=" << self_repair_config_(i + 5);

    if (count_ != 0) {
      BaseFloat self_repaired_proportion =
          self_repair_total_(i) / (count_ * cell_dim);
      stream << ", self-repaired-proportion=" << self_repaired_proportion;
      Vector<double> value_sum(value_sum_.Row(i)),
          deriv_sum(deriv_sum_.Row(i));
      Vector<BaseFloat> value_avg(value_sum), deriv_avg(deriv_sum);
      value_avg.Scale(1.0 / count_);
      deriv_avg.Scale(1.0 / count_);
      stream << ", value-avg=" << SummarizeVector(value_avg)
             << ", deriv-avg=" << SummarizeVector(deriv_avg);
    }
    stream << " }";
  }
  return stream.str();
}


Component* LstmNonlinearityComponent::Copy() const {
  return new LstmNonlinearityComponent(*this);
}

void LstmNonlinearityComponent::ZeroStats() {
  value_sum_.SetZero();
  deriv_sum_.SetZero();
  self_repair_total_.SetZero();
  count_ = 0.0;
}

void LstmNonlinearityComponent::Scale(BaseFloat scale) {
  if (scale == 0.0) {
    params_.SetZero();
    value_sum_.SetZero();
    deriv_sum_.SetZero();
    self_repair_total_.SetZero();
    count_ = 0.0;
  } else {
    params_.Scale(scale);
    value_sum_.Scale(scale);
    deriv_sum_.Scale(scale);
    self_repair_total_.Scale(scale);
    count_ *= scale;
  }
}

void LstmNonlinearityComponent::Add(BaseFloat alpha,
                                    const Component &other_in) {
  const LstmNonlinearityComponent *other =
      dynamic_cast<const LstmNonlinearityComponent*>(&other_in);
  KALDI_ASSERT(other != NULL);
  params_.AddMat(alpha, other->params_);
  value_sum_.AddMat(alpha, other->value_sum_);
  deriv_sum_.AddMat(alpha, other->deriv_sum_);
  self_repair_total_.AddVec(alpha, other->self_repair_total_);
  count_ += alpha * other->count_;
}

void LstmNonlinearityComponent::PerturbParams(BaseFloat stddev) {
  CuMatrix<BaseFloat> temp_params(params_.NumRows(), params_.NumCols());
  temp_params.SetRandn();
  params_.AddMat(stddev, temp_params);
}

BaseFloat LstmNonlinearityComponent::DotProduct(
    const UpdatableComponent &other_in) const {
  const LstmNonlinearityComponent *other =
      dynamic_cast<const LstmNonlinearityComponent*>(&other_in);
  KALDI_ASSERT(other != NULL);
  return TraceMatMat(params_, other->params_, kTrans);
}

int32 LstmNonlinearityComponent::NumParameters() const {
  return params_.NumRows() * params_.NumCols();
}

void LstmNonlinearityComponent::Vectorize(VectorBase<BaseFloat> *params) const {
  KALDI_ASSERT(params->Dim() == NumParameters());
  params->CopyRowsFromMat(params_);
}


void LstmNonlinearityComponent::UnVectorize(
    const VectorBase<BaseFloat> &params)  {
  KALDI_ASSERT(params.Dim() == NumParameters());
  params_.CopyRowsFromVec(params);
}


void* LstmNonlinearityComponent::Propagate(
    const ComponentPrecomputedIndexes *, // indexes
    const CuMatrixBase<BaseFloat> &in,
    CuMatrixBase<BaseFloat> *out) const {
  cu::ComputeLstmNonlinearity(in, params_, out);
  return NULL;
}


void LstmNonlinearityComponent::Backprop(
    const std::string &debug_info,
    const ComponentPrecomputedIndexes *indexes,
    const CuMatrixBase<BaseFloat> &in_value,
    const CuMatrixBase<BaseFloat> &, // out_value,
    const CuMatrixBase<BaseFloat> &out_deriv,
    void *memo,
    Component *to_update_in,
    CuMatrixBase<BaseFloat> *in_deriv) const {

  if (to_update_in == NULL) {
    cu::BackpropLstmNonlinearity(in_value, params_, out_deriv,
                                 deriv_sum_, self_repair_config_,
                                 count_, in_deriv,
                                 (CuMatrixBase<BaseFloat>*) NULL,
                                 (CuMatrixBase<double>*) NULL,
                                 (CuMatrixBase<double>*) NULL,
                                 (CuMatrixBase<BaseFloat>*) NULL);
  } else {
    LstmNonlinearityComponent *to_update =
        dynamic_cast<LstmNonlinearityComponent*>(to_update_in);
    KALDI_ASSERT(to_update != NULL);

    int32 cell_dim = params_.NumCols();
    CuMatrix<BaseFloat> params_deriv(3, cell_dim, kUndefined);
    CuMatrix<BaseFloat> self_repair_total(5, cell_dim, kUndefined);

    cu::BackpropLstmNonlinearity(in_value, params_, out_deriv,
                                 deriv_sum_, self_repair_config_,
                                 count_, in_deriv, &params_deriv,
                                 &(to_update->value_sum_),
                                 &(to_update->deriv_sum_),
                                 &self_repair_total);

    CuVector<BaseFloat> self_repair_total_sum(5);
    self_repair_total_sum.AddColSumMat(1.0, self_repair_total, 0.0);
    to_update->self_repair_total_.AddVec(1.0, self_repair_total_sum);
    to_update->count_ += static_cast<double>(in_value.NumRows());

    BaseFloat scale = 1.0;
    if (!to_update->is_gradient_) {
      to_update->preconditioner_.PreconditionDirections(
          &params_deriv, NULL, &scale);
    }
    to_update->params_.AddMat(to_update->learning_rate_ * scale,
                              params_deriv);
  }
}

LstmNonlinearityComponent::LstmNonlinearityComponent(
    const LstmNonlinearityComponent &other):
    UpdatableComponent(other),
    params_(other.params_),
    use_dropout_(other.use_dropout_),
    value_sum_(other.value_sum_),
    deriv_sum_(other.deriv_sum_),
    self_repair_config_(other.self_repair_config_),
    self_repair_total_(other.self_repair_total_),
    count_(other.count_),
    preconditioner_(other.preconditioner_) { }

void LstmNonlinearityComponent::Init(
    int32 cell_dim, bool use_dropout,
    BaseFloat param_stddev,
    BaseFloat tanh_self_repair_threshold,
    BaseFloat sigmoid_self_repair_threshold,
    BaseFloat self_repair_scale) {
  KALDI_ASSERT(cell_dim > 0 && param_stddev >= 0.0 &&
               tanh_self_repair_threshold >= 0.0 &&
               tanh_self_repair_threshold <= 1.0 &&
               sigmoid_self_repair_threshold >= 0.0 &&
               sigmoid_self_repair_threshold <= 0.25 &&
               self_repair_scale >= 0.0 && self_repair_scale <= 0.1);
  use_dropout_ = use_dropout;
  params_.Resize(3, cell_dim);
  params_.SetRandn();
  params_.Scale(param_stddev);
  value_sum_.Resize(5, cell_dim);
  deriv_sum_.Resize(5, cell_dim);
  self_repair_config_.Resize(10);
  self_repair_config_.Range(0, 5).Set(sigmoid_self_repair_threshold);
  self_repair_config_(2) = tanh_self_repair_threshold;
  self_repair_config_(4) = tanh_self_repair_threshold;
  self_repair_config_.Range(5, 5).Set(self_repair_scale);
  self_repair_total_.Resize(5);
  count_ = 0.0;
  InitNaturalGradient();

}

void LstmNonlinearityComponent::InitNaturalGradient() {
  // As regards the configuration for the natural-gradient preconditioner, we
  // don't make it configurable from the command line-- it's unlikely that any
  // differences from changing this would be substantial enough to effectively
  // tune the configuration.  Because the preconditioning code doesn't 'see' the
  // derivatives from individual frames, but only averages over the minibatch,
  // there is a fairly small amount of data available to estimate the Fisher
  // information matrix, so we set the rank, update period and
  // num-samples-history to smaller values than normal.
  preconditioner_.SetRank(20);
  preconditioner_.SetUpdatePeriod(2);
  preconditioner_.SetNumSamplesHistory(1000.0);
}

/// virtual
void LstmNonlinearityComponent::FreezeNaturalGradient(bool freeze) {
  preconditioner_.Freeze(freeze);
}

void LstmNonlinearityComponent::InitFromConfig(ConfigLine *cfl) {
  InitLearningRatesFromConfig(cfl);
  bool ok = true;
  bool use_dropout = false;
  int32 cell_dim;
  // these self-repair thresholds are the normal defaults for tanh and sigmoid
  // respectively.  If, later on, we decide that we want to support different
  // self-repair config values for the individual sigmoid and tanh
  // nonlinearities, we can modify this code then.
  BaseFloat tanh_self_repair_threshold = 0.2,
      sigmoid_self_repair_threshold = 0.05,
      self_repair_scale = 1.0e-05;
  // param_stddev is the stddev of the parameters.  it may be better to
  // use a smaller value but this was the default in the python scripts
  // for a while.
  BaseFloat param_stddev = 1.0;
  ok = ok && cfl->GetValue("cell-dim", &cell_dim);
  cfl->GetValue("param-stddev", &param_stddev);
  cfl->GetValue("tanh-self-repair-threshold",
                &tanh_self_repair_threshold);
  cfl->GetValue("sigmoid-self-repair-threshold",
                &sigmoid_self_repair_threshold);
  cfl->GetValue("self-repair-scale", &self_repair_scale);
  cfl->GetValue("use-dropout", &use_dropout);

  // We may later on want to make it possible to initialize the different
  // parameters w_ic, w_fc and w_oc with different biases.  We'll implement
  // that when and if it's needed.

  if (cfl->HasUnusedValues())
    KALDI_ERR << "Could not process these elements in initializer: "
              << cfl->UnusedValues();
  if (ok) {
    Init(cell_dim, use_dropout, param_stddev, tanh_self_repair_threshold,
         sigmoid_self_repair_threshold, self_repair_scale);
  } else {
    KALDI_ERR << "Invalid initializer for layer of type "
              << Type() << ": \"" << cfl->WholeLine() << "\"";
  }
}



void BatchNormComponent::ComputeDerived() {
  if (!test_mode_) {
    offset_.Resize(0);
    scale_.Resize(0);
    return;
  }

  if (count_ == 0.0) {
    KALDI_WARN << "Test-mode is set but there is no data count.  "
        "Creating random counts.  This only makes sense "
        "in unit-tests (or compute_prob_*.0.log).  If you see this "
        "elsewhere, something is very wrong.";
    count_ = 1.0;
    stats_sum_.SetRandn();
    stats_sumsq_.SetRandn();
    stats_sumsq_.AddVecVec(1.0, stats_sum_, stats_sum_, 1.0);
  }

  offset_.Resize(block_dim_);
  scale_.Resize(block_dim_);
  offset_.CopyFromVec(stats_sum_);
  offset_.Scale(-1.0 / count_);
  // now offset_ is -mean.
  scale_.CopyFromVec(stats_sumsq_);
  scale_.Scale(1.0 / count_);
  scale_.AddVecVec(-1.0, offset_, offset_, 1.0);
  // now scale_ is variance.
  // Mathematically the ApplyFloor statement should be a no-op; this is in case
  // of numerical roundoff.
  scale_.ApplyFloor(0.0);
  scale_.Add(epsilon_);
  scale_.ApplyPow(-0.5);
  // now scale_ = min(variance, epsilon)^{-0.5}.
  // next, multiply by the target RMS (normally 1.0).
  scale_.Scale(target_rms_);
  offset_.MulElements(scale_);
  // now offset_ is -(scale*mean).
}

void BatchNormComponent::SetTestMode(bool test_mode) {
  test_mode_ = test_mode;
  ComputeDerived();
}

void BatchNormComponent::Check() const {
  KALDI_ASSERT(dim_ > 0 && block_dim_ > 0 && dim_ % block_dim_ == 0 &&
               epsilon_ > 0.0 && target_rms_ > 0.0);
}

BatchNormComponent::BatchNormComponent(const BatchNormComponent &other):
    dim_(other.dim_), block_dim_(other.block_dim_), epsilon_(other.epsilon_),
    target_rms_(other.target_rms_), test_mode_(other.test_mode_),
    count_(other.count_), stats_sum_(other.stats_sum_),
    stats_sumsq_(other.stats_sumsq_) {
  ComputeDerived();
  Check();
}


std::string BatchNormComponent::Info() const {
  std::ostringstream stream;
  stream << Type() << ", dim=" << dim_ << ", block-dim=" << block_dim_
         << ", epsilon=" << epsilon_ << ", target-rms=" << target_rms_
         << ", count=" << count_
         << ", test-mode=" << (test_mode_ ? "true" : "false");
  if (count_ > 0) {
    Vector<BaseFloat> mean(stats_sum_), var(stats_sumsq_);
    mean.Scale(1.0 / count_);
    var.Scale(1.0 / count_);
    // subtract mean^2 from var.
    var.AddVecVec(-1.0, mean, mean, 1.0);
    var.ApplyFloor(0.0);
    var.ApplyPow(0.5);  // make it the stddev.
    stream << ", data-mean=" << SummarizeVector(mean)
           << ", data-stddev=" << SummarizeVector(var);
  }
  return stream.str();
}

void BatchNormComponent::InitFromConfig(ConfigLine *cfl) {
  dim_ = -1;
  block_dim_ = -1;
  epsilon_ = 1.0e-03;
  target_rms_ = 1.0;
  test_mode_ = false;
  bool ok = cfl->GetValue("dim", &dim_);
  cfl->GetValue("block-dim", &block_dim_);
  cfl->GetValue("epsilon", &epsilon_);
  cfl->GetValue("target-rms", &target_rms_);
  cfl->GetValue("test-mode", &test_mode_);
  if (!ok || dim_ <= 0) {
    KALDI_ERR << "BatchNormComponent must have 'dim' specified, and > 0";
  }
  if (block_dim_ == -1)
    block_dim_ = dim_;
  if (!(block_dim_ > 0 && dim_ % block_dim_ == 0 &&
        epsilon_ > 0 && target_rms_ > 0))
    KALDI_ERR << "Invalid configuration in BatchNormComponent.";
  if (cfl->HasUnusedValues())
    KALDI_ERR << "Could not process these elements in initializer: "
              << cfl->UnusedValues();
  count_ = 0;
  stats_sum_.Resize(block_dim_);
  stats_sumsq_.Resize(block_dim_);
  if (test_mode_) {
    ComputeDerived();
  }
}



/*
  BATCH_NORM_MATH

  This comment describes the equations involved in batch normalization, and
  derives the forward and back-propagation.

  This is all dimension-by-dimension, so we just imagine the inputs
  are scalars x(i), for i=0 .. n-1.

  FORWARD PASS:

  Define xsum  = sum_i x(i)
         x2sum = sum_i x(i)^2
          mean = xsum / n
           var = x2sum / n - (mean*mean)
         scale = (var + epsilon)^{-0.5}
        offset = -mean * scale

      y(i) = scale * x(i) + offset

   Most of the rest of this comment derives how to compute the derivatives.  If
   you just want the formulas, please skip to the string 'BACKWARD PASS' below.

  We'll use a notation where an apostrophe on something means (the derivative of
  the objective function w.r.t. that thing), so y'(i) is df/dy(i), and so on.
  We are given y'(i).  Propagating the derivatives backward:
     offset' = sum_i y'(i)
     scale' = (sum_i y'(i) * x(i)) - offset' * mean
       var' = scale' * -0.5 * (var + epsilon)^{-1.5}
            = -0.5 * scale' * scale^3
      mean' = -offset' * scale - 2 * mean * var'
      xsum' = mean' / n
     x2sum' = var' / n

  So the derivatives propagated back to the original data are:
     x'(i) = y'(i) * scale  +  xsum'  +  x(i) * x2sum'

  The above is quite complicated to compute, but we can use some invariances
  to work out a simpler way to compute the derivatives.

  Firstly, note that x'(i) is of the form:

   x'(i) =  y'(i) * scale + [affine function of x(i)].

   [it's a 1-d affine function, i.e. offset and scale].
 This has the same functional form as:

  x'(i) =  y'(i) * scale + [affine function of y(i)].

  since y(i) is an affine function of x(i) with nonzero scale.
  Because the output is invariant to shifts in the input, sum_i x'(i)
  will be zero.  This is sufficient to determine the bias
  term in the affine function.  [Note: the scale on y(i) doesn't
  come into it because the y(i) sum to zero].  The offset
  will just be (sum_i y'(i) * scale / n); this makes the sum of x'(i) zero.
  So let's write it as

    x'(i) =  (y'(i) - 1/n sum_i y'(i)) * scale + alpha y(i).

  and it will be convenient to define:

  x_deriv_base(i) = (y'(i) - 1/n sum_i y'(i)) * scale

  which is just y'(i) with mean subtraction, scaled according to
  the scale used in the normalization.  So write

   x'(i) = x_deriv_base(i) + alpha y(i).

 The question is, what is the scale alpha.  We don't actually need to
 do any differentiation to figure this out.  First, assume there is
 no "+ epsilon" in the variance; later we'll explain why this doesn't
 matter.  The key to working out alpha is that the output is invariant
 to scaling of the input.  Assume we scale around the input's mean,
 since that makes the math simpler.  We can express this by the
 constraint that (\sum_i x'(i) * (x(i) - avg-x)) = 0.  This is
 equivalent to the constraint that (\sum_i x'(i) y (i)) = 0, since
 y(i) is x(i) - avg-x times a nonzero scale.  We'll use this contraint
 to determine alpha, Using the above expressionfor x(i), we can write
 this constraint as:
   \sum_i ( y(i) x_deriv_base(i)  + alpha y(i) y(i)) = 0.
 Now, since we said we'd ignore the epsilon, the output has unit variance,
 so we know that \sum_i y(i) y(i) = n.
 So alpha = - \sum_i y(i) x_deriv_base(i) / n.  We can actually re-imagine
 the epsilon term (or variance-flooring) as having been implemented by
 adding a couple extra rows to the matrix with suitable values, and zero
 output-deriv for those rows.  If you think about it carefully you'll see that
 the formula above is valid even if there is an extra term
 in the variance.  Anyway the correctness of the derivative will get tested
 throughly by the component unit-tests.

 So to recap, here is the backprop.

 BACKWARD PASS:

  We are given y'(i), scale, and y(i).

  We compute:
    x_deriv_base(i) = (y'(i) - 1/n sum_i y'(i)) * scale
              alpha = - \sum_i y(i) x_deriv_base(i) / n
              x'(i) = x_deriv_base(i) + alpha y(i)
  */



void* BatchNormComponent::Propagate(const ComponentPrecomputedIndexes *indexes,
                                    const CuMatrixBase<BaseFloat> &in,
                                    CuMatrixBase<BaseFloat> *out) const {
  KALDI_ASSERT(SameDim(in, *out) &&
               (in.NumCols() == dim_ || in.NumCols() == block_dim_));
  if (in.NumCols() != block_dim_) {
    // if block_dim_ != dim_, we recurse; this helps keep the main code
    // simple.
    KALDI_ASSERT(in.Stride() == in.NumCols() && out->Stride() == out->NumCols());
    int32 ratio = dim_ / block_dim_, orig_rows = in.NumRows(),
        orig_cols = in.NumCols(), new_rows = orig_rows * ratio,
        new_cols = orig_cols / ratio;
    CuSubMatrix<BaseFloat> in_reshaped(in.Data(), new_rows, new_cols, new_cols),
        out_reshaped(out->Data(), new_rows, new_cols, new_cols);
    return Propagate(indexes, in_reshaped, &out_reshaped);
  }

  // From this point, we can assume that the num-cols of 'in' and 'out'
  // equals block_dim_.

  if (!test_mode_) {
    // search in the comment above for FORWARD PASS to see what is being
    // implemented here.
    // if this takes too much time due to multiple different CUDA calls,
    // we'll consider making a single kernel for some of it.
    Memo *memo = new Memo;
    int32 num_frames = in.NumRows(), dim = block_dim_;
    memo->num_frames = num_frames;
    memo->mean_uvar_scale.Resize(4, dim);
    CuSubVector<BaseFloat> mean(memo->mean_uvar_scale, 0),
        uvar(memo->mean_uvar_scale, 1),
        scale(memo->mean_uvar_scale, 2);
    mean.AddRowSumMat(1.0 / num_frames, in, 0.0);
    uvar.AddDiagMat2(1.0 / num_frames, in, kTrans, 0.0);
    scale.CopyFromVec(uvar);
    // by applying this scale at this point, we save a multiply later on.
    BaseFloat var_scale = 1.0 / (target_rms_ * target_rms_);
    scale.AddVecVec(-var_scale, mean, mean, var_scale);
    // at this point, 'scale' contains just the variance [divided by target-rms^2].
    scale.ApplyFloor(0.0);
    scale.Add(var_scale * epsilon_);
    // Now 'scale' contains the variance floored to zero and then with epsilon
    // added [both divided by target-rms^2].
    scale.ApplyPow(-0.5);
    // now 'scale' is the actual scale we'll use.

    // the next command will do no work if out == in, for in-place propagation.
    out->CopyFromMat(in);
    out->AddVecToRows(-1.0, mean, 1.0);
    out->MulColsVec(scale);
    return static_cast<void*>(memo);
  } else {
    if (offset_.Dim() != block_dim_) {
      if (count_ == 0)
        KALDI_ERR << "Test mode set in BatchNormComponent, but no stats.";
      else  // why was ComputeDerived() not called?
        KALDI_ERR << "Code error in BatchNormComponent";
    }
    out->CopyFromMat(in);
    out->MulColsVec(scale_);
    out->AddVecToRows(1.0, offset_, 1.0);
    return NULL;
  }
}

void BatchNormComponent::Backprop(
    const std::string &debug_info,
    const ComponentPrecomputedIndexes *indexes,
    const CuMatrixBase<BaseFloat> &in_value,  // unused
    const CuMatrixBase<BaseFloat> &out_value,
    const CuMatrixBase<BaseFloat> &out_deriv,
    void *memo_in,
    Component *to_update,  // unused
    CuMatrixBase<BaseFloat> *in_deriv) const {

  KALDI_ASSERT(SameDim(out_value, out_deriv) &&
               SameDim(out_value, *in_deriv) &&
               (out_value.NumCols() == dim_ ||
                out_value.NumCols() == block_dim_));
  if (out_value.NumCols() != block_dim_) {
    // if block_dim_ != dim_, we recurse; this helps keep the main code
    // simple.
    KALDI_ASSERT(out_value.Stride() == out_value.NumCols() &&
                 out_deriv.Stride() == out_deriv.NumCols() &&
                 in_deriv->Stride() == in_deriv->NumCols());
    int32 ratio = dim_ / block_dim_,
        orig_rows = out_value.NumRows(),
        orig_cols = out_value.NumCols(),
        new_rows = orig_rows * ratio, new_cols = orig_cols / ratio;
    CuSubMatrix<BaseFloat> out_value_reshaped(out_value.Data(), new_rows,
                                              new_cols, new_cols),
        out_deriv_reshaped(out_deriv.Data(), new_rows, new_cols, new_cols),
        in_deriv_reshaped(in_deriv->Data(), new_rows, new_cols, new_cols);
    // we'll never use in_value, so pass it in unchanged.
    Backprop(debug_info, indexes, in_value,
             out_value_reshaped, out_deriv_reshaped,
             memo_in, to_update, &in_deriv_reshaped);
    return;
  }

  Memo *memo = static_cast<Memo*>(memo_in);

  if (!test_mode_) {
    // search above for BACKWARD PASS for a comment describing the math.
    KALDI_ASSERT(memo != NULL && "memo not passed into backprop");
    int32 num_frames = memo->num_frames;
    KALDI_ASSERT(out_value.NumRows() == num_frames);
    CuSubVector<BaseFloat> temp(memo->mean_uvar_scale, 3),
        scale(memo->mean_uvar_scale, 2);
    temp.AddRowSumMat(-1.0 / num_frames, out_deriv, 0.0);
    // the following does no work if in_deriv and out_deriv are the same matrix.
    in_deriv->CopyFromMat(out_deriv);
    in_deriv->AddVecToRows(1.0, temp);
    in_deriv->MulColsVec(scale);
    // at this point, 'in_deriv' contains:
    // x_deriv_base(i) = (y'(i) - 1/n sum_i y'(i)) * scale
    temp.AddDiagMatMat(-1.0 / (num_frames * target_rms_ * target_rms_),
                       out_value, kTrans, *in_deriv, kNoTrans, 0.0);
    // now, 'temp' contains the quantity which we described
    // in the math as:
    // alpha = - \sum_i y(i) x_deriv_base(i) / n.
    // The factor 1 / (target_rms_ * target_rms_) comes from following
    // this additional scaling factor through the math.  In the comment I said
    // "we know that \sum_i y(i) y(i) = n".  Taking target-rms into account
    // this becomes "we know that \sum_i y(i) y(i) = n * target-rms^2".
    in_deriv->AddMatDiagVec(1.0, out_value, kNoTrans, temp, 1.0);
    // At this point, in_deriv contains  x'(i) = x_deriv_base(i) + alpha y(i).

  } else {
    KALDI_ASSERT(offset_.Dim() == block_dim_);
    // the next call does no work if they point to the same memory.
    in_deriv->CopyFromMat(out_deriv);
    in_deriv->MulColsVec(scale_);
  }
}

void BatchNormComponent::StoreStats(
    const CuMatrixBase<BaseFloat> &in_value,
    const CuMatrixBase<BaseFloat> &out_value,
    void *memo_in) {
  // in test mode this component does not store stats, it doesn't provide the
  // kStoresStats flag.
  KALDI_ASSERT(!test_mode_);
  KALDI_ASSERT(out_value.NumCols() == dim_ || out_value.NumCols() == block_dim_);
  if (out_value.NumCols() != block_dim_) {
    // if block_dim_ != dim_, we recurse; this helps keep the main code
    // simple.
    KALDI_ASSERT(out_value.Stride() == out_value.NumCols());
    int32 ratio = dim_ / block_dim_,
        orig_rows = out_value.NumRows(),
        orig_cols = out_value.NumCols(),
        new_rows = orig_rows * ratio, new_cols = orig_cols / ratio;
    CuSubMatrix<BaseFloat> out_value_reshaped(out_value.Data(), new_rows,
                                              new_cols, new_cols);
    // we'll never use in_value, so just pass it in unchanged.
    StoreStats(in_value, out_value_reshaped, memo_in);
    return;
  }

  Memo *memo = static_cast<Memo*>(memo_in);
  KALDI_ASSERT(out_value.NumRows() == memo->num_frames);

  CuSubVector<BaseFloat> mean(memo->mean_uvar_scale, 0),
      uvar(memo->mean_uvar_scale, 1);
  KALDI_ASSERT(mean.Dim() == block_dim_ && memo->num_frames > 0);
  BaseFloat num_frames = memo->num_frames;
  if (stats_sum_.Dim() != block_dim_) {
    stats_sum_.Resize(block_dim_);
    stats_sumsq_.Resize(block_dim_);
    KALDI_ASSERT(count_ == 0);
  }
  count_ += num_frames;
  stats_sum_.AddVec(num_frames, mean, 1.0);
  stats_sumsq_.AddVec(num_frames, uvar, 1.0);
}

void BatchNormComponent::Read(std::istream &is, bool binary) {
  ExpectOneOrTwoTokens(is, binary, "<BatchNormComponent>", "<Dim>");
  ReadBasicType(is, binary, &dim_);
  ExpectToken(is, binary, "<BlockDim>");
  ReadBasicType(is, binary, &block_dim_);
  ExpectToken(is, binary, "<Epsilon>");
  ReadBasicType(is, binary, &epsilon_);
  ExpectToken(is, binary, "<TargetRms>");
  ReadBasicType(is, binary, &target_rms_);
  ExpectToken(is, binary, "<TestMode>");
  ReadBasicType(is, binary, &test_mode_);
  ExpectToken(is, binary, "<Count>");
  ReadBasicType(is, binary, &count_);
  ExpectToken(is, binary, "<StatsMean>");
  stats_sum_.Read(is, binary);
  ExpectToken(is, binary, "<StatsVar>");
  stats_sumsq_.Read(is, binary);
  stats_sumsq_.AddVecVec(1.0, stats_sum_, stats_sum_, 1.0);
  stats_sum_.Scale(count_);
  stats_sumsq_.Scale(count_);
  ExpectToken(is, binary, "</BatchNormComponent>");
  ComputeDerived();
  Check();
}

void BatchNormComponent::Write(std::ostream &os, bool binary) const {
  Check();
  WriteToken(os, binary, "<BatchNormComponent>");
  WriteToken(os, binary, "<Dim>");
  WriteBasicType(os, binary, dim_);
  WriteToken(os, binary, "<BlockDim>");
  WriteBasicType(os, binary, block_dim_);
  WriteToken(os, binary, "<Epsilon>");
  WriteBasicType(os, binary, epsilon_);
  WriteToken(os, binary, "<TargetRms>");
  WriteBasicType(os, binary, target_rms_);
  WriteToken(os, binary, "<TestMode>");
  WriteBasicType(os, binary, test_mode_);
  WriteToken(os, binary, "<Count>");
  WriteBasicType(os, binary,  count_);
  CuVector<BaseFloat> mean(stats_sum_), var(stats_sumsq_);
  if (count_ != 0) {
    mean.Scale(1.0 / count_);
    var.Scale(1.0 / count_);
    var.AddVecVec(-1.0, mean, mean, 1.0);
  }
  WriteToken(os, binary, "<StatsMean>");
  mean.Write(os, binary);
  WriteToken(os, binary, "<StatsVar>");
  var.Write(os, binary);
  WriteToken(os, binary, "</BatchNormComponent>");
}

void BatchNormComponent::Scale(BaseFloat scale) {
  if (scale == 0) {
    count_ = 0.0;
    stats_sum_.SetZero();
    stats_sumsq_.SetZero();
  } else {
    count_ *= scale;
    stats_sum_.Scale(scale);
    stats_sumsq_.Scale(scale);
  }
}


void BatchNormComponent::Add(BaseFloat alpha, const Component &other_in) {
  const BatchNormComponent *other =
      dynamic_cast<const BatchNormComponent*>(&other_in);
  count_ += alpha * other->count_;
  stats_sum_.AddVec(alpha, other->stats_sum_);
  stats_sumsq_.AddVec(alpha, other->stats_sumsq_);
  // this operation might change offset_ and scale_, so we recompute them
  // in this instance (but not in Scale()).
  ComputeDerived();
}

void BatchNormComponent::ZeroStats() {
  // We only zero the stats if we're not in test mode.  In test mode, this would
  // be dangerous as the stats are the source for the transform, and zeroing
  // them and then calling ComputeDerived() again would remove the transform
  // parameters (offset_ and scale_).
  if (!test_mode_) {
    count_ = 0.0;
    stats_sum_.SetZero();
    stats_sumsq_.SetZero();
  }
}

=======
>>>>>>> 9469b64b

SumBlockComponent::SumBlockComponent(const SumBlockComponent &other):
    input_dim_(other.input_dim_), output_dim_(other.output_dim_),
    scale_(other.scale_) { }

void SumBlockComponent::InitFromConfig(ConfigLine *cfl) {
  scale_ = 1.0;
  bool ok = cfl->GetValue("input-dim", &input_dim_) &&
      cfl->GetValue("output-dim", &output_dim_);
  if (!ok)
    KALDI_ERR << "input-dim and output-dim must both be provided.";
  if (input_dim_ <= 0 || input_dim_ % output_dim_ != 0)
    KALDI_ERR << "Invalid values input-dim=" << input_dim_
              << " output-dim=" << output_dim_;
  cfl->GetValue("scale", &scale_);
  if (cfl->HasUnusedValues())
    KALDI_ERR << "Could not process these elements in initializer: "
              << cfl->UnusedValues();
}

void SumBlockComponent::Read(std::istream &is, bool binary) {
  ExpectOneOrTwoTokens(is, binary, "<SumBlockComponent>", "<InputDim>");
  ReadBasicType(is, binary, &input_dim_);
  ExpectToken(is, binary, "<OutputDim>");
  ReadBasicType(is, binary, &output_dim_);
  ExpectToken(is, binary, "<Scale>");
  ReadBasicType(is, binary, &scale_);
  ExpectToken(is, binary, "</SumBlockComponent>");
}

void SumBlockComponent::Write(std::ostream &os, bool binary) const {
  WriteToken(os, binary, "<SumBlockComponent>");
  WriteToken(os, binary, "<InputDim>");
  WriteBasicType(os, binary, input_dim_);
  WriteToken(os, binary, "<OutputDim>");
  WriteBasicType(os, binary, output_dim_);
  WriteToken(os, binary, "<Scale>");
  WriteBasicType(os, binary, scale_);
  WriteToken(os, binary, "</SumBlockComponent>");
}

std::string SumBlockComponent::Info() const {
  std::ostringstream stream;
  stream << Type() << ", input-dim=" << input_dim_
         << ", output-dim=" << output_dim_
         << ", scale=" << scale_;
  return stream.str();
}

void* SumBlockComponent::Propagate(const ComponentPrecomputedIndexes *indexes,
                                   const CuMatrixBase<BaseFloat> &in,
                                   CuMatrixBase<BaseFloat> *out) const {
  KALDI_ASSERT(out->NumRows() == in.NumRows() &&
               out->NumCols() == output_dim_ &&
               in.NumCols() == input_dim_);
  out->AddMatBlocks(scale_, in, kNoTrans);
  return NULL;
}

void SumBlockComponent::Backprop(
    const std::string &debug_info,
    const ComponentPrecomputedIndexes *indexes,
    const CuMatrixBase<BaseFloat> &, //in_value
    const CuMatrixBase<BaseFloat> &, // out_value,
    const CuMatrixBase<BaseFloat> &out_deriv,
    void *memo,
    Component *to_update,
    CuMatrixBase<BaseFloat> *in_deriv) const {
  if (in_deriv) {
    in_deriv->AddMatBlocks(scale_, out_deriv, kNoTrans);
  }
}



} // namespace nnet3
} // namespace kaldi<|MERGE_RESOLUTION|>--- conflicted
+++ resolved
@@ -315,184 +315,6 @@
   WriteToken(os, binary, "</ElementwiseProductComponent>");
 }
 
-<<<<<<< HEAD
-const BaseFloat NormalizeComponent::kSquaredNormFloor =
-    pow(2.0, NormalizeComponent::kExpSquaredNormFloor);
-
-NormalizeComponent::NormalizeComponent(const NormalizeComponent &other):
-    input_dim_(other.input_dim_), block_dim_(other.block_dim_),
-    target_rms_(other.target_rms_),
-    add_log_stddev_(other.add_log_stddev_) { }
-
-void NormalizeComponent::InitFromConfig(ConfigLine *cfl) {
-  input_dim_ = 0;
-  add_log_stddev_ = false;
-  target_rms_ = 1.0;
-  bool ok = cfl->GetValue("dim", &input_dim_) ||
-      cfl->GetValue("input-dim", &input_dim_);
-  block_dim_ = input_dim_;
-  cfl->GetValue("block-dim", &block_dim_);
-  cfl->GetValue("target-rms", &target_rms_);
-  cfl->GetValue("add-log-stddev", &add_log_stddev_);
-  if (!ok || cfl->HasUnusedValues() || input_dim_ <= 0 || target_rms_ <= 0.0 ||
-      block_dim_ <= 0 || input_dim_ % block_dim_ != 0)
-    KALDI_ERR << "Invalid initializer for layer of type "
-              << Type() << ": \"" << cfl->WholeLine() << "\"";
-}
-
-void NormalizeComponent::Read(std::istream &is, bool binary) {
-  std::string token;
-  ReadToken(is, binary, &token);
-  if (token == "<NormalizeComponent>") {
-    ReadToken(is, binary, &token);
-  }
-  KALDI_ASSERT(token == "<Dim>" || token == "<InputDim>");
-  ReadBasicType(is, binary, &input_dim_); // Read dimension.
-  ReadToken(is, binary, &token);
-  if (token == "<BlockDim>") {
-    ReadBasicType(is, binary, &block_dim_);
-    ReadToken(is, binary, &token);
-  } else {
-    block_dim_ = input_dim_;
-  }
-  // read target_rms_ if it is available.
-  if (token == "<TargetRms>") {
-    ReadBasicType(is, binary, &target_rms_);
-    ReadToken(is, binary, &token);
-  }
-  //  Read add_log_stddev_ token, if it is available.
-  if (token == "<AddLogStddev>") {
-    ReadBasicType(is, binary, &add_log_stddev_);
-    ReadToken(is, binary, &token);
-  } else {
-    add_log_stddev_ = false;
-  }
-  if (token == "<ValueAvg>") {
-    // back-compatibility code.
-    CuVector<double> temp;
-    temp.Read(is, binary);
-    ExpectToken(is, binary, "<DerivAvg>");
-    temp.Read(is, binary);
-    ExpectToken(is, binary, "<Count>");
-    double count;
-    ReadBasicType(is, binary, &count);
-    ReadToken(is, binary, &token);
-  }
-  KALDI_ASSERT(token == "</NormalizeComponent>");
-}
-
-void NormalizeComponent::Write(std::ostream &os, bool binary) const {
-  WriteToken(os, binary, "<NormalizeComponent>");
-  WriteToken(os, binary, "<InputDim>");
-  WriteBasicType(os, binary, input_dim_);
-  if (block_dim_ != input_dim_) {
-    WriteToken(os, binary, "<BlockDim>");
-    WriteBasicType(os, binary, block_dim_);
-  }
-  WriteToken(os, binary, "<TargetRms>");
-  WriteBasicType(os, binary, target_rms_);
-  WriteToken(os, binary, "<AddLogStddev>");
-  WriteBasicType(os, binary, add_log_stddev_);
-  WriteToken(os, binary, "</NormalizeComponent>");
-}
-
-std::string NormalizeComponent::Info() const {
-  std::ostringstream stream;
-  stream << Type() << ", input-dim=" << InputDim()
-         << ", output-dim=" << OutputDim() << ", target-rms=" << target_rms_
-         << ", add-log-stddev=" << std::boolalpha << add_log_stddev_;
-  if (block_dim_ != input_dim_)
-    stream << ", block-dim=" << block_dim_;
-  return stream.str();
-}
-
-// The output y_i = scale * x_i,
-// and we want to RMS value of the y_i to equal target_rms,
-// so y^t y = D * target_rms^2 (if y is one row of the input).
-// we need to have scale = 1.0 / sqrt(x^t x / (D * target_rms^2)).
-// there is also flooring involved, to avoid division-by-zero
-// problems.  It's important for the backprop, that the floor's
-// square root is exactly representable as float.
-// If add_log_stddev_ is true, log(max(epsi, sqrt(x^t x / D)))
-// is an extra dimension of the output.
-void* NormalizeComponent::Propagate(const ComponentPrecomputedIndexes *indexes,
-                                   const CuMatrixBase<BaseFloat> &in,
-                                   CuMatrixBase<BaseFloat> *out) const {
-  KALDI_ASSERT(in.NumCols() == InputDim() && out->NumCols() == OutputDim() &&
-               in.NumRows() == out->NumRows());
-  if (block_dim_ != input_dim_) {
-    int32 num_blocks = input_dim_ / block_dim_,
-        new_num_rows = in.NumRows() * num_blocks,
-        output_block_dim = block_dim_ + (add_log_stddev_ ? 1 : 0);
-    KALDI_ASSERT(in.Stride() == in.NumCols() && out->Stride() == out->NumCols());
-    CuSubMatrix<BaseFloat> in_reshaped(in.Data(), new_num_rows,
-                                       block_dim_, block_dim_),
-        out_reshaped(out->Data(), new_num_rows,
-                     output_block_dim, output_block_dim);
-    cu::NormalizePerRow(in_reshaped, target_rms_, add_log_stddev_,
-                        &out_reshaped);
-  } else {
-    cu::NormalizePerRow(in, target_rms_, add_log_stddev_, out);
-  }
-  return NULL;
-}
-
-/*
-  A note on the derivative of NormalizeComponent...
-  let both row_in and row_out be vectors of dimension D.
-  Let p = row_in^T row_in / (D * target_rms^2), and let
-  f = 1.0 / sqrt(max(kSquaredNormFloor, p)), and we compute row_out as:
-  row_out = f row_in.
-  Suppose we have a quantity deriv_out which is the derivative
-  of the objective function w.r.t. row_out.  We want to compute
-  deriv_in which is the derivative of the objective function w.r.t.
-  row_in.  Let the objective function be F.  One term is obvious: we have
-  deriv_in = f deriv_out + ....
-  next we have to take into account the derivative that gets back-propagated
-  through f.  Obviously, dF/df = deriv_out^T row_in.
-  And df/dp = (p <= kSquaredNormFloor ? 0.0 : -0.5 p^{-1.5}) = (f == 1.0 / sqrt(kSquaredNormFloor) ? 0.0 : -0.5 f^3),
-  and dp/d(row_in) = 2/(D * target_rms^2) row_in. [it's vector_valued].
-  So this term in dF/d(row_in) equals:
-  dF/df df/dp dp/d(row_in)   =    2/(D * target_rms^2) (f == 1.0 / sqrt(kSquaredNormFloor)  ? 0.0 : -0.5 f^3) (deriv_out^T row_in) row_in
-  So
-  deriv_in = f deriv_out + (f == 1.0 ? 0.0 : -f^3  / (D * target_rms^2) ) (deriv_out^T row_in) row_in
-
-  if add_log_stddev_ true, the deriv_in has another term as
-  dF/dx_i = dF/df . df/dx_i => df/dx_i = x_i/(x^T x)
-*/
-void NormalizeComponent::Backprop(const std::string &debug_info,
-                                  const ComponentPrecomputedIndexes *indexes,
-                                  const CuMatrixBase<BaseFloat> &in_value,
-                                  const CuMatrixBase<BaseFloat> &, // out_value
-                                  const CuMatrixBase<BaseFloat> &out_deriv,
-                                  void *memo,
-                                  Component *to_update,
-                                  CuMatrixBase<BaseFloat> *in_deriv) const {
-  if (!in_deriv)
-    return;
-  if (block_dim_ != input_dim_) {
-    int32 num_blocks = input_dim_ / block_dim_,
-        new_num_rows = in_value.NumRows() * num_blocks,
-        output_block_dim = block_dim_ + (add_log_stddev_ ? 1 : 0);
-    KALDI_ASSERT(in_value.Stride() == in_value.NumCols() &&
-                 out_deriv.Stride() == out_deriv.NumCols() &&
-                 in_deriv->Stride() == in_deriv->NumCols());
-    CuSubMatrix<BaseFloat> in_value_reshaped(in_value.Data(), new_num_rows,
-                                             block_dim_, block_dim_),
-        out_deriv_reshaped(out_deriv.Data(), new_num_rows,
-                           output_block_dim, output_block_dim),
-        in_deriv_reshaped(in_deriv->Data(), new_num_rows,
-                          block_dim_, block_dim_);
-    cu::DiffNormalizePerRow(in_value_reshaped, out_deriv_reshaped, target_rms_,
-                            add_log_stddev_, &in_deriv_reshaped);
-  } else {
-    cu::DiffNormalizePerRow(in_value, out_deriv, target_rms_, add_log_stddev_,
-                            in_deriv);
-  }
-}
-
-=======
->>>>>>> 9469b64b
 void* SigmoidComponent::Propagate(const ComponentPrecomputedIndexes *indexes,
                                  const CuMatrixBase<BaseFloat> &in,
                                  CuMatrixBase<BaseFloat> *out) const {
@@ -1467,15 +1289,12 @@
     ExpectToken(is, binary, "<IsGradient>");
     ReadBasicType(is, binary, &is_gradient_);
   }
-<<<<<<< HEAD
-=======
   if (PeekToken(is, binary) == 'O') {
     ExpectToken(is, binary, "<OrthonormalConstraint>");
     ReadBasicType(is, binary, &orthonormal_constraint_);
   } else {
     orthonormal_constraint_ = 0.0;
   }
->>>>>>> 9469b64b
   ExpectToken(is, binary, "</AffineComponent>");
 }
 
@@ -1485,13 +1304,10 @@
   linear_params_.Write(os, binary);
   WriteToken(os, binary, "<BiasParams>");
   bias_params_.Write(os, binary);
-<<<<<<< HEAD
-=======
   if (orthonormal_constraint_ != 0.0) {
     WriteToken(os, binary, "<OrthonormalConstraint>");
     WriteBasicType(os, binary, orthonormal_constraint_);
   }
->>>>>>> 9469b64b
   WriteToken(os, binary, "</AffineComponent>");
 }
 
@@ -2431,11 +2247,7 @@
       // this scenario)
       CuMatrix<BaseFloat> out_deriv_copy(out_deriv_reshaped);
       BaseFloat scale = 1.0;
-<<<<<<< HEAD
-      to_update->preconditioner_.PreconditionDirections(&out_deriv_copy, NULL,
-=======
       to_update->preconditioner_.PreconditionDirections(&out_deriv_copy,
->>>>>>> 9469b64b
                                                         &scale);
       to_update->offsets_.AddRowSumMat(scale * to_update->learning_rate_,
                                        out_deriv_copy);
@@ -2494,272 +2306,6 @@
 }
 
 std::string ScaleAndOffsetComponent::Info() const {
-<<<<<<< HEAD
-  std::ostringstream stream;
-  stream << UpdatableComponent::Info()
-         << ", rank=" << scale_preconditioner_.GetRank();
-  if (dim_ != scales_.Dim())
-    stream << ", block-size=" << scales_.Dim();
-  PrintParameterStats(stream, "scales", scales_, true);
-  PrintParameterStats(stream, "offsets", offsets_, true);
-  return stream.str();
-}
-
-void ScaleAndOffsetComponent::InitFromConfig(ConfigLine *cfl) {
-
-  InitLearningRatesFromConfig(cfl);
-  if (!cfl->GetValue("dim", &dim_) || dim_ <= 0) {
-    KALDI_ERR << "Dimension 'dim' must be specified and >0: "
-              << cfl->WholeLine();
-  }
-  use_natural_gradient_ = true;
-  cfl->GetValue("use-natural-gradient", &use_natural_gradient_);
-  int32 block_dim = dim_,
-      rank = 20;
-  cfl->GetValue("block-dim", &block_dim);
-  if (block_dim <= 0 || dim_ % block_dim != 0) {
-    KALDI_ERR << "Invalid block-dim: " << cfl->WholeLine();
-  }
-  cfl->GetValue("rank", &rank);
-  scales_.Resize(block_dim);
-  scales_.Set(1.0);
-  offsets_.Resize(block_dim);
-  // offsets are all zero when initialized.
-  if (cfl->HasUnusedValues())
-    KALDI_ERR << "Could not process these elements in initializer: "
-              << cfl->UnusedValues();
-  offset_preconditioner_.SetRank(rank);
-  scale_preconditioner_.SetRank(rank);
-  // the update period can't be configured for now; we'll add an option if we
-  // want to.
-  offset_preconditioner_.SetUpdatePeriod(4);
-  scale_preconditioner_.SetUpdatePeriod(4);
-}
-
-void ScaleAndOffsetComponent::Read(std::istream &is, bool binary) {
-  ReadUpdatableCommon(is, binary);  // Read opening tag and learning rate
-  ExpectToken(is, binary, "<Dim>");
-  ReadBasicType(is, binary, &dim_);
-  ExpectToken(is, binary, "<Scales>");
-  scales_.Read(is, binary);
-  ExpectToken(is, binary, "<Offsets>");
-  offsets_.Read(is, binary);
-  ExpectToken(is, binary, "<UseNaturalGradient>");
-  ReadBasicType(is, binary, &use_natural_gradient_);
-  int32 rank;
-  ExpectToken(is, binary, "<Rank>");
-  ReadBasicType(is, binary, &rank);
-  scale_preconditioner_.SetRank(rank);
-  offset_preconditioner_.SetRank(rank);
-  ExpectToken(is, binary, "</ScaleAndOffsetComponent>");
-}
-
-void ScaleAndOffsetComponent::Write(std::ostream &os, bool binary) const {
-  WriteUpdatableCommon(os, binary);  // Write opening tag and learning rate
-  WriteToken(os, binary, "<Dim>");
-  WriteBasicType(os, binary, dim_);
-  WriteToken(os, binary, "<Scales>");
-  scales_.Write(os, binary);
-  WriteToken(os, binary, "<Offsets>");
-  offsets_.Write(os, binary);
-  WriteToken(os, binary, "<UseNaturalGradient>");
-  WriteBasicType(os, binary, use_natural_gradient_);
-  WriteToken(os, binary, "<Rank>");
-  WriteBasicType(os, binary, scale_preconditioner_.GetRank());
-  WriteToken(os, binary, "</ScaleAndOffsetComponent>");
-}
-
-void ScaleAndOffsetComponent::Scale(BaseFloat scale) {
-  if (scale == 0.0) {
-    scales_.SetZero();
-    offsets_.SetZero();
-  } else {
-    scales_.Scale(scale);
-    offsets_.Scale(scale);
-  }
-}
-
-void ScaleAndOffsetComponent::Add(BaseFloat alpha,
-                                  const Component &other_in) {
-  const ScaleAndOffsetComponent *other =
-      dynamic_cast<const ScaleAndOffsetComponent*>(&other_in);
-  KALDI_ASSERT(other != NULL);
-  scales_.AddVec(alpha, other->scales_);
-  offsets_.AddVec(alpha, other->offsets_);
-}
-
-ScaleAndOffsetComponent::ScaleAndOffsetComponent(
-    const ScaleAndOffsetComponent &component):
-    UpdatableComponent(component),
-    dim_(component.dim_),
-    scales_(component.scales_),
-    offsets_(component.offsets_),
-    use_natural_gradient_(component.use_natural_gradient_),
-    scale_preconditioner_(component.scale_preconditioner_),
-    offset_preconditioner_(component.offset_preconditioner_) { }
-
-void ScaleAndOffsetComponent::PerturbParams(BaseFloat stddev) {
-  CuVector<BaseFloat> temp(scales_.Dim(), kUndefined);
-  temp.SetRandn();
-  scales_.AddVec(stddev, temp);
-  temp.SetRandn();
-  offsets_.AddVec(stddev, temp);
-}
-
-BaseFloat ScaleAndOffsetComponent::DotProduct(
-    const UpdatableComponent &other_in) const {
-  const ScaleAndOffsetComponent *other =
-      dynamic_cast<const ScaleAndOffsetComponent*>(&other_in);
-  return VecVec(other->scales_, scales_) + VecVec(other->offsets_, offsets_);
-}
-
-void ScaleAndOffsetComponent::Vectorize(VectorBase<BaseFloat> *params) const {
-  int32 dim = scales_.Dim();
-  params->Range(0, dim).CopyFromVec(scales_);
-  params->Range(dim, dim).CopyFromVec(offsets_);
-}
-
-void ScaleAndOffsetComponent::UnVectorize(
-    const VectorBase<BaseFloat> &params) {
-  int32 dim = scales_.Dim();
-  scales_.CopyFromVec(params.Range(0, dim));
-  offsets_.CopyFromVec(params.Range(dim, dim));
-}
-
-void* ScaleAndOffsetComponent::Propagate(
-    const ComponentPrecomputedIndexes *indexes,
-    const CuMatrixBase<BaseFloat> &in,
-    CuMatrixBase<BaseFloat> *out) const {
-  if (dim_ == scales_.Dim()) {
-    PropagateInternal(in, out);
-  } else {
-    int32 multiple = dim_ / scales_.Dim(),
-        num_rows = in.NumRows(), block_dim = scales_.Dim();
-    KALDI_ASSERT(in.NumCols() == in.Stride() &&
-                 SameDimAndStride(in, *out));
-    // Reinterpret the data as matrices with more rows but fewer columns.
-    CuSubMatrix<BaseFloat> in_rearranged(in.Data(), num_rows * multiple,
-                                         block_dim, block_dim),
-        out_rearranged(out->Data(), num_rows * multiple,
-                       block_dim, block_dim);
-    PropagateInternal(in_rearranged, &out_rearranged);
-  }
-  return NULL;
-}
-
-void ScaleAndOffsetComponent::PropagateInternal(
-    const CuMatrixBase<BaseFloat> &in,
-    CuMatrixBase<BaseFloat> *out) const {
-  if (out->Data() != in.Data())
-    out->CopyFromMat(in);
-  BaseFloat epsilon = Epsilon();
-  int32 dim = scales_.Dim();
-  CuVector<BaseFloat> scales_nonzero(dim, kUndefined);
-  cu::EnsureNonzero(scales_, epsilon, &scales_nonzero);
-  out->MulColsVec(scales_nonzero);
-  out->AddVecToRows(1.0, offsets_);
-}
-
-void ScaleAndOffsetComponent::Backprop(
-    const std::string &debug_info,
-    const ComponentPrecomputedIndexes *indexes,
-    const CuMatrixBase<BaseFloat> &, // in_value
-    const CuMatrixBase<BaseFloat> &out_value,
-    const CuMatrixBase<BaseFloat> &out_deriv,
-    void *memo,
-    Component *to_update_in,
-    CuMatrixBase<BaseFloat> *in_deriv) const {
-  ScaleAndOffsetComponent *to_update =
-      dynamic_cast<ScaleAndOffsetComponent*>(to_update_in);
-
-  KALDI_ASSERT(SameDim(out_value, out_deriv));
-
-  if (dim_ == scales_.Dim()) {
-    BackpropInternal(debug_info, out_value, out_deriv,
-                     to_update, in_deriv);
-  } else {
-    KALDI_ASSERT(out_value.NumCols() == out_value.Stride() &&
-                 SameDimAndStride(out_value, out_deriv) &&
-                 (!in_deriv || SameDimAndStride(out_value, *in_deriv)));
-    int32 multiple = dim_ / scales_.Dim(),
-        num_rows = out_value.NumRows(),
-        block_dim = scales_.Dim();
-    CuSubMatrix<BaseFloat> out_value_rearranged(out_value.Data(),
-                                                num_rows * multiple,
-                                                block_dim, block_dim),
-        out_deriv_rearranged(out_deriv.Data(), num_rows * multiple,
-                             block_dim, block_dim);
-    if (in_deriv) {
-      CuSubMatrix<BaseFloat> in_deriv_rearranged(in_deriv->Data(),
-                                                 num_rows * multiple,
-                                                 block_dim, block_dim);
-      BackpropInternal(debug_info, out_value_rearranged,
-                       out_deriv_rearranged, to_update,
-                       &in_deriv_rearranged);
-    } else {
-      BackpropInternal(debug_info, out_value_rearranged,
-                       out_deriv_rearranged, to_update,
-                       NULL);
-    }
-  }
-}
-
-
-  // Internal version of backprop, where the num-cols of the
-  // argument matrices are equal to scales_.Dim().
-void ScaleAndOffsetComponent::BackpropInternal(
-    const std::string &debug_info,
-    const CuMatrixBase<BaseFloat> &out_value,
-    const CuMatrixBase<BaseFloat> &out_deriv,
-    ScaleAndOffsetComponent *to_update,
-    CuMatrixBase<BaseFloat> *in_deriv) const {
-  if (to_update) {
-    if (!to_update->use_natural_gradient_ || to_update->is_gradient_) {
-      to_update->offsets_.AddRowSumMat(to_update->learning_rate_,
-                                       out_deriv);
-    } else {
-      BaseFloat scale = 1.0;
-      CuMatrix<BaseFloat> out_deriv_copy(out_deriv);
-      to_update->offset_preconditioner_.PreconditionDirections(
-          &out_deriv_copy, NULL, &scale);
-      to_update->offsets_.AddRowSumMat(scale * to_update->learning_rate_,
-                                       out_deriv_copy);
-    }
-    // The backprop actually needs the input to the component, not the output;
-    // but we make the output available because in the common topologies that
-    // will already be required for backprop-- it's for memory efficiency.
-    CuMatrix<BaseFloat> in_value_reconstructed(out_value);
-    int32 dim = scales_.Dim();
-    CuVector<BaseFloat> scales_nonzero(dim, kUndefined);
-    BaseFloat epsilon = Epsilon();
-    cu::EnsureNonzero(scales_, epsilon, &scales_nonzero);
-    scales_nonzero.InvertElements();
-    in_value_reconstructed.AddVecToRows(-1.0, offsets_);
-    // Actually scales_nonzero are now the inverses of the scales.
-    in_value_reconstructed.MulColsVec(scales_nonzero);
-    // OK, at this point in_value_reconstructed is the input to the component.
-    // Multiply its elements by 'out_deriv' to get the derivatives
-    // (for each frame) w.r.t. the scales.
-    in_value_reconstructed.MulElements(out_deriv);
-    BaseFloat scale = 1.0;
-    if (to_update->use_natural_gradient_ && !to_update->is_gradient_) {
-      to_update->scale_preconditioner_.PreconditionDirections(
-          &in_value_reconstructed, NULL, &scale);
-    }
-    to_update->scales_.AddRowSumMat(scale * to_update->learning_rate_,
-                                    in_value_reconstructed);
-  }
-  if (in_deriv) {
-    if (in_deriv->Data() != out_deriv.Data())
-      in_deriv->CopyFromMat(out_deriv);
-    in_deriv->MulColsVec(scales_);
-  }
-}
-
-
-std::string ConstantFunctionComponent::Info() const {
-=======
->>>>>>> 9469b64b
   std::ostringstream stream;
   stream << UpdatableComponent::Info()
          << ", rank=" << scale_preconditioner_.GetRank();
@@ -3217,14 +2763,10 @@
   output_.CopyFromVec(params);
 }
 
-<<<<<<< HEAD
-
-=======
 void ConstantFunctionComponent::ConsolidateMemory() {
   OnlineNaturalGradient temp(preconditioner_);
   preconditioner_.Swap(&temp);
 }
->>>>>>> 9469b64b
 
 void NaturalGradientAffineComponent::Read(std::istream &is, bool binary) {
   ReadUpdatableCommon(is, binary);  // Read the opening tag and learning rate
@@ -3251,9 +2793,6 @@
   ExpectToken(is, binary, "<NumSamplesHistory>");
   ReadBasicType(is, binary, &num_samples_history);
   ExpectToken(is, binary, "<Alpha>");
-<<<<<<< HEAD
-  ReadBasicType(is, binary, &alpha_);
-=======
   ReadBasicType(is, binary, &alpha);
 
   preconditioner_in_.SetNumSamplesHistory(num_samples_history);
@@ -3265,7 +2804,6 @@
   preconditioner_in_.SetUpdatePeriod(update_period);
   preconditioner_out_.SetUpdatePeriod(update_period);
 
->>>>>>> 9469b64b
   if (PeekToken(is, binary) == 'M') {
     // MaxChangePerSample, long ago removed; back compatibility.
     ExpectToken(is, binary, "<MaxChangePerSample>");
@@ -3329,26 +2867,10 @@
 void NaturalGradientAffineComponent::InitFromConfig(ConfigLine *cfl) {
   bool ok = true;
   std::string matrix_filename;
-<<<<<<< HEAD
-  num_samples_history_ = 2000.0;
-  alpha_ = 4.0;
-  rank_in_ = 20;
-  rank_out_ = 80;
-  update_period_ = 4;
+
   is_gradient_ = false;  // not configurable; there's no reason you'd want this
 
   InitLearningRatesFromConfig(cfl);
-  cfl->GetValue("num-samples-history", &num_samples_history_);
-  cfl->GetValue("alpha", &alpha_);
-  cfl->GetValue("rank-in", &rank_in_);
-  cfl->GetValue("rank-out", &rank_out_);
-  cfl->GetValue("update-period", &update_period_);
-=======
-
-  is_gradient_ = false;  // not configurable; there's no reason you'd want this
-
-  InitLearningRatesFromConfig(cfl);
->>>>>>> 9469b64b
 
   if (cfl->GetValue("matrix", &matrix_filename)) {
     CuMatrix<BaseFloat> mat;
@@ -3387,8 +2909,6 @@
     bias_params_.Scale(bias_stddev);
     bias_params_.Add(bias_mean);
   }
-<<<<<<< HEAD
-=======
 
   orthonormal_constraint_ = 0.0;
   cfl->GetValue("orthonormal-constraint", &orthonormal_constraint_);
@@ -3418,7 +2938,6 @@
   preconditioner_in_.SetUpdatePeriod(update_period);
   preconditioner_out_.SetUpdatePeriod(update_period);
 
->>>>>>> 9469b64b
   if (cfl->HasUnusedValues())
     KALDI_ERR << "Could not process these elements in initializer: "
               << cfl->UnusedValues();
@@ -3427,20 +2946,6 @@
   SetNaturalGradientConfigs();
 }
 
-<<<<<<< HEAD
-void NaturalGradientAffineComponent::SetNaturalGradientConfigs() {
-  preconditioner_in_.SetRank(rank_in_);
-  preconditioner_in_.SetNumSamplesHistory(num_samples_history_);
-  preconditioner_in_.SetAlpha(alpha_);
-  preconditioner_in_.SetUpdatePeriod(update_period_);
-  preconditioner_out_.SetRank(rank_out_);
-  preconditioner_out_.SetNumSamplesHistory(num_samples_history_);
-  preconditioner_out_.SetAlpha(alpha_);
-  preconditioner_out_.SetUpdatePeriod(update_period_);
-}
-
-=======
->>>>>>> 9469b64b
 void NaturalGradientAffineComponent::Write(std::ostream &os,
                                            bool binary) const {
   WriteUpdatableCommon(os, binary);  // Write the opening tag and learning rate
@@ -3461,11 +2966,7 @@
   WriteToken(os, binary, "<NumSamplesHistory>");
   WriteBasicType(os, binary, preconditioner_in_.GetNumSamplesHistory());
   WriteToken(os, binary, "<Alpha>");
-<<<<<<< HEAD
-  WriteBasicType(os, binary, alpha_);
-=======
   WriteBasicType(os, binary, preconditioner_in_.GetAlpha());
->>>>>>> 9469b64b
   WriteToken(os, binary, "</NaturalGradientAffineComponent>");
 }
 
@@ -3511,10 +3012,6 @@
   // than having the matrices scaled inside the preconditioning code).
   BaseFloat in_scale, out_scale;
 
-<<<<<<< HEAD
-  preconditioner_in_.PreconditionDirections(&in_value_temp, NULL, &in_scale);
-  preconditioner_out_.PreconditionDirections(&out_deriv_temp, NULL, &out_scale);
-=======
   preconditioner_in_.PreconditionDirections(&in_value_temp, &in_scale);
   preconditioner_out_.PreconditionDirections(&out_deriv_temp, &out_scale);
 
@@ -3731,7 +3228,6 @@
   out->AddMatMat(1.0, in, kNoTrans, params_, kTrans, 1.0);
   return NULL;
 }
->>>>>>> 9469b64b
 
 void LinearComponent::Backprop(const std::string &debug_info,
                                const ComponentPrecomputedIndexes *indexes,
@@ -3838,248 +3334,6 @@
   preconditioner_out_.Freeze(freeze);
 }
 
-<<<<<<< HEAD
-
-void LinearComponent::Read(std::istream &is, bool binary) {
-  std::string token = ReadUpdatableCommon(is, binary);
-  KALDI_ASSERT(token == "");
-  ExpectToken(is, binary, "<Params>");
-  params_.Read(is, binary);
-  ExpectToken(is, binary, "<UseNaturalGradient>");
-  ReadBasicType(is, binary, &use_natural_gradient_);
-
-  // Read various natural-gradient-related configs.
-  int32 rank_in,  rank_out, update_period;
-  BaseFloat alpha, num_samples_history;
-  ExpectToken(is, binary, "<RankInOut>");
-  ReadBasicType(is, binary, &rank_in);
-  ReadBasicType(is, binary, &rank_out);
-  ExpectToken(is, binary, "<Alpha>");
-  ReadBasicType(is, binary, &alpha);
-  ExpectToken(is, binary, "<NumSamplesHistory>");
-  ReadBasicType(is, binary, &num_samples_history);
-  ExpectToken(is, binary, "<UpdatePeriod>");
-  ReadBasicType(is, binary, &update_period);
-
-  preconditioner_in_.SetAlpha(alpha);
-  preconditioner_out_.SetAlpha(alpha);
-  preconditioner_in_.SetRank(rank_in);
-  preconditioner_out_.SetRank(rank_out);
-  preconditioner_in_.SetNumSamplesHistory(num_samples_history);
-  preconditioner_out_.SetNumSamplesHistory(num_samples_history);
-  preconditioner_in_.SetUpdatePeriod(update_period);
-  preconditioner_out_.SetUpdatePeriod(update_period);
-
-  ExpectToken(is, binary, "</LinearComponent>");
-}
-
-void LinearComponent::InitFromConfig(ConfigLine *cfl) {
-  bool ok = true;
-  std::string matrix_filename;
-  is_gradient_ = false;  // not configurable; there's no reason you'd want this
-
-  InitLearningRatesFromConfig(cfl);
-
-  int32 input_dim = -1, output_dim = -1;
-  if (cfl->GetValue("matrix", &matrix_filename)) {
-    ReadKaldiObject(matrix_filename, &params_); // will abort on failure.
-    KALDI_ASSERT(params_.NumRows() != 0);
-    if (cfl->GetValue("input-dim", &input_dim))
-      KALDI_ASSERT(input_dim == InputDim() &&
-                   "input-dim mismatch vs. matrix.");
-    if (cfl->GetValue("output-dim", &output_dim))
-      KALDI_ASSERT(output_dim == OutputDim() &&
-                   "output-dim mismatch vs. matrix.");
-  } else {
-    ok = ok && cfl->GetValue("input-dim", &input_dim);
-    ok = ok && cfl->GetValue("output-dim", &output_dim);
-    if (!ok)
-      KALDI_ERR << "Bad initializer " << cfl->WholeLine();
-    BaseFloat param_stddev = 1.0 / std::sqrt(input_dim);
-    cfl->GetValue("param-stddev", &param_stddev);
-    params_.Resize(output_dim, input_dim);
-    KALDI_ASSERT(output_dim > 0 && input_dim > 0 && param_stddev >= 0.0);
-    params_.SetRandn(); // sets to random normally distributed noise.
-    params_.Scale(param_stddev);
-  }
-  // Read various natural-gradient-related configs.
-  int32 rank_in = 20, rank_out = 80, update_period = 4;
-  BaseFloat alpha = 4.0,
-      num_samples_history = 2000.0;
-
-  cfl->GetValue("num-samples-history", &num_samples_history);
-  cfl->GetValue("alpha", &alpha);
-  cfl->GetValue("rank-in", &rank_in);
-  cfl->GetValue("rank-out", &rank_out);
-  cfl->GetValue("update-period", &update_period);
-
-  preconditioner_in_.SetAlpha(alpha);
-  preconditioner_out_.SetAlpha(alpha);
-  preconditioner_in_.SetRank(rank_in);
-  preconditioner_out_.SetRank(rank_out);
-  preconditioner_in_.SetNumSamplesHistory(num_samples_history);
-  preconditioner_out_.SetNumSamplesHistory(num_samples_history);
-  preconditioner_in_.SetUpdatePeriod(update_period);
-  preconditioner_out_.SetUpdatePeriod(update_period);
-
-  if (cfl->HasUnusedValues())
-    KALDI_ERR << "Could not process these elements in initializer: "
-              << cfl->UnusedValues();
-}
-
-
-void LinearComponent::Write(std::ostream &os,
-                            bool binary) const {
-  WriteUpdatableCommon(os, binary);  // Write the opening tag and learning rate
-  WriteToken(os, binary, "<Params>");
-  params_.Write(os, binary);
-  WriteToken(os, binary, "<UseNaturalGradient>");
-  WriteBasicType(os, binary, use_natural_gradient_);
-
-  int32 rank_in = preconditioner_in_.GetRank(),
-      rank_out = preconditioner_out_.GetRank(),
-      update_period = preconditioner_in_.GetUpdatePeriod();
-  BaseFloat alpha = preconditioner_in_.GetAlpha(),
-      num_samples_history = preconditioner_in_.GetNumSamplesHistory();
-  WriteToken(os, binary, "<RankInOut>");
-  WriteBasicType(os, binary, rank_in);
-  WriteBasicType(os, binary, rank_out);
-  WriteToken(os, binary, "<Alpha>");
-  WriteBasicType(os, binary, alpha);
-  WriteToken(os, binary, "<NumSamplesHistory>");
-  WriteBasicType(os, binary, num_samples_history);
-  WriteToken(os, binary, "<UpdatePeriod>");
-  WriteBasicType(os, binary, update_period);
-  WriteToken(os, binary, "</LinearComponent>");
-}
-
-std::string LinearComponent::Info() const {
-  std::ostringstream stream;
-  stream << UpdatableComponent::Info();
-  PrintParameterStats(stream, "params", params_);
-  stream << ", use-natural-gradient="
-         << (use_natural_gradient_ ? "true" : "false")
-         << ", rank-in=" << preconditioner_in_.GetRank()
-         << ", rank-out=" << preconditioner_in_.GetRank()
-         << ", num-samples-history="
-         << preconditioner_in_.GetNumSamplesHistory()
-         << ", update-period=" << preconditioner_in_.GetUpdatePeriod()
-         << ", alpha=" << preconditioner_in_.GetAlpha();
-  return stream.str();
-}
-
-void* LinearComponent::Propagate(const ComponentPrecomputedIndexes *indexes,
-                                 const CuMatrixBase<BaseFloat> &in,
-                                 CuMatrixBase<BaseFloat> *out) const {
-  out->AddMatMat(1.0, in, kNoTrans, params_, kTrans, 1.0);
-  return NULL;
-}
-
-void LinearComponent::Backprop(const std::string &debug_info,
-                               const ComponentPrecomputedIndexes *indexes,
-                               const CuMatrixBase<BaseFloat> &in_value,
-                               const CuMatrixBase<BaseFloat> &, // out_value
-                               const CuMatrixBase<BaseFloat> &out_deriv,
-                               void *memo,
-                               Component *to_update_in,
-                               CuMatrixBase<BaseFloat> *in_deriv) const {
-  LinearComponent *to_update = dynamic_cast<LinearComponent*>(to_update_in);
-
-  // Propagate the derivative back to the input.  add with coefficient 1.0 since
-  // property kBackpropAdds is true.  If we wanted to add with coefficient 0.0
-  // we'd need to zero the in_deriv, in case of infinities.
-  if (in_deriv)
-    in_deriv->AddMatMat(1.0, out_deriv, kNoTrans, params_, kNoTrans, 1.0);
-
-  if (to_update != NULL) {
-    if (!to_update->is_gradient_) {
-      CuMatrix<BaseFloat> in_value_temp(in_value), out_deriv_temp(out_deriv);
-      // These "scale" values get will get multiplied into the learning rate (faster
-      // than having the matrices scaled inside the preconditioning code).
-      BaseFloat in_scale, out_scale;
-      to_update->preconditioner_in_.PreconditionDirections(&in_value_temp,
-                                                           NULL, &in_scale);
-      to_update->preconditioner_out_.PreconditionDirections(&out_deriv_temp,
-                                                            NULL, &out_scale);
-      BaseFloat local_lrate = in_scale * out_scale * to_update->learning_rate_;
-
-      to_update->params_.AddMatMat(local_lrate, out_deriv_temp, kTrans,
-                                   in_value_temp, kNoTrans, 1.0);
-    } else {
-      to_update->params_.AddMatMat(to_update->learning_rate_,
-                                   out_deriv, kTrans,
-                                   in_value, kNoTrans, 1.0);
-    }
-  }
-}
-
-
-Component* LinearComponent::Copy() const {
-  return new LinearComponent(*this);
-}
-
-LinearComponent::LinearComponent(
-    const LinearComponent &other):
-    UpdatableComponent(other),
-    params_(other.params_),
-    use_natural_gradient_(other.use_natural_gradient_),
-    preconditioner_in_(other.preconditioner_in_),
-    preconditioner_out_(other.preconditioner_out_) { }
-
-LinearComponent::LinearComponent(const CuMatrix<BaseFloat> &params):
-    params_(params),
-    use_natural_gradient_(true) {
-  // Set defaults for natural gradient.
-  preconditioner_in_.SetRank(40);
-  preconditioner_out_.SetRank(80);
-  preconditioner_in_.SetUpdatePeriod(4);
-  preconditioner_out_.SetUpdatePeriod(4);
-  // the component-level defaults of alpha and num_samples_history, at 4.0 and
-  // 2000.0, are the same as in the NaturalGradientOnline code, so there is no
-  // need to set those here.
-}
-
-void LinearComponent::Scale(BaseFloat scale) {
-  if (scale == 0.0) params_.SetZero();
-  else params_.Scale(scale);
-}
-
-void LinearComponent::Add(BaseFloat alpha, const Component &other_in) {
-  const LinearComponent *other =
-      dynamic_cast<const LinearComponent*>(&other_in);
-  KALDI_ASSERT(other != NULL);
-  params_.AddMat(alpha, other->params_);
-}
-
-void LinearComponent::PerturbParams(BaseFloat stddev) {
-  CuMatrix<BaseFloat> temp_params(params_);
-  temp_params.SetRandn();
-  params_.AddMat(stddev, temp_params);
-}
-int32 LinearComponent::NumParameters() const {
-  return params_.NumRows() * params_.NumCols();
-}
-void LinearComponent::Vectorize(VectorBase<BaseFloat> *params) const {
-  KALDI_ASSERT(params->Dim() == this->NumParameters());
-  params->CopyRowsFromMat(params_);
-}
-void LinearComponent::UnVectorize(const VectorBase<BaseFloat> &params) {
-  KALDI_ASSERT(params.Dim() == this->NumParameters());
-  params_.CopyRowsFromVec(params);
-}
-BaseFloat LinearComponent::DotProduct(const UpdatableComponent &other_in) const {
-  const LinearComponent *other =
-      dynamic_cast<const LinearComponent*>(&other_in);
-  return TraceMatMat(params_, other->params_, kTrans);
-}
-
-void LinearComponent::FreezeNaturalGradient(bool freeze) {
-  preconditioner_in_.Freeze(freeze);
-  preconditioner_out_.Freeze(freeze);
-}
-
-
-=======
 void LinearComponent::ConsolidateMemory() {
   OnlineNaturalGradient temp_in(preconditioner_in_);
   preconditioner_in_.Swap(&temp_in);
@@ -4087,7 +3341,6 @@
   preconditioner_out_.Swap(&temp_out);
 }
 
->>>>>>> 9469b64b
 std::string FixedAffineComponent::Info() const {
   std::ostringstream stream;
   stream << Component::Info();
@@ -4682,818 +3935,6 @@
     const std::string &debug_info,
     const CuMatrixBase<BaseFloat> &in_value,
     const CuMatrixBase<BaseFloat> &out_deriv) {
-<<<<<<< HEAD
-
-  CuMatrix<BaseFloat> derivs_per_frame(in_value);
-  derivs_per_frame.MulElements(out_deriv);
-  // the non-natural-gradient update would just do
-  // scales_.AddRowSumMat(learning_rate_, derivs_per_frame).
-
-  BaseFloat scale;
-  preconditioner_.PreconditionDirections(&derivs_per_frame, NULL, &scale);
-
-  CuVector<BaseFloat> delta_scales(scales_.Dim());
-  delta_scales.AddRowSumMat(scale * learning_rate_, derivs_per_frame);
-  scales_.AddVec(1.0, delta_scales);
-}
-
-/// virtual
-void NaturalGradientPerElementScaleComponent::FreezeNaturalGradient(bool freeze) {
-  preconditioner_.Freeze(freeze);
-}
-
-// Constructors for the convolution component
-ConvolutionComponent::ConvolutionComponent():
-    UpdatableComponent(),
-    input_x_dim_(0), input_y_dim_(0), input_z_dim_(0),
-    filt_x_dim_(0), filt_y_dim_(0),
-    filt_x_step_(0), filt_y_step_(0),
-    input_vectorization_(kZyx) { }
-
-ConvolutionComponent::ConvolutionComponent(
-    const ConvolutionComponent &component):
-    UpdatableComponent(component),
-    input_x_dim_(component.input_x_dim_),
-    input_y_dim_(component.input_y_dim_),
-    input_z_dim_(component.input_z_dim_),
-    filt_x_dim_(component.filt_x_dim_),
-    filt_y_dim_(component.filt_y_dim_),
-    filt_x_step_(component.filt_x_step_),
-    filt_y_step_(component.filt_y_step_),
-    input_vectorization_(component.input_vectorization_),
-    filter_params_(component.filter_params_),
-    bias_params_(component.bias_params_) { }
-
-ConvolutionComponent::ConvolutionComponent(
-    const CuMatrixBase<BaseFloat> &filter_params,
-    const CuVectorBase<BaseFloat> &bias_params,
-    int32 input_x_dim, int32 input_y_dim, int32 input_z_dim,
-    int32 filt_x_dim, int32 filt_y_dim,
-    int32 filt_x_step, int32 filt_y_step,
-    TensorVectorizationType input_vectorization,
-    BaseFloat learning_rate):
-    input_x_dim_(input_x_dim),
-    input_y_dim_(input_y_dim),
-    input_z_dim_(input_z_dim),
-    filt_x_dim_(filt_x_dim),
-    filt_y_dim_(filt_y_dim),
-    filt_x_step_(filt_x_step),
-    filt_y_step_(filt_y_step),
-    input_vectorization_(input_vectorization),
-    filter_params_(filter_params),
-    bias_params_(bias_params){
-  KALDI_ASSERT(filter_params.NumRows() == bias_params.Dim() &&
-               bias_params.Dim() != 0);
-  KALDI_ASSERT(filter_params.NumCols() == filt_x_dim * filt_y_dim * input_z_dim);
-  SetUnderlyingLearningRate(learning_rate);
-  is_gradient_ = false;
-}
-
-// aquire input dim
-int32 ConvolutionComponent::InputDim() const {
-  return input_x_dim_ * input_y_dim_ * input_z_dim_;
-}
-
-// aquire output dim
-int32 ConvolutionComponent::OutputDim() const {
-  int32 num_x_steps = (1 + (input_x_dim_ - filt_x_dim_) / filt_x_step_);
-  int32 num_y_steps = (1 + (input_y_dim_ - filt_y_dim_) / filt_y_step_);
-  int32 num_filters = filter_params_.NumRows();
-  return num_x_steps * num_y_steps * num_filters;
-}
-
-// initialize the component using hyperparameters
-void ConvolutionComponent::Init(
-    int32 input_x_dim, int32 input_y_dim, int32 input_z_dim,
-    int32 filt_x_dim, int32 filt_y_dim,
-    int32 filt_x_step, int32 filt_y_step, int32 num_filters,
-    TensorVectorizationType input_vectorization,
-    BaseFloat param_stddev, BaseFloat bias_stddev) {
-  input_x_dim_ = input_x_dim;
-  input_y_dim_ = input_y_dim;
-  input_z_dim_ = input_z_dim;
-  filt_x_dim_ = filt_x_dim;
-  filt_y_dim_ = filt_y_dim;
-  filt_x_step_ = filt_x_step;
-  filt_y_step_ = filt_y_step;
-  input_vectorization_ = input_vectorization;
-  KALDI_ASSERT((input_x_dim_ - filt_x_dim_) % filt_x_step_ == 0);
-  KALDI_ASSERT((input_y_dim_ - filt_y_dim_) % filt_y_step_ == 0);
-  int32 filter_dim = filt_x_dim_ * filt_y_dim_ * input_z_dim_;
-  filter_params_.Resize(num_filters, filter_dim);
-  bias_params_.Resize(num_filters);
-  KALDI_ASSERT(param_stddev >= 0.0 && bias_stddev >= 0.0);
-  filter_params_.SetRandn();
-  filter_params_.Scale(param_stddev);
-  bias_params_.SetRandn();
-  bias_params_.Scale(bias_stddev);
-}
-
-// initialize the component using predefined matrix file
-void ConvolutionComponent::Init(
-    int32 input_x_dim, int32 input_y_dim, int32 input_z_dim,
-    int32 filt_x_dim, int32 filt_y_dim,
-    int32 filt_x_step, int32 filt_y_step,
-    TensorVectorizationType input_vectorization,
-    std::string matrix_filename) {
-  input_x_dim_ = input_x_dim;
-  input_y_dim_ = input_y_dim;
-  input_z_dim_ = input_z_dim;
-  filt_x_dim_ = filt_x_dim;
-  filt_y_dim_ = filt_y_dim;
-  filt_x_step_ = filt_x_step;
-  filt_y_step_ = filt_y_step;
-  input_vectorization_ = input_vectorization;
-  CuMatrix<BaseFloat> mat;
-  ReadKaldiObject(matrix_filename, &mat);
-  int32 filter_dim = (filt_x_dim_ * filt_y_dim_ * input_z_dim_);
-  int32 num_filters = mat.NumRows();
-  KALDI_ASSERT(mat.NumCols() == (filter_dim + 1));
-  filter_params_.Resize(num_filters, filter_dim);
-  bias_params_.Resize(num_filters);
-  filter_params_.CopyFromMat(mat.Range(0, num_filters, 0, filter_dim));
-  bias_params_.CopyColFromMat(mat, filter_dim);
-}
-
-// display information about component
-std::string ConvolutionComponent::Info() const {
-  std::ostringstream stream;
-  stream << UpdatableComponent::Info()
-         << ", input-x-dim=" << input_x_dim_
-         << ", input-y-dim=" << input_y_dim_
-         << ", input-z-dim=" << input_z_dim_
-         << ", filt-x-dim=" << filt_x_dim_
-         << ", filt-y-dim=" << filt_y_dim_
-         << ", filt-x-step=" << filt_x_step_
-         << ", filt-y-step=" << filt_y_step_
-         << ", input-vectorization=" << input_vectorization_
-         << ", num-filters=" << filter_params_.NumRows();
-  PrintParameterStats(stream, "filter-params", filter_params_);
-  PrintParameterStats(stream, "bias-params", bias_params_, true);
-  return stream.str();
-}
-
-// initialize the component using configuration file
-void ConvolutionComponent::InitFromConfig(ConfigLine *cfl) {
-  bool ok = true;
-  std::string matrix_filename;
-  int32 input_x_dim = -1, input_y_dim = -1, input_z_dim = -1,
-        filt_x_dim = -1, filt_y_dim = -1,
-        filt_x_step = -1, filt_y_step = -1,
-        num_filters = -1;
-  std::string input_vectorization_order = "zyx";
-  InitLearningRatesFromConfig(cfl);
-  ok = ok && cfl->GetValue("input-x-dim", &input_x_dim);
-  ok = ok && cfl->GetValue("input-y-dim", &input_y_dim);
-  ok = ok && cfl->GetValue("input-z-dim", &input_z_dim);
-  ok = ok && cfl->GetValue("filt-x-dim", &filt_x_dim);
-  ok = ok && cfl->GetValue("filt-y-dim", &filt_y_dim);
-  ok = ok && cfl->GetValue("filt-x-step", &filt_x_step);
-  ok = ok && cfl->GetValue("filt-y-step", &filt_y_step);
-
-  if (!ok)
-    KALDI_ERR << "Bad initializer " << cfl->WholeLine();
-  // optional argument
-  TensorVectorizationType input_vectorization;
-  cfl->GetValue("input-vectorization-order", &input_vectorization_order);
-  if (input_vectorization_order.compare("zyx") == 0) {
-    input_vectorization = kZyx;
-  } else if (input_vectorization_order.compare("yzx") == 0) {
-    input_vectorization = kYzx;
-  } else {
-    KALDI_ERR << "Unknown or unsupported input vectorization order "
-              << input_vectorization_order
-              << " accepted candidates are 'yzx' and 'zyx'";
-  }
-
-  if (cfl->GetValue("matrix", &matrix_filename)) {
-    // initialize from prefined parameter matrix
-    Init(input_x_dim, input_y_dim, input_z_dim,
-         filt_x_dim, filt_y_dim,
-         filt_x_step, filt_y_step,
-         input_vectorization,
-         matrix_filename);
-  } else {
-    ok = ok && cfl->GetValue("num-filters", &num_filters);
-    if (!ok)
-      KALDI_ERR << "Bad initializer " << cfl->WholeLine();
-    // initialize from configuration
-    int32 filter_input_dim = filt_x_dim * filt_y_dim * input_z_dim;
-    BaseFloat param_stddev = 1.0 / std::sqrt(filter_input_dim), bias_stddev = 1.0;
-    cfl->GetValue("param-stddev", &param_stddev);
-    cfl->GetValue("bias-stddev", &bias_stddev);
-    Init(input_x_dim, input_y_dim, input_z_dim,
-         filt_x_dim, filt_y_dim, filt_x_step, filt_y_step, num_filters,
-         input_vectorization, param_stddev, bias_stddev);
-  }
-  if (cfl->HasUnusedValues())
-    KALDI_ERR << "Could not process these elements in initializer: "
-              << cfl->UnusedValues();
-  if (!ok)
-    KALDI_ERR << "Bad initializer " << cfl->WholeLine();
-}
-
-// Inline methods to convert from tensor index i.e., (x,y,z) index
-// to index in yzx or zyx vectorized tensors
-inline int32 YzxVectorIndex(int32 x, int32 y, int32 z,
-                            int32 input_x_dim,
-                            int32 input_y_dim,
-                            int32 input_z_dim) {
-  KALDI_PARANOID_ASSERT(x < input_x_dim && y < input_y_dim && z < input_z_dim);
-  return (input_y_dim * input_z_dim) * x + (input_y_dim) * z + y;
-}
-
-inline int32 ZyxVectorIndex(int32 x, int32 y, int32 z,
-                            int32 input_x_dim,
-                            int32 input_y_dim,
-                            int32 input_z_dim) {
-  KALDI_PARANOID_ASSERT(x < input_x_dim && y < input_y_dim && z < input_z_dim);
-  return (input_y_dim * input_z_dim) * x + (input_z_dim) * y + z;
-}
-
-// Method to convert from a matrix representing a minibatch of vectorized
-// 3D tensors to patches for convolution, each patch corresponds to
-// one dot product in the convolution
-void ConvolutionComponent::InputToInputPatches(
-    const CuMatrixBase<BaseFloat>& in,
-    CuMatrix<BaseFloat> *patches) const{
-  int32 num_x_steps = (1 + (input_x_dim_ - filt_x_dim_) / filt_x_step_);
-  int32 num_y_steps = (1 + (input_y_dim_ - filt_y_dim_) / filt_y_step_);
-  const int32 filt_x_step = filt_x_step_,
-              filt_y_step = filt_y_step_,
-              filt_x_dim = filt_x_dim_,
-              filt_y_dim = filt_y_dim_,
-              input_x_dim = input_x_dim_,
-              input_y_dim = input_y_dim_,
-              input_z_dim = input_z_dim_,
-              filter_dim = filter_params_.NumCols();
-
-  std::vector<int32> column_map(patches->NumCols());
-  int32 column_map_size = column_map.size();
-  for (int32 x_step = 0; x_step < num_x_steps; x_step++) {
-    for (int32 y_step = 0; y_step < num_y_steps; y_step++)  {
-      int32 patch_number = x_step * num_y_steps + y_step;
-      int32 patch_start_index = patch_number * filter_dim;
-      for (int32 x = 0, index = patch_start_index; x < filt_x_dim; x++)  {
-        for (int32 y = 0; y < filt_y_dim; y++)  {
-          for (int32 z = 0; z < input_z_dim; z++, index++)  {
-            KALDI_ASSERT(index < column_map_size);
-            if (input_vectorization_ == kZyx)  {
-              column_map[index] = ZyxVectorIndex(x_step * filt_x_step + x,
-                                                 y_step * filt_y_step + y, z,
-                                                 input_x_dim, input_y_dim,
-                                                 input_z_dim);
-            } else if (input_vectorization_ == kYzx)  {
-              column_map[index] = YzxVectorIndex(x_step * filt_x_step + x,
-                                                  y_step * filt_y_step + y, z,
-                                                  input_x_dim, input_y_dim,
-                                                  input_z_dim);
-            }
-          }
-        }
-      }
-    }
-  }
-  CuArray<int32> cu_cols(column_map);
-  patches->CopyCols(in, cu_cols);
-}
-
-
-// propagation function
-// see function declaration in nnet-simple-component.h for details
-void* ConvolutionComponent::Propagate(const ComponentPrecomputedIndexes *indexes,
-                                         const CuMatrixBase<BaseFloat> &in,
-                                         CuMatrixBase<BaseFloat> *out) const {
-  const int32 num_x_steps = (1 + (input_x_dim_ - filt_x_dim_) / filt_x_step_),
-              num_y_steps = (1 + (input_y_dim_ - filt_y_dim_) / filt_y_step_),
-              num_filters = filter_params_.NumRows(),
-              num_frames = in.NumRows(),
-              filter_dim = filter_params_.NumCols();
-  KALDI_ASSERT((*out).NumRows() == num_frames &&
-               (*out).NumCols() == (num_filters * num_x_steps * num_y_steps));
-
-  CuMatrix<BaseFloat> patches(num_frames,
-                              num_x_steps * num_y_steps * filter_dim,
-                              kUndefined);
-  InputToInputPatches(in, &patches);
-  CuSubMatrix<BaseFloat>* filter_params_elem = new CuSubMatrix<BaseFloat>(
-      filter_params_, 0, filter_params_.NumRows(), 0, filter_params_.NumCols());
-  std::vector<CuSubMatrix<BaseFloat>* > tgt_batch, patch_batch,
-      filter_params_batch;
-
-  for (int32 x_step = 0; x_step < num_x_steps; x_step++)  {
-    for (int32 y_step = 0; y_step < num_y_steps; y_step++)  {
-      int32 patch_number = x_step * num_y_steps + y_step;
-      tgt_batch.push_back(new CuSubMatrix<BaseFloat>(
-              out->ColRange(patch_number * num_filters, num_filters)));
-      patch_batch.push_back(new CuSubMatrix<BaseFloat>(
-              patches.ColRange(patch_number * filter_dim, filter_dim)));
-      filter_params_batch.push_back(filter_params_elem);
-      tgt_batch[patch_number]->AddVecToRows(1.0, bias_params_, 1.0); // add bias
-    }
-  }
-  // apply all filters
-  AddMatMatBatched<BaseFloat>(1.0, tgt_batch, patch_batch,
-                              kNoTrans, filter_params_batch,
-                              kTrans, 1.0);
-  // release memory
-  delete filter_params_elem;
-  for (int32 p = 0; p < tgt_batch.size(); p++) {
-    delete tgt_batch[p];
-    delete patch_batch[p];
-  }
-  return NULL;
-}
-
-// scale the parameters
-void ConvolutionComponent::Scale(BaseFloat scale) {
-  if (scale == 0.0) {
-    filter_params_.SetZero();
-    bias_params_.SetZero();
-  } else {
-    filter_params_.Scale(scale);
-    bias_params_.Scale(scale);
-  }
-}
-
-// add another convolution component
-void ConvolutionComponent::Add(BaseFloat alpha, const Component &other_in) {
-  const ConvolutionComponent *other =
-      dynamic_cast<const ConvolutionComponent*>(&other_in);
-  KALDI_ASSERT(other != NULL);
-  filter_params_.AddMat(alpha, other->filter_params_);
-  bias_params_.AddVec(alpha, other->bias_params_);
-}
-
-/*
- This function transforms a vector of lists into a list of vectors,
- padded with -1.
- @param[in] The input vector of lists. Let in.size() be D, and let
-            the longest list length (i.e. the max of in[i].size()) be L.
- @param[out] The output list of vectors. The length of the list will
-            be L, each vector-dimension will be D (i.e. out[i].size() == D),
-            and if in[i] == j, then for some k we will have that
-            out[k][j] = i. The output vectors are padded with -1
-            where necessary if not all the input lists have the same side.
-*/
-void RearrangeIndexes(const std::vector<std::vector<int32> > &in,
-                                                std::vector<std::vector<int32> > *out) {
-  int32 D = in.size();
-  int32 L = 0;
-  for (int32 i = 0; i < D; i++)
-    if (in[i].size() > L)
-      L = in[i].size();
-  out->resize(L);
-  for (int32 i = 0; i < L; i++)
-    (*out)[i].resize(D, -1);
-  for (int32 i = 0; i < D; i++) {
-    for (int32 j = 0; j < in[i].size(); j++) {
-      (*out)[j][i] = in[i][j];
-    }
-  }
-}
-
-// Method to compute the input derivative matrix from the input derivatives
-// for patches, where each patch corresponds to one dot product
-// in the convolution
-void ConvolutionComponent::InderivPatchesToInderiv(
-    const CuMatrix<BaseFloat>& in_deriv_patches,
-    CuMatrixBase<BaseFloat> *in_deriv) const {
-
-  const int32 num_x_steps = (1 + (input_x_dim_ - filt_x_dim_) / filt_x_step_),
-              num_y_steps = (1 + (input_y_dim_ - filt_y_dim_) / filt_y_step_),
-              filt_x_step = filt_x_step_,
-              filt_y_step = filt_y_step_,
-              filt_x_dim = filt_x_dim_,
-              filt_y_dim = filt_y_dim_,
-              input_x_dim = input_x_dim_,
-              input_y_dim = input_y_dim_,
-              input_z_dim = input_z_dim_,
-              filter_dim = filter_params_.NumCols();
-
-  // Compute the reverse column_map from the matrix with input
-  // derivative patches to input derivative matrix
-  std::vector<std::vector<int32> > reverse_column_map(in_deriv->NumCols());
-  int32 rev_col_map_size = reverse_column_map.size();
-  for (int32 x_step = 0; x_step < num_x_steps; x_step++) {
-    for (int32 y_step = 0; y_step < num_y_steps; y_step++)  {
-      int32 patch_number = x_step * num_y_steps + y_step;
-      int32 patch_start_index = patch_number * filter_dim;
-      for (int32 x = 0, index = patch_start_index; x < filt_x_dim; x++)  {
-        for (int32 y = 0; y < filt_y_dim; y++)  {
-          for (int32 z = 0; z < input_z_dim; z++, index++)  {
-            int32 vector_index;
-            if (input_vectorization_ == kZyx)  {
-              vector_index = ZyxVectorIndex(x_step * filt_x_step + x,
-                                            y_step * filt_y_step + y, z,
-                                            input_x_dim, input_y_dim,
-                                            input_z_dim);
-            } else {
-              KALDI_ASSERT(input_vectorization_ == kYzx);
-              vector_index = YzxVectorIndex(x_step * filt_x_step + x,
-                                            y_step * filt_y_step + y, z,
-                                            input_x_dim, input_y_dim,
-                                            input_z_dim);
-            }
-            KALDI_ASSERT(vector_index < rev_col_map_size);
-            reverse_column_map[vector_index].push_back(index);
-          }
-        }
-      }
-    }
-  }
-  std::vector<std::vector<int32> > rearranged_column_map;
-  RearrangeIndexes(reverse_column_map, &rearranged_column_map);
-  for (int32 p = 0; p < rearranged_column_map.size(); p++) {
-    CuArray<int32> cu_cols(rearranged_column_map[p]);
-    in_deriv->AddCols(in_deriv_patches, cu_cols);
-  }
-}
-
-// back propagation function
-// see function declaration in nnet-simple-component.h for details
-void ConvolutionComponent::Backprop(const std::string &debug_info,
-                                    const ComponentPrecomputedIndexes *indexes,
-                                    const CuMatrixBase<BaseFloat> &in_value,
-                                    const CuMatrixBase<BaseFloat> &, // out_value,
-                                    const CuMatrixBase<BaseFloat> &out_deriv,
-                                    void *memo,
-                                    Component *to_update_in,
-                                    CuMatrixBase<BaseFloat> *in_deriv) const {
-  ConvolutionComponent *to_update =
-      dynamic_cast<ConvolutionComponent*>(to_update_in);
-  const int32 num_x_steps = (1 + (input_x_dim_ - filt_x_dim_) / filt_x_step_),
-              num_y_steps = (1 + (input_y_dim_ - filt_y_dim_) / filt_y_step_),
-              num_filters = filter_params_.NumRows(),
-              num_frames = out_deriv.NumRows(),
-              filter_dim = filter_params_.NumCols();
-
-  KALDI_ASSERT(out_deriv.NumRows() == num_frames &&
-               out_deriv.NumCols() ==
-               (num_filters * num_x_steps * num_y_steps));
-
-  // Compute inderiv patches
-  CuMatrix<BaseFloat> in_deriv_patches(num_frames,
-                                       num_x_steps * num_y_steps * filter_dim,
-                                       kSetZero);
-
-  std::vector<CuSubMatrix<BaseFloat>* > patch_deriv_batch, out_deriv_batch,
-      filter_params_batch;
-  CuSubMatrix<BaseFloat>* filter_params_elem = new CuSubMatrix<BaseFloat>(
-      filter_params_, 0, filter_params_.NumRows(), 0, filter_params_.NumCols());
-
-  for (int32 x_step = 0; x_step < num_x_steps; x_step++)  {
-    for (int32 y_step = 0; y_step < num_y_steps; y_step++)  {
-      int32 patch_number = x_step * num_y_steps + y_step;
-
-      patch_deriv_batch.push_back(new CuSubMatrix<BaseFloat>(
-              in_deriv_patches.ColRange(
-              patch_number * filter_dim, filter_dim)));
-      out_deriv_batch.push_back(new CuSubMatrix<BaseFloat>(out_deriv.ColRange(
-              patch_number * num_filters, num_filters)));
-      filter_params_batch.push_back(filter_params_elem);
-    }
-  }
-  AddMatMatBatched<BaseFloat>(1.0, patch_deriv_batch,
-                              out_deriv_batch, kNoTrans,
-                              filter_params_batch, kNoTrans, 0.0);
-
-  if (in_deriv) {
-    // combine the derivatives from the individual input deriv patches
-    // to compute input deriv matrix
-    InderivPatchesToInderiv(in_deriv_patches, in_deriv);
-  }
-
-  if (to_update != NULL)  {
-    to_update->Update(debug_info, in_value, out_deriv, out_deriv_batch);
-  }
-
-  // release memory
-  delete filter_params_elem;
-  for (int32 p = 0; p < patch_deriv_batch.size(); p++) {
-    delete patch_deriv_batch[p];
-    delete out_deriv_batch[p];
-  }
-}
-
-
-// update parameters
-// see function declaration in nnet-simple-component.h for details
-void ConvolutionComponent::Update(const std::string &debug_info,
-                                  const CuMatrixBase<BaseFloat> &in_value,
-                                  const CuMatrixBase<BaseFloat> &out_deriv,
-                                  const std::vector<CuSubMatrix<BaseFloat> *>& out_deriv_batch) {
-  // useful dims
-  const int32 num_x_steps = (1 + (input_x_dim_ - filt_x_dim_) / filt_x_step_),
-              num_y_steps = (1 + (input_y_dim_ - filt_y_dim_) / filt_y_step_),
-              num_filters = filter_params_.NumRows(),
-              num_frames = out_deriv.NumRows(),
-              filter_dim = filter_params_.NumCols();
-  KALDI_ASSERT(out_deriv.NumRows() == num_frames &&
-               out_deriv.NumCols() ==
-               (num_filters * num_x_steps * num_y_steps));
-
-
-  CuMatrix<BaseFloat> filters_grad;
-  CuVector<BaseFloat> bias_grad;
-
-  CuMatrix<BaseFloat> input_patches(num_frames,
-                                    filter_dim * num_x_steps * num_y_steps,
-                                    kUndefined);
-  InputToInputPatches(in_value, &input_patches);
-
-  filters_grad.Resize(num_filters, filter_dim, kSetZero); // reset
-  bias_grad.Resize(num_filters, kSetZero); // reset
-
-  // create a single large matrix holding the smaller matrices
-  // from the vector container filters_grad_batch along the rows
-  CuMatrix<BaseFloat> filters_grad_blocks_batch(
-      num_x_steps * num_y_steps * filters_grad.NumRows(),
-      filters_grad.NumCols());
-
-  std::vector<CuSubMatrix<BaseFloat>* > filters_grad_batch, input_patch_batch;
-
-  for (int32 x_step = 0; x_step < num_x_steps; x_step++)  {
-    for (int32 y_step = 0; y_step < num_y_steps; y_step++)  {
-      int32 patch_number = x_step * num_y_steps + y_step;
-      filters_grad_batch.push_back(new CuSubMatrix<BaseFloat>(
-          filters_grad_blocks_batch.RowRange(
-              patch_number * filters_grad.NumRows(), filters_grad.NumRows())));
-
-      input_patch_batch.push_back(new CuSubMatrix<BaseFloat>(
-              input_patches.ColRange(patch_number * filter_dim, filter_dim)));
-    }
-  }
-
-  AddMatMatBatched<BaseFloat>(1.0, filters_grad_batch, out_deriv_batch, kTrans,
-                              input_patch_batch, kNoTrans, 1.0);
-
-  // add the row blocks together to filters_grad
-  filters_grad.AddMatBlocks(1.0, filters_grad_blocks_batch);
-
-  // create a matrix holding the col blocks sum of out_deriv
-  CuMatrix<BaseFloat> out_deriv_col_blocks_sum(out_deriv.NumRows(),
-                                               num_filters);
-
-  // add the col blocks together to out_deriv_col_blocks_sum
-  out_deriv_col_blocks_sum.AddMatBlocks(1.0, out_deriv);
-
-  bias_grad.AddRowSumMat(1.0, out_deriv_col_blocks_sum, 1.0);
-
-  // release memory
-  for (int32 p = 0; p < input_patch_batch.size(); p++) {
-    delete filters_grad_batch[p];
-    delete input_patch_batch[p];
-  }
-
-  //
-  // update
-  //
-  filter_params_.AddMat(learning_rate_, filters_grad);
-  bias_params_.AddVec(learning_rate_, bias_grad);
-}
-
-void ConvolutionComponent::Read(std::istream &is, bool binary) {
-  ReadUpdatableCommon(is, binary);  // Read opening tag and learning rate.
-  ExpectToken(is, binary, "<InputXDim>");
-  ReadBasicType(is, binary, &input_x_dim_);
-  ExpectToken(is, binary, "<InputYDim>");
-  ReadBasicType(is, binary, &input_y_dim_);
-  ExpectToken(is, binary, "<InputZDim>");
-  ReadBasicType(is, binary, &input_z_dim_);
-  ExpectToken(is, binary, "<FiltXDim>");
-  ReadBasicType(is, binary, &filt_x_dim_);
-  ExpectToken(is, binary, "<FiltYDim>");
-  ReadBasicType(is, binary, &filt_y_dim_);
-  ExpectToken(is, binary, "<FiltXStep>");
-  ReadBasicType(is, binary, &filt_x_step_);
-  ExpectToken(is, binary, "<FiltYStep>");
-  ReadBasicType(is, binary, &filt_y_step_);
-  ExpectToken(is, binary, "<InputVectorization>");
-  int32 input_vectorization;
-  ReadBasicType(is, binary, &input_vectorization);
-  input_vectorization_ = static_cast<TensorVectorizationType>(input_vectorization);
-  ExpectToken(is, binary, "<FilterParams>");
-  filter_params_.Read(is, binary);
-  ExpectToken(is, binary, "<BiasParams>");
-  bias_params_.Read(is, binary);
-  std::string tok;
-  ReadToken(is, binary, &tok);
-  if (tok == "<IsGradient>") {
-    ReadBasicType(is, binary, &is_gradient_);
-    ExpectToken(is, binary, "</ConvolutionComponent>");
-  } else {
-    is_gradient_ = false;
-    KALDI_ASSERT(tok == "</ConvolutionComponent>");
-  }
-}
-
-void ConvolutionComponent::Write(std::ostream &os, bool binary) const {
-  WriteUpdatableCommon(os, binary);  // write opening tag and learning rate.
-  WriteToken(os, binary, "<InputXDim>");
-  WriteBasicType(os, binary, input_x_dim_);
-  WriteToken(os, binary, "<InputYDim>");
-  WriteBasicType(os, binary, input_y_dim_);
-  WriteToken(os, binary, "<InputZDim>");
-  WriteBasicType(os, binary, input_z_dim_);
-  WriteToken(os, binary, "<FiltXDim>");
-  WriteBasicType(os, binary, filt_x_dim_);
-  WriteToken(os, binary, "<FiltYDim>");
-  WriteBasicType(os, binary, filt_y_dim_);
-  WriteToken(os, binary, "<FiltXStep>");
-  WriteBasicType(os, binary, filt_x_step_);
-  WriteToken(os, binary, "<FiltYStep>");
-  WriteBasicType(os, binary, filt_y_step_);
-  WriteToken(os, binary, "<InputVectorization>");
-  WriteBasicType(os, binary, static_cast<int32>(input_vectorization_));
-  WriteToken(os, binary, "<FilterParams>");
-  filter_params_.Write(os, binary);
-  WriteToken(os, binary, "<BiasParams>");
-  bias_params_.Write(os, binary);
-  WriteToken(os, binary, "<IsGradient>");
-  WriteBasicType(os, binary, is_gradient_);
-  WriteToken(os, binary, "</ConvolutionComponent>");
-}
-
-BaseFloat ConvolutionComponent::DotProduct(const UpdatableComponent &other_in) const {
-  const ConvolutionComponent *other =
-      dynamic_cast<const ConvolutionComponent*>(&other_in);
-  return TraceMatMat(filter_params_, other->filter_params_, kTrans)
-         + VecVec(bias_params_, other->bias_params_);
-}
-
-Component* ConvolutionComponent::Copy() const {
-  ConvolutionComponent *ans = new ConvolutionComponent(*this);
-  return ans;
-}
-
-void ConvolutionComponent::PerturbParams(BaseFloat stddev) {
-  CuMatrix<BaseFloat> temp_filter_params(filter_params_);
-  temp_filter_params.SetRandn();
-  filter_params_.AddMat(stddev, temp_filter_params);
-
-  CuVector<BaseFloat> temp_bias_params(bias_params_);
-  temp_bias_params.SetRandn();
-  bias_params_.AddVec(stddev, temp_bias_params);
-}
-
-void ConvolutionComponent::SetParams(const VectorBase<BaseFloat> &bias,
-                                     const MatrixBase<BaseFloat> &filter) {
-  bias_params_ = bias;
-  filter_params_ = filter;
-  KALDI_ASSERT(bias_params_.Dim() == filter_params_.NumRows());
-}
-
-int32 ConvolutionComponent::NumParameters() const {
-  return (filter_params_.NumCols() + 1) * filter_params_.NumRows();
-}
-
-void ConvolutionComponent::Vectorize(VectorBase<BaseFloat> *params) const {
-  KALDI_ASSERT(params->Dim() == this->NumParameters());
-  int32 num_filter_params = filter_params_.NumCols() * filter_params_.NumRows();
-  params->Range(0, num_filter_params).CopyRowsFromMat(filter_params_);
-  params->Range(num_filter_params, bias_params_.Dim()).CopyFromVec(bias_params_);
-}
-void ConvolutionComponent::UnVectorize(const VectorBase<BaseFloat> &params) {
-  KALDI_ASSERT(params.Dim() == this->NumParameters());
-  int32 num_filter_params = filter_params_.NumCols() * filter_params_.NumRows();
-  filter_params_.CopyRowsFromVec(params.Range(0, num_filter_params));
-  bias_params_.CopyFromVec(params.Range(num_filter_params, bias_params_.Dim()));
-}
-
-// aquire input dim
-int32 MaxpoolingComponent::InputDim() const {
-  return input_x_dim_ * input_y_dim_ * input_z_dim_;
-}
-
-MaxpoolingComponent::MaxpoolingComponent(
-    const MaxpoolingComponent &component):
-    input_x_dim_(component.input_x_dim_),
-    input_y_dim_(component.input_y_dim_),
-    input_z_dim_(component.input_z_dim_),
-    pool_x_size_(component.pool_x_size_),
-    pool_y_size_(component.pool_y_size_),
-    pool_z_size_(component.pool_z_size_),
-    pool_x_step_(component.pool_x_step_),
-    pool_y_step_(component.pool_y_step_),
-    pool_z_step_(component.pool_z_step_) { }
-
-// aquire output dim
-int32 MaxpoolingComponent::OutputDim() const {
-  int32 num_pools_x = 1 + (input_x_dim_ - pool_x_size_) / pool_x_step_;
-  int32 num_pools_y = 1 + (input_y_dim_ - pool_y_size_) / pool_y_step_;
-  int32 num_pools_z = 1 + (input_z_dim_ - pool_z_size_) / pool_z_step_;
-  return num_pools_x * num_pools_y * num_pools_z;
-}
-
-// check the component parameters
-void MaxpoolingComponent::Check() const {
-  // sanity check of the max pooling parameters
-  KALDI_ASSERT(input_x_dim_ > 0);
-  KALDI_ASSERT(input_y_dim_ > 0);
-  KALDI_ASSERT(input_z_dim_ > 0);
-  KALDI_ASSERT(pool_x_size_ > 0);
-  KALDI_ASSERT(pool_y_size_ > 0);
-  KALDI_ASSERT(pool_z_size_ > 0);
-  KALDI_ASSERT(pool_x_step_ > 0);
-  KALDI_ASSERT(pool_y_step_ > 0);
-  KALDI_ASSERT(pool_z_step_ > 0);
-  KALDI_ASSERT(input_x_dim_ >= pool_x_size_);
-  KALDI_ASSERT(input_y_dim_ >= pool_y_size_);
-  KALDI_ASSERT(input_z_dim_ >= pool_z_size_);
-  KALDI_ASSERT(pool_x_size_ >= pool_x_step_);
-  KALDI_ASSERT(pool_y_size_ >= pool_y_step_);
-  KALDI_ASSERT(pool_z_size_ >= pool_z_step_);
-  KALDI_ASSERT((input_x_dim_ - pool_x_size_) % pool_x_step_  == 0);
-  KALDI_ASSERT((input_y_dim_ - pool_y_size_) % pool_y_step_  == 0);
-  KALDI_ASSERT((input_z_dim_ - pool_z_size_) % pool_z_step_  == 0);
-}
-
-// initialize the component using configuration file
-void MaxpoolingComponent::InitFromConfig(ConfigLine *cfl) {
-  bool ok = true;
-
-  ok = ok && cfl->GetValue("input-x-dim", &input_x_dim_);
-  ok = ok && cfl->GetValue("input-y-dim", &input_y_dim_);
-  ok = ok && cfl->GetValue("input-z-dim", &input_z_dim_);
-  ok = ok && cfl->GetValue("pool-x-size", &pool_x_size_);
-  ok = ok && cfl->GetValue("pool-y-size", &pool_y_size_);
-  ok = ok && cfl->GetValue("pool-z-size", &pool_z_size_);
-  ok = ok && cfl->GetValue("pool-x-step", &pool_x_step_);
-  ok = ok && cfl->GetValue("pool-y-step", &pool_y_step_);
-  ok = ok && cfl->GetValue("pool-z-step", &pool_z_step_);
-
-  if (cfl->HasUnusedValues())
-    KALDI_ERR << "Could not process these elements in initializer: "
-              << cfl->UnusedValues();
-  if (!ok)
-    KALDI_ERR << "Bad initializer " << cfl->WholeLine();
-
-  Check();
-}
-
-// Method to convert from a matrix representing a minibatch of vectorized
-// 3D tensors to patches for 3d max pooling, each patch corresponds to
-// the nodes having the same local coordinatenodes from each pool
-void MaxpoolingComponent::InputToInputPatches(
-    const CuMatrixBase<BaseFloat>& in,
-    CuMatrix<BaseFloat> *patches) const{
-  int32 num_pools_x = 1 + (input_x_dim_ - pool_x_size_) / pool_x_step_;
-  int32 num_pools_y = 1 + (input_y_dim_ - pool_y_size_) / pool_y_step_;
-  int32 num_pools_z = 1 + (input_z_dim_ - pool_z_size_) / pool_z_step_;
-
-  std::vector<int32> column_map(patches->NumCols());
-  int32 column_map_size = column_map.size();
-  for (int32 x = 0, index =0; x < pool_x_size_; x++) {
-    for (int32 y = 0; y < pool_y_size_; y++) {
-      for (int32 z = 0; z < pool_z_size_; z++) {
-        // given the local node coordinate, group them from each pool
-        // to form a patch
-        for (int32 x_pool = 0; x_pool < num_pools_x; x_pool++) {
-          for (int32 y_pool = 0; y_pool < num_pools_y; y_pool++) {
-            for (int32 z_pool = 0; z_pool < num_pools_z; z_pool++, index++) {
-              KALDI_ASSERT(index < column_map_size);
-              column_map[index] = (x_pool * pool_x_step_ + x) * input_y_dim_ * input_z_dim_ +
-                                  (y_pool * pool_y_step_ + y) * input_z_dim_ +
-                                  (z_pool * pool_z_step_ + z);
-
-            }
-          }
-        }
-      }
-    }
-  }
-  CuArray<int32> cu_cols(column_map);
-  patches->CopyCols(in, cu_cols);
-}
-
-/*
-  This is the 3d max pooling propagate function.
-  It is assumed that each row of the input matrix
-  is a vectorized 3D-tensor of type zxy.
-  Similar to the propagate function of ConvolutionComponent,
-  the input matrix is first arranged into patches so that
-  pools (with / without overlapping) could be
-  processed in a parallelizable manner.
-  The output matrix is also a vectorized 3D-tensor of type zxy.
-*/
-
-void* MaxpoolingComponent::Propagate(const ComponentPrecomputedIndexes *indexes,
-                                    const CuMatrixBase<BaseFloat> &in,
-                                    CuMatrixBase<BaseFloat> *out) const {
-  int32 num_frames = in.NumRows();
-  int32 num_pools = OutputDim();
-  int32 pool_size = pool_x_size_ * pool_y_size_ * pool_z_size_;
-  CuMatrix<BaseFloat> patches(num_frames, num_pools * pool_size, kUndefined);
-  InputToInputPatches(in, &patches);
-
-  out->Set(-1e20); // reset a large negative value
-  for (int32 q = 0; q < pool_size; q++)
-    out->Max(patches.ColRange(q * num_pools, num_pools));
-  return NULL;
-}
-=======
->>>>>>> 9469b64b
 
   CuMatrix<BaseFloat> derivs_per_frame(in_value);
   derivs_per_frame.MulElements(out_deriv);
@@ -6192,852 +4633,6 @@
   components_[i] = component;
 }
 
-<<<<<<< HEAD
-int32 LstmNonlinearityComponent::InputDim() const {
-  int32 cell_dim = value_sum_.NumCols();
-  return cell_dim * 5 + (use_dropout_ ? 3 : 0);
-}
-
-int32 LstmNonlinearityComponent::OutputDim() const {
-  int32 cell_dim = value_sum_.NumCols();
-  return cell_dim * 2;
-}
-
-
-void LstmNonlinearityComponent::Read(std::istream &is, bool binary) {
-  ReadUpdatableCommon(is, binary);  // Read opening tag and learning rate.
-  ExpectToken(is, binary, "<Params>");
-  params_.Read(is, binary);
-  ExpectToken(is, binary, "<ValueAvg>");
-  value_sum_.Read(is, binary);
-  ExpectToken(is, binary, "<DerivAvg>");
-  deriv_sum_.Read(is, binary);
-  ExpectToken(is, binary, "<SelfRepairConfig>");
-  self_repair_config_.Read(is, binary);
-  ExpectToken(is, binary, "<SelfRepairProb>");
-  self_repair_total_.Read(is, binary);
-
-  std::string tok;
-  ReadToken(is, binary, &tok);
-  if (tok == "<UseDropout>") {
-    ReadBasicType(is, binary, &use_dropout_);
-    ReadToken(is, binary, &tok);
-  } else {
-    use_dropout_ = false;
-  }
-  KALDI_ASSERT(tok == "<Count>");
-  ReadBasicType(is, binary, &count_);
-
-  // For the on-disk format, we normalze value_sum_, deriv_sum_ and
-  // self_repair_total_ by dividing by the count, but in memory they are scaled
-  // by the count.  [for self_repair_total_, the scaling factor is count_ *
-  // cell_dim].
-  value_sum_.Scale(count_);
-  deriv_sum_.Scale(count_);
-  int32 cell_dim = params_.NumCols();
-  self_repair_total_.Scale(count_ * cell_dim);
-
-  InitNaturalGradient();
-
-  ExpectToken(is, binary, "</LstmNonlinearityComponent>");
-
-}
-
-void LstmNonlinearityComponent::Write(std::ostream &os, bool binary) const {
-  WriteUpdatableCommon(os, binary);  // Read opening tag and learning rate.
-
-  WriteToken(os, binary, "<Params>");
-  params_.Write(os, binary);
-  WriteToken(os, binary, "<ValueAvg>");
-  {
-    Matrix<BaseFloat> value_avg(value_sum_);
-    if (count_ != 0.0)
-      value_avg.Scale(1.0 / count_);
-    value_avg.Write(os, binary);
-  }
-  WriteToken(os, binary, "<DerivAvg>");
-  {
-    Matrix<BaseFloat> deriv_avg(deriv_sum_);
-    if (count_ != 0.0)
-      deriv_avg.Scale(1.0 / count_);
-    deriv_avg.Write(os, binary);
-  }
-  WriteToken(os, binary, "<SelfRepairConfig>");
-  self_repair_config_.Write(os, binary);
-  WriteToken(os, binary, "<SelfRepairProb>");
-  {
-    int32 cell_dim = params_.NumCols();
-    Vector<BaseFloat> self_repair_prob(self_repair_total_);
-    if (count_ != 0.0)
-      self_repair_prob.Scale(1.0 / (count_ * cell_dim));
-    self_repair_prob.Write(os, binary);
-  }
-  if (use_dropout_) {
-    // only write this if true; we have back-compat code in reading anyway.
-    // this makes the models without dropout easier to read with older code.
-    WriteToken(os, binary, "<UseDropout>");
-    WriteBasicType(os, binary, use_dropout_);
-  }
-  WriteToken(os, binary, "<Count>");
-  WriteBasicType(os, binary, count_);
-  WriteToken(os, binary, "</LstmNonlinearityComponent>");
-}
-
-
-
-std::string LstmNonlinearityComponent::Info() const {
-  std::ostringstream stream;
-  int32 cell_dim = params_.NumCols();
-  stream << UpdatableComponent::Info() << ", cell-dim=" << cell_dim
-         << ", use-dropout=" << (use_dropout_ ? "true" : "false");
-  PrintParameterStats(stream, "w_ic", params_.Row(0));
-  PrintParameterStats(stream, "w_fc", params_.Row(1));
-  PrintParameterStats(stream, "w_oc", params_.Row(2));
-
-  // Note: some of the following code mirrors the code in
-  // UpdatableComponent::Info(), in nnet-component-itf.cc.
-  if (count_ > 0) {
-    stream << ", count=" << std::setprecision(3) << count_
-           << std::setprecision(6);
-  }
-  static const char *nonlin_names[] = { "i_t_sigmoid", "f_t_sigmoid", "c_t_tanh",
-                                        "o_t_sigmoid", "m_t_tanh" };
-  for (int32 i = 0; i < 5; i++) {
-    stream << ", " << nonlin_names[i] << "={";
-    stream << " self-repair-lower-threshold=" << self_repair_config_(i)
-           << ", self-repair-scale=" << self_repair_config_(i + 5);
-
-    if (count_ != 0) {
-      BaseFloat self_repaired_proportion =
-          self_repair_total_(i) / (count_ * cell_dim);
-      stream << ", self-repaired-proportion=" << self_repaired_proportion;
-      Vector<double> value_sum(value_sum_.Row(i)),
-          deriv_sum(deriv_sum_.Row(i));
-      Vector<BaseFloat> value_avg(value_sum), deriv_avg(deriv_sum);
-      value_avg.Scale(1.0 / count_);
-      deriv_avg.Scale(1.0 / count_);
-      stream << ", value-avg=" << SummarizeVector(value_avg)
-             << ", deriv-avg=" << SummarizeVector(deriv_avg);
-    }
-    stream << " }";
-  }
-  return stream.str();
-}
-
-
-Component* LstmNonlinearityComponent::Copy() const {
-  return new LstmNonlinearityComponent(*this);
-}
-
-void LstmNonlinearityComponent::ZeroStats() {
-  value_sum_.SetZero();
-  deriv_sum_.SetZero();
-  self_repair_total_.SetZero();
-  count_ = 0.0;
-}
-
-void LstmNonlinearityComponent::Scale(BaseFloat scale) {
-  if (scale == 0.0) {
-    params_.SetZero();
-    value_sum_.SetZero();
-    deriv_sum_.SetZero();
-    self_repair_total_.SetZero();
-    count_ = 0.0;
-  } else {
-    params_.Scale(scale);
-    value_sum_.Scale(scale);
-    deriv_sum_.Scale(scale);
-    self_repair_total_.Scale(scale);
-    count_ *= scale;
-  }
-}
-
-void LstmNonlinearityComponent::Add(BaseFloat alpha,
-                                    const Component &other_in) {
-  const LstmNonlinearityComponent *other =
-      dynamic_cast<const LstmNonlinearityComponent*>(&other_in);
-  KALDI_ASSERT(other != NULL);
-  params_.AddMat(alpha, other->params_);
-  value_sum_.AddMat(alpha, other->value_sum_);
-  deriv_sum_.AddMat(alpha, other->deriv_sum_);
-  self_repair_total_.AddVec(alpha, other->self_repair_total_);
-  count_ += alpha * other->count_;
-}
-
-void LstmNonlinearityComponent::PerturbParams(BaseFloat stddev) {
-  CuMatrix<BaseFloat> temp_params(params_.NumRows(), params_.NumCols());
-  temp_params.SetRandn();
-  params_.AddMat(stddev, temp_params);
-}
-
-BaseFloat LstmNonlinearityComponent::DotProduct(
-    const UpdatableComponent &other_in) const {
-  const LstmNonlinearityComponent *other =
-      dynamic_cast<const LstmNonlinearityComponent*>(&other_in);
-  KALDI_ASSERT(other != NULL);
-  return TraceMatMat(params_, other->params_, kTrans);
-}
-
-int32 LstmNonlinearityComponent::NumParameters() const {
-  return params_.NumRows() * params_.NumCols();
-}
-
-void LstmNonlinearityComponent::Vectorize(VectorBase<BaseFloat> *params) const {
-  KALDI_ASSERT(params->Dim() == NumParameters());
-  params->CopyRowsFromMat(params_);
-}
-
-
-void LstmNonlinearityComponent::UnVectorize(
-    const VectorBase<BaseFloat> &params)  {
-  KALDI_ASSERT(params.Dim() == NumParameters());
-  params_.CopyRowsFromVec(params);
-}
-
-
-void* LstmNonlinearityComponent::Propagate(
-    const ComponentPrecomputedIndexes *, // indexes
-    const CuMatrixBase<BaseFloat> &in,
-    CuMatrixBase<BaseFloat> *out) const {
-  cu::ComputeLstmNonlinearity(in, params_, out);
-  return NULL;
-}
-
-
-void LstmNonlinearityComponent::Backprop(
-    const std::string &debug_info,
-    const ComponentPrecomputedIndexes *indexes,
-    const CuMatrixBase<BaseFloat> &in_value,
-    const CuMatrixBase<BaseFloat> &, // out_value,
-    const CuMatrixBase<BaseFloat> &out_deriv,
-    void *memo,
-    Component *to_update_in,
-    CuMatrixBase<BaseFloat> *in_deriv) const {
-
-  if (to_update_in == NULL) {
-    cu::BackpropLstmNonlinearity(in_value, params_, out_deriv,
-                                 deriv_sum_, self_repair_config_,
-                                 count_, in_deriv,
-                                 (CuMatrixBase<BaseFloat>*) NULL,
-                                 (CuMatrixBase<double>*) NULL,
-                                 (CuMatrixBase<double>*) NULL,
-                                 (CuMatrixBase<BaseFloat>*) NULL);
-  } else {
-    LstmNonlinearityComponent *to_update =
-        dynamic_cast<LstmNonlinearityComponent*>(to_update_in);
-    KALDI_ASSERT(to_update != NULL);
-
-    int32 cell_dim = params_.NumCols();
-    CuMatrix<BaseFloat> params_deriv(3, cell_dim, kUndefined);
-    CuMatrix<BaseFloat> self_repair_total(5, cell_dim, kUndefined);
-
-    cu::BackpropLstmNonlinearity(in_value, params_, out_deriv,
-                                 deriv_sum_, self_repair_config_,
-                                 count_, in_deriv, &params_deriv,
-                                 &(to_update->value_sum_),
-                                 &(to_update->deriv_sum_),
-                                 &self_repair_total);
-
-    CuVector<BaseFloat> self_repair_total_sum(5);
-    self_repair_total_sum.AddColSumMat(1.0, self_repair_total, 0.0);
-    to_update->self_repair_total_.AddVec(1.0, self_repair_total_sum);
-    to_update->count_ += static_cast<double>(in_value.NumRows());
-
-    BaseFloat scale = 1.0;
-    if (!to_update->is_gradient_) {
-      to_update->preconditioner_.PreconditionDirections(
-          &params_deriv, NULL, &scale);
-    }
-    to_update->params_.AddMat(to_update->learning_rate_ * scale,
-                              params_deriv);
-  }
-}
-
-LstmNonlinearityComponent::LstmNonlinearityComponent(
-    const LstmNonlinearityComponent &other):
-    UpdatableComponent(other),
-    params_(other.params_),
-    use_dropout_(other.use_dropout_),
-    value_sum_(other.value_sum_),
-    deriv_sum_(other.deriv_sum_),
-    self_repair_config_(other.self_repair_config_),
-    self_repair_total_(other.self_repair_total_),
-    count_(other.count_),
-    preconditioner_(other.preconditioner_) { }
-
-void LstmNonlinearityComponent::Init(
-    int32 cell_dim, bool use_dropout,
-    BaseFloat param_stddev,
-    BaseFloat tanh_self_repair_threshold,
-    BaseFloat sigmoid_self_repair_threshold,
-    BaseFloat self_repair_scale) {
-  KALDI_ASSERT(cell_dim > 0 && param_stddev >= 0.0 &&
-               tanh_self_repair_threshold >= 0.0 &&
-               tanh_self_repair_threshold <= 1.0 &&
-               sigmoid_self_repair_threshold >= 0.0 &&
-               sigmoid_self_repair_threshold <= 0.25 &&
-               self_repair_scale >= 0.0 && self_repair_scale <= 0.1);
-  use_dropout_ = use_dropout;
-  params_.Resize(3, cell_dim);
-  params_.SetRandn();
-  params_.Scale(param_stddev);
-  value_sum_.Resize(5, cell_dim);
-  deriv_sum_.Resize(5, cell_dim);
-  self_repair_config_.Resize(10);
-  self_repair_config_.Range(0, 5).Set(sigmoid_self_repair_threshold);
-  self_repair_config_(2) = tanh_self_repair_threshold;
-  self_repair_config_(4) = tanh_self_repair_threshold;
-  self_repair_config_.Range(5, 5).Set(self_repair_scale);
-  self_repair_total_.Resize(5);
-  count_ = 0.0;
-  InitNaturalGradient();
-
-}
-
-void LstmNonlinearityComponent::InitNaturalGradient() {
-  // As regards the configuration for the natural-gradient preconditioner, we
-  // don't make it configurable from the command line-- it's unlikely that any
-  // differences from changing this would be substantial enough to effectively
-  // tune the configuration.  Because the preconditioning code doesn't 'see' the
-  // derivatives from individual frames, but only averages over the minibatch,
-  // there is a fairly small amount of data available to estimate the Fisher
-  // information matrix, so we set the rank, update period and
-  // num-samples-history to smaller values than normal.
-  preconditioner_.SetRank(20);
-  preconditioner_.SetUpdatePeriod(2);
-  preconditioner_.SetNumSamplesHistory(1000.0);
-}
-
-/// virtual
-void LstmNonlinearityComponent::FreezeNaturalGradient(bool freeze) {
-  preconditioner_.Freeze(freeze);
-}
-
-void LstmNonlinearityComponent::InitFromConfig(ConfigLine *cfl) {
-  InitLearningRatesFromConfig(cfl);
-  bool ok = true;
-  bool use_dropout = false;
-  int32 cell_dim;
-  // these self-repair thresholds are the normal defaults for tanh and sigmoid
-  // respectively.  If, later on, we decide that we want to support different
-  // self-repair config values for the individual sigmoid and tanh
-  // nonlinearities, we can modify this code then.
-  BaseFloat tanh_self_repair_threshold = 0.2,
-      sigmoid_self_repair_threshold = 0.05,
-      self_repair_scale = 1.0e-05;
-  // param_stddev is the stddev of the parameters.  it may be better to
-  // use a smaller value but this was the default in the python scripts
-  // for a while.
-  BaseFloat param_stddev = 1.0;
-  ok = ok && cfl->GetValue("cell-dim", &cell_dim);
-  cfl->GetValue("param-stddev", &param_stddev);
-  cfl->GetValue("tanh-self-repair-threshold",
-                &tanh_self_repair_threshold);
-  cfl->GetValue("sigmoid-self-repair-threshold",
-                &sigmoid_self_repair_threshold);
-  cfl->GetValue("self-repair-scale", &self_repair_scale);
-  cfl->GetValue("use-dropout", &use_dropout);
-
-  // We may later on want to make it possible to initialize the different
-  // parameters w_ic, w_fc and w_oc with different biases.  We'll implement
-  // that when and if it's needed.
-
-  if (cfl->HasUnusedValues())
-    KALDI_ERR << "Could not process these elements in initializer: "
-              << cfl->UnusedValues();
-  if (ok) {
-    Init(cell_dim, use_dropout, param_stddev, tanh_self_repair_threshold,
-         sigmoid_self_repair_threshold, self_repair_scale);
-  } else {
-    KALDI_ERR << "Invalid initializer for layer of type "
-              << Type() << ": \"" << cfl->WholeLine() << "\"";
-  }
-}
-
-
-
-void BatchNormComponent::ComputeDerived() {
-  if (!test_mode_) {
-    offset_.Resize(0);
-    scale_.Resize(0);
-    return;
-  }
-
-  if (count_ == 0.0) {
-    KALDI_WARN << "Test-mode is set but there is no data count.  "
-        "Creating random counts.  This only makes sense "
-        "in unit-tests (or compute_prob_*.0.log).  If you see this "
-        "elsewhere, something is very wrong.";
-    count_ = 1.0;
-    stats_sum_.SetRandn();
-    stats_sumsq_.SetRandn();
-    stats_sumsq_.AddVecVec(1.0, stats_sum_, stats_sum_, 1.0);
-  }
-
-  offset_.Resize(block_dim_);
-  scale_.Resize(block_dim_);
-  offset_.CopyFromVec(stats_sum_);
-  offset_.Scale(-1.0 / count_);
-  // now offset_ is -mean.
-  scale_.CopyFromVec(stats_sumsq_);
-  scale_.Scale(1.0 / count_);
-  scale_.AddVecVec(-1.0, offset_, offset_, 1.0);
-  // now scale_ is variance.
-  // Mathematically the ApplyFloor statement should be a no-op; this is in case
-  // of numerical roundoff.
-  scale_.ApplyFloor(0.0);
-  scale_.Add(epsilon_);
-  scale_.ApplyPow(-0.5);
-  // now scale_ = min(variance, epsilon)^{-0.5}.
-  // next, multiply by the target RMS (normally 1.0).
-  scale_.Scale(target_rms_);
-  offset_.MulElements(scale_);
-  // now offset_ is -(scale*mean).
-}
-
-void BatchNormComponent::SetTestMode(bool test_mode) {
-  test_mode_ = test_mode;
-  ComputeDerived();
-}
-
-void BatchNormComponent::Check() const {
-  KALDI_ASSERT(dim_ > 0 && block_dim_ > 0 && dim_ % block_dim_ == 0 &&
-               epsilon_ > 0.0 && target_rms_ > 0.0);
-}
-
-BatchNormComponent::BatchNormComponent(const BatchNormComponent &other):
-    dim_(other.dim_), block_dim_(other.block_dim_), epsilon_(other.epsilon_),
-    target_rms_(other.target_rms_), test_mode_(other.test_mode_),
-    count_(other.count_), stats_sum_(other.stats_sum_),
-    stats_sumsq_(other.stats_sumsq_) {
-  ComputeDerived();
-  Check();
-}
-
-
-std::string BatchNormComponent::Info() const {
-  std::ostringstream stream;
-  stream << Type() << ", dim=" << dim_ << ", block-dim=" << block_dim_
-         << ", epsilon=" << epsilon_ << ", target-rms=" << target_rms_
-         << ", count=" << count_
-         << ", test-mode=" << (test_mode_ ? "true" : "false");
-  if (count_ > 0) {
-    Vector<BaseFloat> mean(stats_sum_), var(stats_sumsq_);
-    mean.Scale(1.0 / count_);
-    var.Scale(1.0 / count_);
-    // subtract mean^2 from var.
-    var.AddVecVec(-1.0, mean, mean, 1.0);
-    var.ApplyFloor(0.0);
-    var.ApplyPow(0.5);  // make it the stddev.
-    stream << ", data-mean=" << SummarizeVector(mean)
-           << ", data-stddev=" << SummarizeVector(var);
-  }
-  return stream.str();
-}
-
-void BatchNormComponent::InitFromConfig(ConfigLine *cfl) {
-  dim_ = -1;
-  block_dim_ = -1;
-  epsilon_ = 1.0e-03;
-  target_rms_ = 1.0;
-  test_mode_ = false;
-  bool ok = cfl->GetValue("dim", &dim_);
-  cfl->GetValue("block-dim", &block_dim_);
-  cfl->GetValue("epsilon", &epsilon_);
-  cfl->GetValue("target-rms", &target_rms_);
-  cfl->GetValue("test-mode", &test_mode_);
-  if (!ok || dim_ <= 0) {
-    KALDI_ERR << "BatchNormComponent must have 'dim' specified, and > 0";
-  }
-  if (block_dim_ == -1)
-    block_dim_ = dim_;
-  if (!(block_dim_ > 0 && dim_ % block_dim_ == 0 &&
-        epsilon_ > 0 && target_rms_ > 0))
-    KALDI_ERR << "Invalid configuration in BatchNormComponent.";
-  if (cfl->HasUnusedValues())
-    KALDI_ERR << "Could not process these elements in initializer: "
-              << cfl->UnusedValues();
-  count_ = 0;
-  stats_sum_.Resize(block_dim_);
-  stats_sumsq_.Resize(block_dim_);
-  if (test_mode_) {
-    ComputeDerived();
-  }
-}
-
-
-
-/*
-  BATCH_NORM_MATH
-
-  This comment describes the equations involved in batch normalization, and
-  derives the forward and back-propagation.
-
-  This is all dimension-by-dimension, so we just imagine the inputs
-  are scalars x(i), for i=0 .. n-1.
-
-  FORWARD PASS:
-
-  Define xsum  = sum_i x(i)
-         x2sum = sum_i x(i)^2
-          mean = xsum / n
-           var = x2sum / n - (mean*mean)
-         scale = (var + epsilon)^{-0.5}
-        offset = -mean * scale
-
-      y(i) = scale * x(i) + offset
-
-   Most of the rest of this comment derives how to compute the derivatives.  If
-   you just want the formulas, please skip to the string 'BACKWARD PASS' below.
-
-  We'll use a notation where an apostrophe on something means (the derivative of
-  the objective function w.r.t. that thing), so y'(i) is df/dy(i), and so on.
-  We are given y'(i).  Propagating the derivatives backward:
-     offset' = sum_i y'(i)
-     scale' = (sum_i y'(i) * x(i)) - offset' * mean
-       var' = scale' * -0.5 * (var + epsilon)^{-1.5}
-            = -0.5 * scale' * scale^3
-      mean' = -offset' * scale - 2 * mean * var'
-      xsum' = mean' / n
-     x2sum' = var' / n
-
-  So the derivatives propagated back to the original data are:
-     x'(i) = y'(i) * scale  +  xsum'  +  x(i) * x2sum'
-
-  The above is quite complicated to compute, but we can use some invariances
-  to work out a simpler way to compute the derivatives.
-
-  Firstly, note that x'(i) is of the form:
-
-   x'(i) =  y'(i) * scale + [affine function of x(i)].
-
-   [it's a 1-d affine function, i.e. offset and scale].
- This has the same functional form as:
-
-  x'(i) =  y'(i) * scale + [affine function of y(i)].
-
-  since y(i) is an affine function of x(i) with nonzero scale.
-  Because the output is invariant to shifts in the input, sum_i x'(i)
-  will be zero.  This is sufficient to determine the bias
-  term in the affine function.  [Note: the scale on y(i) doesn't
-  come into it because the y(i) sum to zero].  The offset
-  will just be (sum_i y'(i) * scale / n); this makes the sum of x'(i) zero.
-  So let's write it as
-
-    x'(i) =  (y'(i) - 1/n sum_i y'(i)) * scale + alpha y(i).
-
-  and it will be convenient to define:
-
-  x_deriv_base(i) = (y'(i) - 1/n sum_i y'(i)) * scale
-
-  which is just y'(i) with mean subtraction, scaled according to
-  the scale used in the normalization.  So write
-
-   x'(i) = x_deriv_base(i) + alpha y(i).
-
- The question is, what is the scale alpha.  We don't actually need to
- do any differentiation to figure this out.  First, assume there is
- no "+ epsilon" in the variance; later we'll explain why this doesn't
- matter.  The key to working out alpha is that the output is invariant
- to scaling of the input.  Assume we scale around the input's mean,
- since that makes the math simpler.  We can express this by the
- constraint that (\sum_i x'(i) * (x(i) - avg-x)) = 0.  This is
- equivalent to the constraint that (\sum_i x'(i) y (i)) = 0, since
- y(i) is x(i) - avg-x times a nonzero scale.  We'll use this contraint
- to determine alpha, Using the above expressionfor x(i), we can write
- this constraint as:
-   \sum_i ( y(i) x_deriv_base(i)  + alpha y(i) y(i)) = 0.
- Now, since we said we'd ignore the epsilon, the output has unit variance,
- so we know that \sum_i y(i) y(i) = n.
- So alpha = - \sum_i y(i) x_deriv_base(i) / n.  We can actually re-imagine
- the epsilon term (or variance-flooring) as having been implemented by
- adding a couple extra rows to the matrix with suitable values, and zero
- output-deriv for those rows.  If you think about it carefully you'll see that
- the formula above is valid even if there is an extra term
- in the variance.  Anyway the correctness of the derivative will get tested
- throughly by the component unit-tests.
-
- So to recap, here is the backprop.
-
- BACKWARD PASS:
-
-  We are given y'(i), scale, and y(i).
-
-  We compute:
-    x_deriv_base(i) = (y'(i) - 1/n sum_i y'(i)) * scale
-              alpha = - \sum_i y(i) x_deriv_base(i) / n
-              x'(i) = x_deriv_base(i) + alpha y(i)
-  */
-
-
-
-void* BatchNormComponent::Propagate(const ComponentPrecomputedIndexes *indexes,
-                                    const CuMatrixBase<BaseFloat> &in,
-                                    CuMatrixBase<BaseFloat> *out) const {
-  KALDI_ASSERT(SameDim(in, *out) &&
-               (in.NumCols() == dim_ || in.NumCols() == block_dim_));
-  if (in.NumCols() != block_dim_) {
-    // if block_dim_ != dim_, we recurse; this helps keep the main code
-    // simple.
-    KALDI_ASSERT(in.Stride() == in.NumCols() && out->Stride() == out->NumCols());
-    int32 ratio = dim_ / block_dim_, orig_rows = in.NumRows(),
-        orig_cols = in.NumCols(), new_rows = orig_rows * ratio,
-        new_cols = orig_cols / ratio;
-    CuSubMatrix<BaseFloat> in_reshaped(in.Data(), new_rows, new_cols, new_cols),
-        out_reshaped(out->Data(), new_rows, new_cols, new_cols);
-    return Propagate(indexes, in_reshaped, &out_reshaped);
-  }
-
-  // From this point, we can assume that the num-cols of 'in' and 'out'
-  // equals block_dim_.
-
-  if (!test_mode_) {
-    // search in the comment above for FORWARD PASS to see what is being
-    // implemented here.
-    // if this takes too much time due to multiple different CUDA calls,
-    // we'll consider making a single kernel for some of it.
-    Memo *memo = new Memo;
-    int32 num_frames = in.NumRows(), dim = block_dim_;
-    memo->num_frames = num_frames;
-    memo->mean_uvar_scale.Resize(4, dim);
-    CuSubVector<BaseFloat> mean(memo->mean_uvar_scale, 0),
-        uvar(memo->mean_uvar_scale, 1),
-        scale(memo->mean_uvar_scale, 2);
-    mean.AddRowSumMat(1.0 / num_frames, in, 0.0);
-    uvar.AddDiagMat2(1.0 / num_frames, in, kTrans, 0.0);
-    scale.CopyFromVec(uvar);
-    // by applying this scale at this point, we save a multiply later on.
-    BaseFloat var_scale = 1.0 / (target_rms_ * target_rms_);
-    scale.AddVecVec(-var_scale, mean, mean, var_scale);
-    // at this point, 'scale' contains just the variance [divided by target-rms^2].
-    scale.ApplyFloor(0.0);
-    scale.Add(var_scale * epsilon_);
-    // Now 'scale' contains the variance floored to zero and then with epsilon
-    // added [both divided by target-rms^2].
-    scale.ApplyPow(-0.5);
-    // now 'scale' is the actual scale we'll use.
-
-    // the next command will do no work if out == in, for in-place propagation.
-    out->CopyFromMat(in);
-    out->AddVecToRows(-1.0, mean, 1.0);
-    out->MulColsVec(scale);
-    return static_cast<void*>(memo);
-  } else {
-    if (offset_.Dim() != block_dim_) {
-      if (count_ == 0)
-        KALDI_ERR << "Test mode set in BatchNormComponent, but no stats.";
-      else  // why was ComputeDerived() not called?
-        KALDI_ERR << "Code error in BatchNormComponent";
-    }
-    out->CopyFromMat(in);
-    out->MulColsVec(scale_);
-    out->AddVecToRows(1.0, offset_, 1.0);
-    return NULL;
-  }
-}
-
-void BatchNormComponent::Backprop(
-    const std::string &debug_info,
-    const ComponentPrecomputedIndexes *indexes,
-    const CuMatrixBase<BaseFloat> &in_value,  // unused
-    const CuMatrixBase<BaseFloat> &out_value,
-    const CuMatrixBase<BaseFloat> &out_deriv,
-    void *memo_in,
-    Component *to_update,  // unused
-    CuMatrixBase<BaseFloat> *in_deriv) const {
-
-  KALDI_ASSERT(SameDim(out_value, out_deriv) &&
-               SameDim(out_value, *in_deriv) &&
-               (out_value.NumCols() == dim_ ||
-                out_value.NumCols() == block_dim_));
-  if (out_value.NumCols() != block_dim_) {
-    // if block_dim_ != dim_, we recurse; this helps keep the main code
-    // simple.
-    KALDI_ASSERT(out_value.Stride() == out_value.NumCols() &&
-                 out_deriv.Stride() == out_deriv.NumCols() &&
-                 in_deriv->Stride() == in_deriv->NumCols());
-    int32 ratio = dim_ / block_dim_,
-        orig_rows = out_value.NumRows(),
-        orig_cols = out_value.NumCols(),
-        new_rows = orig_rows * ratio, new_cols = orig_cols / ratio;
-    CuSubMatrix<BaseFloat> out_value_reshaped(out_value.Data(), new_rows,
-                                              new_cols, new_cols),
-        out_deriv_reshaped(out_deriv.Data(), new_rows, new_cols, new_cols),
-        in_deriv_reshaped(in_deriv->Data(), new_rows, new_cols, new_cols);
-    // we'll never use in_value, so pass it in unchanged.
-    Backprop(debug_info, indexes, in_value,
-             out_value_reshaped, out_deriv_reshaped,
-             memo_in, to_update, &in_deriv_reshaped);
-    return;
-  }
-
-  Memo *memo = static_cast<Memo*>(memo_in);
-
-  if (!test_mode_) {
-    // search above for BACKWARD PASS for a comment describing the math.
-    KALDI_ASSERT(memo != NULL && "memo not passed into backprop");
-    int32 num_frames = memo->num_frames;
-    KALDI_ASSERT(out_value.NumRows() == num_frames);
-    CuSubVector<BaseFloat> temp(memo->mean_uvar_scale, 3),
-        scale(memo->mean_uvar_scale, 2);
-    temp.AddRowSumMat(-1.0 / num_frames, out_deriv, 0.0);
-    // the following does no work if in_deriv and out_deriv are the same matrix.
-    in_deriv->CopyFromMat(out_deriv);
-    in_deriv->AddVecToRows(1.0, temp);
-    in_deriv->MulColsVec(scale);
-    // at this point, 'in_deriv' contains:
-    // x_deriv_base(i) = (y'(i) - 1/n sum_i y'(i)) * scale
-    temp.AddDiagMatMat(-1.0 / (num_frames * target_rms_ * target_rms_),
-                       out_value, kTrans, *in_deriv, kNoTrans, 0.0);
-    // now, 'temp' contains the quantity which we described
-    // in the math as:
-    // alpha = - \sum_i y(i) x_deriv_base(i) / n.
-    // The factor 1 / (target_rms_ * target_rms_) comes from following
-    // this additional scaling factor through the math.  In the comment I said
-    // "we know that \sum_i y(i) y(i) = n".  Taking target-rms into account
-    // this becomes "we know that \sum_i y(i) y(i) = n * target-rms^2".
-    in_deriv->AddMatDiagVec(1.0, out_value, kNoTrans, temp, 1.0);
-    // At this point, in_deriv contains  x'(i) = x_deriv_base(i) + alpha y(i).
-
-  } else {
-    KALDI_ASSERT(offset_.Dim() == block_dim_);
-    // the next call does no work if they point to the same memory.
-    in_deriv->CopyFromMat(out_deriv);
-    in_deriv->MulColsVec(scale_);
-  }
-}
-
-void BatchNormComponent::StoreStats(
-    const CuMatrixBase<BaseFloat> &in_value,
-    const CuMatrixBase<BaseFloat> &out_value,
-    void *memo_in) {
-  // in test mode this component does not store stats, it doesn't provide the
-  // kStoresStats flag.
-  KALDI_ASSERT(!test_mode_);
-  KALDI_ASSERT(out_value.NumCols() == dim_ || out_value.NumCols() == block_dim_);
-  if (out_value.NumCols() != block_dim_) {
-    // if block_dim_ != dim_, we recurse; this helps keep the main code
-    // simple.
-    KALDI_ASSERT(out_value.Stride() == out_value.NumCols());
-    int32 ratio = dim_ / block_dim_,
-        orig_rows = out_value.NumRows(),
-        orig_cols = out_value.NumCols(),
-        new_rows = orig_rows * ratio, new_cols = orig_cols / ratio;
-    CuSubMatrix<BaseFloat> out_value_reshaped(out_value.Data(), new_rows,
-                                              new_cols, new_cols);
-    // we'll never use in_value, so just pass it in unchanged.
-    StoreStats(in_value, out_value_reshaped, memo_in);
-    return;
-  }
-
-  Memo *memo = static_cast<Memo*>(memo_in);
-  KALDI_ASSERT(out_value.NumRows() == memo->num_frames);
-
-  CuSubVector<BaseFloat> mean(memo->mean_uvar_scale, 0),
-      uvar(memo->mean_uvar_scale, 1);
-  KALDI_ASSERT(mean.Dim() == block_dim_ && memo->num_frames > 0);
-  BaseFloat num_frames = memo->num_frames;
-  if (stats_sum_.Dim() != block_dim_) {
-    stats_sum_.Resize(block_dim_);
-    stats_sumsq_.Resize(block_dim_);
-    KALDI_ASSERT(count_ == 0);
-  }
-  count_ += num_frames;
-  stats_sum_.AddVec(num_frames, mean, 1.0);
-  stats_sumsq_.AddVec(num_frames, uvar, 1.0);
-}
-
-void BatchNormComponent::Read(std::istream &is, bool binary) {
-  ExpectOneOrTwoTokens(is, binary, "<BatchNormComponent>", "<Dim>");
-  ReadBasicType(is, binary, &dim_);
-  ExpectToken(is, binary, "<BlockDim>");
-  ReadBasicType(is, binary, &block_dim_);
-  ExpectToken(is, binary, "<Epsilon>");
-  ReadBasicType(is, binary, &epsilon_);
-  ExpectToken(is, binary, "<TargetRms>");
-  ReadBasicType(is, binary, &target_rms_);
-  ExpectToken(is, binary, "<TestMode>");
-  ReadBasicType(is, binary, &test_mode_);
-  ExpectToken(is, binary, "<Count>");
-  ReadBasicType(is, binary, &count_);
-  ExpectToken(is, binary, "<StatsMean>");
-  stats_sum_.Read(is, binary);
-  ExpectToken(is, binary, "<StatsVar>");
-  stats_sumsq_.Read(is, binary);
-  stats_sumsq_.AddVecVec(1.0, stats_sum_, stats_sum_, 1.0);
-  stats_sum_.Scale(count_);
-  stats_sumsq_.Scale(count_);
-  ExpectToken(is, binary, "</BatchNormComponent>");
-  ComputeDerived();
-  Check();
-}
-
-void BatchNormComponent::Write(std::ostream &os, bool binary) const {
-  Check();
-  WriteToken(os, binary, "<BatchNormComponent>");
-  WriteToken(os, binary, "<Dim>");
-  WriteBasicType(os, binary, dim_);
-  WriteToken(os, binary, "<BlockDim>");
-  WriteBasicType(os, binary, block_dim_);
-  WriteToken(os, binary, "<Epsilon>");
-  WriteBasicType(os, binary, epsilon_);
-  WriteToken(os, binary, "<TargetRms>");
-  WriteBasicType(os, binary, target_rms_);
-  WriteToken(os, binary, "<TestMode>");
-  WriteBasicType(os, binary, test_mode_);
-  WriteToken(os, binary, "<Count>");
-  WriteBasicType(os, binary,  count_);
-  CuVector<BaseFloat> mean(stats_sum_), var(stats_sumsq_);
-  if (count_ != 0) {
-    mean.Scale(1.0 / count_);
-    var.Scale(1.0 / count_);
-    var.AddVecVec(-1.0, mean, mean, 1.0);
-  }
-  WriteToken(os, binary, "<StatsMean>");
-  mean.Write(os, binary);
-  WriteToken(os, binary, "<StatsVar>");
-  var.Write(os, binary);
-  WriteToken(os, binary, "</BatchNormComponent>");
-}
-
-void BatchNormComponent::Scale(BaseFloat scale) {
-  if (scale == 0) {
-    count_ = 0.0;
-    stats_sum_.SetZero();
-    stats_sumsq_.SetZero();
-  } else {
-    count_ *= scale;
-    stats_sum_.Scale(scale);
-    stats_sumsq_.Scale(scale);
-  }
-}
-
-
-void BatchNormComponent::Add(BaseFloat alpha, const Component &other_in) {
-  const BatchNormComponent *other =
-      dynamic_cast<const BatchNormComponent*>(&other_in);
-  count_ += alpha * other->count_;
-  stats_sum_.AddVec(alpha, other->stats_sum_);
-  stats_sumsq_.AddVec(alpha, other->stats_sumsq_);
-  // this operation might change offset_ and scale_, so we recompute them
-  // in this instance (but not in Scale()).
-  ComputeDerived();
-}
-
-void BatchNormComponent::ZeroStats() {
-  // We only zero the stats if we're not in test mode.  In test mode, this would
-  // be dangerous as the stats are the source for the transform, and zeroing
-  // them and then calling ComputeDerived() again would remove the transform
-  // parameters (offset_ and scale_).
-  if (!test_mode_) {
-    count_ = 0.0;
-    stats_sum_.SetZero();
-    stats_sumsq_.SetZero();
-  }
-}
-
-=======
->>>>>>> 9469b64b
 
 SumBlockComponent::SumBlockComponent(const SumBlockComponent &other):
     input_dim_(other.input_dim_), output_dim_(other.output_dim_),
