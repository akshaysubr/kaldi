--- conflicted
+++ resolved
@@ -120,7 +120,7 @@
     tasks_add_mutex_.lock();
     
     //wait for room in pending task queue
-    while (NumPendingTasks()<max_pending_tasks_) {
+    while (NumPendingTasks()==max_pending_tasks_) {
         // qualfied to ensure the right call occurs on windows
         kaldi::Sleep(.01);
     }
@@ -150,7 +150,7 @@
     tasks_add_mutex_.lock();
     
     //wait for room in pending task queue
-    while (NumPendingTasks()<max_pending_tasks_) {
+    while (NumPendingTasks()==max_pending_tasks_) {
         // qualfied to ensure the right call occurs on windows
         kaldi::Sleep(.01);
     }
@@ -281,16 +281,11 @@
               features.push_back(feature);
 
               decodables.push_back(new DecodableAmNnetLoopedOnlineCuda(*decodable_info_, feature->InputFeature(), feature->IvectorFeature()));
-<<<<<<< HEAD
-              data.push_back(new SubVector<BaseFloat>(state.wave_data.Data(), 0));
-=======
-              // Justin:  Seems like the existing subvector should be good, but then don't delete it later
+              
               data.push_back(new SubVector<BaseFloat>(*state.wave_samples, 0, state.wave_samples->Dim()));
-              samp_freqs.push_back(state.sample_frequency);
->>>>>>> 5540f057
 
               //Accept waveforms
-              feature->AcceptWaveform(state.wave_data.SampFreq(),*data[i]);
+              feature->AcceptWaveform(state.sample_frequency,*data[i]);
               feature->InputFinished();
             }
           } //end if(tasks_front_!=tasks_back_)
