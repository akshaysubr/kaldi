--- conflicted
+++ resolved
@@ -21,22 +21,7 @@
 #include "cudadecoder/cuda-fst.h"
 
 namespace kaldi {
-<<<<<<< HEAD
 namespace CudaDecode {
-void CudaFst::Initialize(const fst::Fst<StdArc> &fst,
-                         const TransitionModel &trans_model) {
-  nvtxRangePushA("CudaFst constructor");
-  // count states since Fst doesn't provide this functionality
-  num_states_ = 0;
-  for (fst::StateIterator<fst::Fst<StdArc> > iter(fst); !iter.Done();
-       iter.Next())
-    ++num_states_;
-
-  start_ = fst.Start();
-=======
-namespace CudaDecoder {
->>>>>>> c24edca0
-
 void CudaFst::ComputeOffsets(const fst::Fst<StdArc> &fst) {
   // allocate and initialize offset arrays
   h_final_.resize(num_states_);
@@ -76,7 +61,7 @@
   arc_count_ = e_count_ + ne_count_;
 }
 
-void CudaFst::AllocateData(const fst::Fst<StdArc> &fst {
+void CudaFst::AllocateData(const fst::Fst<StdArc> &fst) {
   d_e_offsets_ = static_cast<unsigned int *>(CuDevice::Instantiate().Malloc(
       (num_states_ + 1) * sizeof(*d_e_offsets_)));
   d_ne_offsets_ = static_cast<unsigned int *>(CuDevice::Instantiate().Malloc(
@@ -86,8 +71,6 @@
 
   h_arc_weights_.resize(arc_count_);
   h_arc_nextstates_.resize(arc_count_);
-  // ilabels (nnet3 indexing)
-  std::vector<int32> h_arc_pdf_ilabels_(arc_count_);
   // ilabels (fst indexing)
   h_arc_id_ilabels_.resize(arc_count_);
   h_arc_olabels_.resize(arc_count_);
@@ -102,10 +85,13 @@
       CuDevice::Instantiate().Malloc(e_count_ * sizeof(*d_arc_pdf_ilabels_)));
 }
 
-void CudaFst::CopyData(const fst::Fst<StdArc> &fst) {
+void CudaFst::CopyData(const fst::Fst<StdArc> &fst,
+                       const TransitionModel &trans_model) {
   // now populate arc data
   int e_idx = 0;
   int ne_idx = e_count_;  // starts where e_offsets_ ends
+  // ilabels (nnet3 indexing)
+  std::vector<int32> h_arc_pdf_ilabels_(arc_count_);
   for (int i = 0; i < num_states_; i++) {
     for (fst::ArcIterator<fst::Fst<StdArc> > aiter(fst, i); !aiter.Done();
          aiter.Next()) {
@@ -118,8 +104,6 @@
       }
       h_arc_weights_[idx] = arc.weight.Value();
       h_arc_nextstates_[idx] = arc.nextstate;
-      if (arc.nextstate == 0)
-        printf("going to start: %i -> %i \n", i, arc.nextstate);
       // Converting ilabel here, to avoid reindexing when reading nnet3 output
       h_arc_id_ilabels_[idx] = arc.ilabel;
       int32 ilabel_pdf = trans_model.TransitionIdToPdf(arc.ilabel);
@@ -170,7 +154,7 @@
   KALDI_ASSERT(d_arc_nextstates_);
   KALDI_ASSERT(d_arc_pdf_ilabels_);
 
-  CopyData(fst);
+  CopyData(fst, trans_model);
 
   // Making sure the graph is ready
   cudaDeviceSynchronize();
