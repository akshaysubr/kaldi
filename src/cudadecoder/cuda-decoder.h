// cudadecoder/cuda-decoder.h
// TODO nvidia apache2
// Licensed under the Apache License, Version 2.0 (the "License");
// you may not use this file except in compliance with the License.
// You may obtain a copy of the License at
//
//  http://www.apache.org/licenses/LICENSE-2.0
//
// THIS CODE IS PROVIDED *AS IS* BASIS, WITHOUT WARRANTIES OR CONDITIONS OF ANY
// KIND, EITHER EXPRESS OR IMPLIED, INCLUDING WITHOUT LIMITATION ANY IMPLIED
// WARRANTIES OR CONDITIONS OF TITLE, FITNESS FOR A PARTICULAR PURPOSE,
// MERCHANTABLITY OR NON-INFRINGEMENT.
// See the Apache 2 License for the specific language governing permissions and
// limitations under the License.

#ifndef KALDI_DECODER_CUDA_DECODER_H_
#define KALDI_DECODER_CUDA_DECODER_H_

#include "util/stl-utils.h"
#include "lat/kaldi-lattice.h"
#include "nnet3/decodable-online-looped.h"
#include "omp.h"
#include <cuda_runtime_api.h>
#include <vector>
#include <tuple>

#include "cudadecoder/cuda-decoder-utils.h"
			
//
// To understand the following lines it is important to 
// know the difference between what we call a decoder lane and a decoder 
// channel
//
// A decoder channel is linked to one utterance. Frames
// from the same must be sent to the same channel.
// 
// A decoder lane is where the computation actually happens
// a decoder lane is given a frame and its associated channel
// and does the actual computation
//
// An analogy would be lane -> a core, channel -> a software thread
//


// Number of GPU decoder lanes
#define KALDI_CUDA_DECODER_MAX_N_LANES 40

// If we're at risk of filling the tokens queue,
// the beam is reduced to keep only the best candidates in the 
// remaining space
// We then slowly put the beam back to its default value
// beam_next_frame = min(default_beam, RECOVER_RATE * beam_previous_frame)
#define KALDI_CUDA_DECODER_ADAPTIVE_BEAM_RECOVER_RATE 1.2f

// Defines for the cuda decoder kernels
// It shouldn't be necessary to change the DIMX of the kernels

// Below that value, we launch the persistent kernel for NonEmitting
#define KALDI_CUDA_DECODER_NONEM_LT_MAX_NARCS 4096

// TODO remove the following two defines (dead)
// How many "heavy load" non emitting kernels to launch before attemping to start the persistent one
#define KALDI_CUDA_DECODER_NONEM_NEXPAND_PIPELINE_FIRST 2
// How many "heavy load" non emitting kernels to launch if previous attempt was not enough
#define KALDI_CUDA_DECODER_NONEM_NEXPAND_PIPELINE_RELAUNCH 2

// Moves data back to the CPU during computation and looks if everything looks ok
// Three levels 0 (no debugging), and 1 to 3, depending on how much we want to check things
// (performance will decrease)
#define KALDI_CUDA_DECODER_DEBUG_LEVEL 0

// Max size of the total kernel arguments
// 4kb for compute capability >= 2.0
#define KALDI_CUDA_DECODER_MAX_KERNEL_ARGUMENTS_BYTE_SIZE (4096)

#define KALDI_CUDA_DECODER_NBINS 255 // TODO rename HISTO_NBINS

#define KALDI_CUDA_DECODER_ADAPTIVE_BEAM_STATIC_SEGMENT 4
#define KALDI_CUDA_DECODER_ADAPTIVE_BEAM_NBINS 8
namespace kaldi {
			typedef float CostType;
			typedef int32 IntegerCostType;
			typedef int32 LaneId;
			typedef int32 ChannelId;
			typedef fst::StdArc StdArc;
			typedef StdArc::Weight StdWeight;
			typedef StdArc::Label Label;
			typedef StdArc::StateId StateId;

  class CudaDecodableInterface : public DecodableInterface {
 		public:
      virtual BaseFloat* GetLogLikelihoodsCudaPointer(int32 subsampled_frame) = 0;
  };




	template<typename T>
		// if necessary, make a version that always use ld_ as the next power of 2
		class DeviceMatrix {
			T *data_;	
			void Allocate() {
				KALDI_ASSERT(nrows_ > 0);
				KALDI_ASSERT(ld_ > 0);
				KALDI_ASSERT(!data_);
        data_=static_cast<T*>(CuDevice::Instantiate().Malloc((size_t)nrows_*ld_*sizeof(*data_)));
				KALDI_ASSERT(data_);
			}
			void Free() {
				KALDI_ASSERT(data_);
        CuDevice::Instantiate().Free(data_);
			}
			protected:
			int32 ld_;	 // leading dimension
			int32 nrows_;	 // leading dimension
			public:
			DeviceMatrix() : data_(NULL), ld_(0), nrows_(0) {}

			virtual ~DeviceMatrix() {
				if(data_)
					Free();
			}

			void Resize(int32 nrows, int32 ld) {
				KALDI_ASSERT(nrows > 0);
				KALDI_ASSERT(ld > 0);
				nrows_ = nrows;
				ld_ = ld;
			}

			T *MutableData() {
				if(!data_)
					Allocate();
				return data_;
			}
			// abstract getInterface... 
		};

	template<typename T>
	class LaneMatrixInterface;

	template<typename T>
	class ChannelMatrixInterface;

	template<typename T>
		class DeviceLaneMatrix : public DeviceMatrix<T>  {
			public:
				LaneMatrixInterface<T> GetInterface() {	
					return {this->MutableData(), this->ld_};
				}

				T *lane(const int32 ilane) {
					return &this->MutableData()[ilane*this->ld_];
				}	
		};

	template<typename T>
		class DeviceChannelMatrix : public DeviceMatrix<T> {
			public:
				ChannelMatrixInterface<T> GetInterface() {	
					return {this->MutableData(), this->ld_};
				}
				T *channel(const int32 ichannel) {
					return &this->MutableData()[ichannel*this->ld_];
				}	
		};

	class DeviceParams;
	class KernelParams;
	class HashmapValueT;

	struct LaneCounters {
		// Contains both main_q_end and narcs
		// End index of the main queue
		// only tokens at index i with i < main_q_end 
		// are valid tokens
		// Each valid token the subqueue main_q[main_q_offset, main_q_end[ has 
		// a number of outgoing arcs (out-degree)
		// main_q_narcs is the sum of those numbers 
		//
		// We sometime need to update both end and narcs at the same time,
		// which is why they're packed together
		int2 main_q_narcs_and_end;

		// Some kernels need to perform some operations before exiting
		// n_CTA_done is a counter that we increment when a CTA (CUDA blocks)
		// is done
		// Each CTA then tests the value for n_CTA_done to detect if it's the last to exit
		// If that's the cast, it does what it has to do, and sets n_CTA_done back to 0
		int32 aux_q_end;
		int32 post_expand_aux_q_end; // used for double buffering
		int32 main_q_n_extra_prev_tokens;

		// Depending on the value of the parameter "max_tokens_per_frame"
		// we can end up with an overflow when generating the tokens for a frame
		// We try to prevent this from happening using an adaptive beam
		// if an overflow is about to happen, the kernels revert all data
		// to the last valid state, and set that flag to true
		// Even if that flag is set, we can continue the execution (quality
		// of the output can be lowered)
		// We use that flag to display a warning to stderr
		int32 q_overflow;

		// ExpandArcs does not use at its input the complete main queue
		// It only reads from the index range [main_q_local_offset, end[
		int32 main_q_local_offset;
		int32 main_q_global_offset;            
		int32 main_q_extra_prev_tokens_global_offset;            

		IntegerCostType min_int_cost;
		IntegerCostType int_beam;
		int2 adaptive_int_beam_with_validity_index;
		int32 adaptive_beam_bin_width;

		IntegerCostType int_cutoff; // min_cost + beam (if min_cost < INF, otherwise INF)

		// Only valid after calling GetBestCost
		int2 min_int_cost_and_arg;
		int32 nfinals;
<<<<<<< HEAD

=======
		int32 has_reached_final;
>>>>>>> 76c73ffc
	};

	// 
	// Parameters used by a decoder channel
	// Their job is to save the state of the decoding 
	// channel between frames
	//
	struct ChannelCounters {
		// Cutoff for the current frame
		// Contains both the global min cost (min cost for that frame)
		// And the current beam
		// We use an adaptive beam, so the beam might change during computation
		CostType prev_beam;

		// main_q_end and main_q_narcs at the end of the previous frame
		int2 prev_main_q_narcs_and_end;
		int32 prev_main_q_n_extra_prev_tokens;


		// The token at index i in the main queue has in reality 
		// a global index of (i + main_q_global_offset)
		// This global index is unique and takes into account that 
		// we've flushed the main_q back to the host. We need unique indexes 
		// for each token in order to have valid token.prev_token data members
		// and be able to backtrack at the end
		int32 prev_main_q_global_offset;            
		int32 prev_main_q_extra_prev_tokens_global_offset;            
		
		// Only valid after calling GetBestCost
		// different than min_int_cost : we include the "final" cost
		int2 min_int_cost_and_arg_with_final;
		int2 min_int_cost_and_arg_without_final;
	};



	class CudaDecoder;

	struct CudaDecoderConfig {
		BaseFloat default_beam;
		BaseFloat lattice_beam;
		// Explicit opt in for lattices
		bool generate_lattices;
		int32 max_tokens;
		int32 max_tokens_per_frame;
		int32 nlanes;
		int32 nchannels;
		int32 max_active;
		
		CudaDecoderConfig(): default_beam(15.0),
		lattice_beam(10.0),
		generate_lattices(true),
		max_tokens(2000000),
		max_tokens_per_frame(1000000),
		max_active(INT_MAX) {}

		void Register(OptionsItf *opts) {
			opts->Register("beam", &default_beam, "Decoding beam.  Larger->slower, more accurate. The beam may be"
					"decreased if we are generating too many tokens compared to "
					"what the queue can hold (max_tokens_per_frame)");
			opts->Register("max-tokens-pre-allocated", &max_tokens, "Total number of tokens pre-allocated (equivalent to reserve in a std vector).  If actual usaged exceeds this performance will be degraded");
			opts->Register("max-tokens-per-frame", &max_tokens_per_frame, "Number of tokens allocated per frame. If actual usaged exceeds this the results are undefined.");
			opts->Register("generate-lattices", &generate_lattices, "1=Generate lattices using the lattice-beam, 0=only generate the 1-best path");
			opts->Register("lattice-beam", &lattice_beam, "Lattice generation beam");
			opts->Register("max-active", &max_active, "Max number of tokens active for each frame");
			}
		void Check() const {
			KALDI_ASSERT(default_beam > 0.0 
				&& max_tokens > 0 
				&& max_tokens_per_frame > 0 
				&& lattice_beam >= 0
				&& max_active > 1);
		}
	};

	class CudaDecoder {
		public:
			// IntegerCostType is the type used in the lookup table d_state_best_cost
			// and the d_cutoff
			// We use a 1:1 conversion between CostType <--> IntegerCostType
			// IntegerCostType is used because it triggers native atomic operations
			CudaDecoder(const CudaFst &fst, 
					const CudaDecoderConfig &config,
					int32 nlanes=1,
					int32 nchannels=1);  
			~CudaDecoder();

			// Computes the initial channel
			// The initial channel is used to initialize a channel
			// when a new utterance starts
			// TODO private
			void ComputeInitialChannel();

			// InitDecoding initializes the decoding, and should only be used if you
			// intend to call AdvanceDecoding() on the channels listed in channels
			// 
			void InitDecoding(const std::vector<ChannelId> &channels); 
			void InitDecoding(); // batch size = 1

			/// This will decode until there are no more frames ready in the decodable
			/// object, but if max_num_frames is >= 0 it will decode no more than
			/// that many frames.  If it returns false, then no tokens are alive,
			/// which is a kind of error state.
			void AdvanceDecoding(const std::vector<ChannelId> &channels,
					std::vector<CudaDecodableInterface*> &decodables,
					int32 max_num_frames = -1);

			/// Returns the number of frames already decoded.  
			int32 NumFramesDecoded(ChannelId ichannel) const;
			//int32 NumFramesDecoded() const; // batch size = 1

			// GetBestPath gets the decoding traceback. If "use_final_probs" is true
			// AND we reached a final state, it limits itself to final states;
			// otherwise it gets the most likely token not taking int32o account final-probs.
			// fst_out will be empty (Start() == kNoStateId) if nothing was available due to
			// search error.
			// If Decode() returned true, it is safe to assume GetBestPath will return true.
			// It returns true if the output lattice was nonempty (i.e. had states in it);
			// using the return value is deprecated.
			bool GetBestPath(const std::vector<ChannelId> &channels, std::vector<Lattice*> &fst_out_vec, bool use_final_probs=true);
			bool GetBestPath(Lattice* fst_out, bool use_final_probs=true); // batch size = 1
			bool GetRawLattice(const std::vector<ChannelId> &channels, std::vector<Lattice*> &fst_out_vec, bool use_final_probs);

			// GetBestCost sets in *min the token's best cost in the main_q
			// it also sets in *arg the index of that token (argmin)
			// is isfinal is true, we take into account the final costs
			void GetBestCost(const std::vector<ChannelId> &channels, 
					bool isfinal, 
					std::vector<std::pair<int32,CostType>> *argmins, 
					std::vector<std::vector<std::pair<int,float>>> *list_finals_token_idx, 
					std::vector<bool> *has_reached_final);

			/// FinalRelativeCost() serves the same function as ReachedFinal(), but gives
			/// more information.  It returns the difference between the best (final-cost plus
			/// cost) of any token on the final frame, and the best cost of any token
			/// on the final frame.  If it is infinity it means no final-states were present
			/// on the final frame.  It will usually be nonnegative.
			CostType FinalRelativeCost() const;

			//
			// Data structures used by the kernels
			//


			// Count of tokens and arcs in a queue
			// narcs = sum(number of arcs going out of token i next state) for each token in the queue
			// We use this struct to keep the two int32s adjacent in memory
			// we need this in order to update both using an atomic64 operation
			struct TokenAndArcCount {
				int32 ntokens;
				int32 narcs;
			};

			// Union structure of the TokenAndArcCount
			// We use split to access the int32s
			// We use both to update both using an atomic64
			union TokenAndArcCountUnion {
				TokenAndArcCount split;
				unsigned long long both;
			};


			//
			// Used for the cutoff
			// cutoff = min_cost + beam
			// We store both separatly because we have an adaptive beam
			// We may change the beam after discovering min_cost
			// we need to keep track of min_cost to apply the new beam
			// (we don't know what the old beam was)
			//
			// Native float and Integers version
			//

			struct MinCostAndBeam {
				CostType min_cost;
				CostType beam;
			};

			struct MinCostAndBeamIntegers {
				IntegerCostType min_cost;
				IntegerCostType beam;
			};

		private:
			// Updates *h_kernel_params using channels
			void SetChannelsInKernelParams(const std::vector<ChannelId> &channels);

			// Called by InitDecoding. Does the part of InitDecoding that needs to be done on the device 
			void InitDecodingOnDevice(const std::vector<ChannelId> &channels);

			//
			// Kernel wrappers
			// The following functions are wrappers for cuda kernels
			//

			//
			// ExpandArcs kernel
			// This kernel reads token from the main_q and uses the FST graph
			// to compute new token queue in aux_q
			// To do this, for each token in the main_q, we traverse each arcs going 
			// out of that token's next state. If that arc's next state is a valid candidate,
			// we create a new token and add it to aux_q.
			// For more information on the condition for the creation of a new token,
			// please refer to http://kaldi-asr.org/doc/decoders.html
			//
			// main_q_narcs_estimate is used to decide how many threads to launch
			// it is not used inside the kernel, where the exact value will be used
			//

			void ExpandArcs(bool is_emitting, int32 main_q_narcs_estimate);

			//
			// PreprocessAndContract kernel
			//
			// The Preprocess* kernels are used before executing Expand 
			// Computing data members needed by Expand (preprocess) and prune tokens on the fly (contract) 
			//
			// Pseudo code of the PreprocessAndContract kernel : 
			// - For each token in the aux_q, 
			//          compute bool is_best = (token.cost < cutoff) 
			//                                && (token.cost == d_state_best_costs[token.nextstate])
			// If is_best, then :
			//         1) append this token to the main_q
			//         2) compute out_degree = (# of outgoing arcs from token.nextstate) 
			//         3) compute the prefix sum of those out_degrees for all tokens appended in the main_q
			//         4) save that prefix sum in d_main_q_degrees_prefix_sum
			// Else 
			//    Do nothing (this token is pruned)
			//
			// After executing PreprocessAndContract, 
			// - aux_q is considered empty. d_aux_q_end was resetted to 0
			// - all tokens generated buy PreprocessAndContract are in the main_q,
			//   in the index range [d_main_q_local_offset, d_main_q_end[
			//
			// Note : Using a trick, we can compute everything (including the prefix sum)
			// using only one kernel (without global syncs)
			// We don't need to call FinalizePreprocessInPlace() after PreprocessAndContract
			//
			// aux_q_size_estimate is used to decide how many threads to launch
			// it is not used inside the kernel, where the exact value will be used
			//

			void PreprocessAndContract(int32 aux_q_size_estimate);


			//
			// PreprocessInPlace kernel
			//
			// The Preprocess* kernels are used before executing Expand 
			// Computing data members needed by Expand (preprocess) in place, without modifying queues
			// 
			// This is used when the input tokens were already used to generate children tokens
			// In practice, it happens when we are in a ProcessEmitting stage
			// The input tokens in ProcessEmitting at frame i were already used in ProcessNonEmitting at frame (i-1)
			// It means that those input tokens already have children. Those children token refer to the index of their 
			// input tokens in their token.prev_token data member. 
			// If we were to use PreprocessAndContract,
			// the pruning stage would change the tokens indexes - and we would have to reindex those prev_token,
			// hence the need for a PreprocessInPlace
			//
			// Pseudo code of the PreprocessInPlace kernel :
			// - For each token in the range [local_offset, end[ of the main_q, 
			//          compute bool is_best = (token.cost < cutoff) 
			//                                && (token.cost == d_state_best_costs[token.nextstate])
			//
			//          compute out_degree = is_best
			//                               ? (# of outgoing arcs from token.nextstate)
			//                               : 0
			// 
			//  By artifically setting the out_degree to 0 we tell the expand kernel to completely ignore that token
			//  (we rely on the 1 arc = 1 thread exact load balancing of the expand kernel)
			//
			// Then we compute the data needed by the expand kernel :
			//         1) compute the prefix sum of those out_degrees 
			//         3) save that prefix sum in d_main_q_degrees_prefix_sum
			//
			// After executing PreprocessInPlace,
			// The "active" main_q[local_offset, end[ range stays the same.
			//
			// Note : Only the first pass of the prefix sum is computed in that kernel. We then need to call
			// ResetStateBestCostLookupAndFinalizePreprocessInPlace after PreprocessInPlace 
			//
			// main_q_size_estimate is used to decide how many threads to launch
			// it is not used inside the kernel, where the exact value will be used
			//

			void PreprocessInPlace(int32 main_q_size_estimate);

			void LoadChannelsStateToLanesCPU();
			void SaveChannelsStateFromLanesCPU();

			//
			// FinalizeProcessNonemitting
			// This kernel is called at the end of the ProcessNonEmitting computation
			// it is used when ProcessNonEmitting generate a small number of new tokens at each iteration 
			// to avoid calling heavy-lifting kernels such as ExpandArcs too many times, we instead use
			// FinalizeProcessNonemitting that uses only one CTA 
			// By using one CTA, we can sync all threads inside the kernel, and iterate until convergence 
			// without lauching new kernels
			// This meta-kernel performs :
			// while we have non-emitting arcs to traverse:
			//      (1) Preprocess and contract 
			//      (2) Expand
			// This meta-kernel does not call the PreprocessAndContract or Expand kernels
			// it uses simplified implementations (for one CTA) of those 
			//
			void FinalizeProcessNonemitting();


			// InitStateCost initializes all costs to +INF in d_state_best_cost at the beginning of the computation
			void InitStateBestCostLookup();

			// If we have more than max_active_ tokens in the queue, we will compute a new beam,
			// that will only keep max_active_ tokens  
			void ApplyMaxActiveAndReduceBeam(bool use_aux_q);
			//
			// This kernel contains both ResetStateCostLookup and FinalizePreprocess in place.
			//
			// ResetStateCostLookup :
			//
			// We need to reset d_state_best_cost between frames. We could use InitStateCost
			// but a large portion of the lookup table has not been used
			// ResetStateBestCostLookupAndFinalizePreprocessInPlace resets only the costs that are not +INF, using the d_main_q_state to do it
			// d_main_q_state contains the list of states that have been considered and have a best cost < +INF
			//
			// FinalizePreprocessInPlace :
			//
			// This kernel is responsible to compute the second pass of the
			// prefix sum. Must be called between PreprocessInPlace and ExpandArcs
			//
			//
			// main_q_size_estimate is used to decide how many threads to launch
			// it is not used inside the kernel, where the exact value will be used
			//

			void ResetStateBestCostLookupAndFinalizePreprocessInPlace(int main_q_size_estimate);

			// Pre-computes log likelihoods for the current frame 
			void ComputeLogLikelihoods(std::vector<DecodableInterface*> &decodables_vec);

			// CheckOverflow
			// If a kernel sets the flag h_q_overflow, we send a warning to stderr 
			void CheckOverflow();

			// Evaluates func for each lane, returning the max of all return values
			int32 GetMaxForAllLanes(std::function<int32(const LaneCounters &)> func);

			// Copy the lane counters back to host, async, using stream st
			void CopyLaneCountersToHostAsync(cudaStream_t st);

			template<typename T>
				void PerformConcatenatedCopy(std::function<int32(const LaneCounters &)> func,
						LaneMatrixInterface<T> src,
						T *d_concat,
						T *h_concat,
						cudaStream_t st,
						std::vector<int32> *lanes_offsets_ptr);
			template<typename T>
				void MoveConcatenatedCopyToVector(const std::vector<int32> &lanes_offsets,
						T *h_concat,
						std::vector<std::vector<T>> *vecvec);

					//
			// Debug functions
			// Called only if necessary
			// depends on the value of KALDI_CUDA_DECODER_DEBUG_LEVEL
			//
			void DebugAssertsNewFrame();
			void DebugAssertsBeforeExpand(bool is_emitting);

			//
			// Data members
			//
			// Pointers in h_* refer to data on the CPU memory
			// Pointers in d_* refer to data on the GPU memory

			// The CudaFst data structure contains the FST graph
			// in the CSR format
			const CudaFst fst_;

			//
			// Tokens queues
			// 
			// We have two token queues : 
			// - the main queue
			// - the auxiliary queue
			// 
			// The auxiliary queue is used to store the raw output of ExpandArcs.
			// We then prune that aux queue and move the survival tokens in the main queue.
			// Tokens stored in the main q can then be used to generate new tokens (using ExpandArcs)
			//  
			// As a reminder, here's the data structure of a token :
			//
			// struct Token { state, cost, prev_token, arc_idx }
			//
			// For performance reasons, we split the tokens in three parts :
			// { state } , { cost }, { prev_token, arc_idx }
			// Each part has its associated queue
			// For instance, d_main_q_state[i], d_main_q_cost[i], d_main_q_info[i]
			// all refer to the same token (at index i)
			// The data structure InfoToken contains { prev_token, arc_idx }
			//
			// Note : We cannot use the aux queue to generate new tokens 
			// (ie we cannot use the aux queue as an input of ExpandArcs)
			// The generated tokens would have parents in the aux queue,
			// identifying them using their indexes in the queue. Those indexes
			// are not finals because the aux queue will be pruned.
			//

			//
			// Parameters used by a decoder lane
			// At the end of each frame, we know everything stored
			// by those parameters (lookup table, aux_q, etc.)
			// is back to its original state
			// We can reuse it for another frame/channel without doing anything
			//
			LaneCounters *h_lanes_counters_;	
			ChannelCounters *h_channels_counters_;	
			int32 nlanes_, nchannels_;

			// Contain the various counters used by lanes/channels, such as main_q_end, main_q_narcs..
			DeviceChannelMatrix<ChannelCounters> d_channels_counters_; 
			DeviceLaneMatrix<LaneCounters> d_lanes_counters_; 

			// main_q_* TODO comments
			DeviceChannelMatrix<int2> d_main_q_state_and_cost_; 
			DeviceLaneMatrix<float2> d_main_q_extra_cost_; 
			DeviceLaneMatrix<CostType> d_main_q_acoustic_cost_;

			// d_main_q_info_ is only needed as a buffer when creating the 
			// tokens. It is not needed by the next frame computation
			// We send it back to the host, and at the end of a frame's computation,
			// it can be used by another channel. That's why it's in 
			// "LaneParams", and not "ChannelParams"
			DeviceLaneMatrix<InfoToken> d_main_q_info_; 

			// Same thing for the aux q
			DeviceLaneMatrix<int2> d_aux_q_state_and_cost_; // TODO int_cost
			DeviceLaneMatrix<CostType> d_aux_q_acoustic_cost_;
			DeviceLaneMatrix<InfoToken> d_aux_q_info_; 

			DeviceLaneMatrix<int32> d_histograms_; 

			// The load balancing of the Expand kernel relies on the prefix sum of the degrees 
			// of the state in the queue (more info in the ExpandKernel implementation) 
			// That array contains that prefix sum. It is set by the "Preprocess*" kernels
			// and used by the Expand kernel
			DeviceChannelMatrix<int32> d_main_q_degrees_prefix_sum_; 
			DeviceLaneMatrix<int32> d_main_q_extra_prev_tokens_prefix_sum_;
			DeviceLaneMatrix<int32> d_main_q_representative_id_; 
			DeviceLaneMatrix<int32> d_main_q_n_extra_prev_tokens_local_idx_;
			DeviceLaneMatrix<InfoToken> d_main_q_extra_prev_tokens_;

			// When generating d_main_q_degrees_prefix_sum we may need to do it in three steps
			// (1) First generate the prefix sum inside each CUDA blocks
			// (2) then generate the prefix sum of the sums of each CUDA blocks
			// (3) Use (1) and (2) to generate the global prefix sum
			// Data from step 1 and 3 is stored in d_main_q_degrees_prefix_sum
			// Data from step 2 is stored in d_main_q_degrees_block_sums_prefix_sum
			// Note : this is only used by PreprocessInPlace
			// PreprocessAndContract uses a trick to compute the global prefix sum in one pass	    
			DeviceLaneMatrix<int2> d_main_q_block_sums_prefix_sum_; 

			// d_main_q_arc_offsets[i] = fst_.arc_offsets[d_main_q_state[i]]
			// we pay the price for the random memory accesses of fst_.arc_offsets in the preprocess kernel
			// we cache the results in d_main_q_arc_offsets which will be read in a coalesced fashion in expand
			DeviceChannelMatrix<int32> d_main_q_arc_offsets_; 

			std::vector<BaseFloat*> h_loglikehoods_ptrs_;
			DeviceLaneMatrix<HashmapValueT> d_hashmap_values_; 

			DeviceParams *h_device_params_;
			KernelParams *h_kernel_params_;

			// When starting a new utterance,
			// init_channel_id is used to initialize a channel
			int32 init_channel_id_;

			// is_channel_busy[i] <=> channel i is currently 
			// being used by a decoder lane
			// TODO std::bitset is_channel_busy;

			// CUDA streams
			// kernels are launched in compute_st
			// copies in copy_st
			// we use two streams to overlap copies and kernels
			// we synchronize the two using events
			cudaStream_t compute_st_, copy_st_;

			// CUDA events

			// We need to synchronize the streams copy_st and compute_st
			// because of data dependency : they both have to read or write to the main_q 
			// when we're done copying the old main_q to the CPU, we trigger can_write_to_main_q 
			cudaEvent_t can_write_to_main_q_;

			// At the end of Preprocess kernels we set h_main_q_narcs (pinned memory)
			// this event is set in the pipeline after Preprocess kernels to inform that data is ready to be read
			cudaEvent_t can_read_h_main_q_narcs_;

			//
			// This kernel is triggered when finalize non emitting is about to start
			//
			cudaEvent_t before_finalize_nonemitting_kernel_;

			// h_main_q_end is final for this frame
			// triggered at the end of a frame computation
			cudaEvent_t can_read_final_h_main_q_end_;

			cudaEvent_t can_use_acoustic_cost_;
			cudaEvent_t can_use_infotoken_;
			cudaEvent_t can_use_extra_cost_;

			// When we generate a new tokens list we only keep candidates 
			// that have a cost < best_cost_in_the_queue + beam
			// At first beam = default_beam_
			// We may decrease that beam if we are generating too many tokens
			// (adaptive beam)
			CostType default_beam_;
			CostType lattice_beam_;
			bool generate_lattices_;

			int32 max_tokens_;
			int32 max_active_;
			int32 max_tokens_per_frame_;
			int32 hashmap_capacity_;
			
			// Keep track of the number of frames decoded in the current file.
			std::vector<int32> num_frames_decoded_;
			std::vector<std::vector<int32>> frame_offsets_;

			// Used when generate_lattices
			std::vector<std::vector<InfoToken>> h_all_tokens_info_;
			std::vector<std::vector<CostType>> h_all_tokens_acoustic_cost_;
			std::vector<std::vector<InfoToken>> h_all_tokens_extra_prev_tokens_;
			std::vector<std::vector<float2>> h_all_tokens_extra_prev_tokens_extra_cost_;

			float2 *h_extra_cost_concat_, *d_extra_cost_concat_;
			InfoToken *h_infotoken_concat_, *d_infotoken_concat_;
			CostType *h_acoustic_cost_concat_, *d_acoustic_cost_concat_;
			InfoToken *h_extra_prev_tokens_concat_;

			std::vector<int32> h_main_q_end_lane_offsets_, h_emitting_main_q_end_lane_offsets_;
			std::vector<int32> h_n_extra_prev_tokens_lane_offsets_; 
			// Used for debugging purposes
			// only malloc'ed if necessary
			int32 *h_debug_buf1_, *h_debug_buf2_;

			KALDI_DISALLOW_COPY_AND_ASSIGN(CudaDecoder);
	};


} // end namespace kaldi.


#endif<|MERGE_RESOLUTION|>--- conflicted
+++ resolved
@@ -217,11 +217,7 @@
 		// Only valid after calling GetBestCost
 		int2 min_int_cost_and_arg;
 		int32 nfinals;
-<<<<<<< HEAD
-
-=======
 		int32 has_reached_final;
->>>>>>> 76c73ffc
 	};
 
 	// 
