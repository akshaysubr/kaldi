// feat/feature-functions.cc

// Copyright 2009-2011  Karel Vesely;  Petr Motlicek;  Microsoft Corporation
//                2013  Johns Hopkins University (author: Daniel Povey)

// See ../../COPYING for clarification regarding multiple authors
//
// Licensed under the Apache License, Version 2.0 (the "License");
// you may not use this file except in compliance with the License.
// You may obtain a copy of the License at
//
//  http://www.apache.org/licenses/LICENSE-2.0
//
// THIS CODE IS PROVIDED *AS IS* BASIS, WITHOUT WARRANTIES OR CONDITIONS OF ANY
// KIND, EITHER EXPRESS OR IMPLIED, INCLUDING WITHOUT LIMITATION ANY IMPLIED
// WARRANTIES OR CONDITIONS OF TITLE, FITNESS FOR A PARTICULAR PURPOSE,
// MERCHANTABLITY OR NON-INFRINGEMENT.
// See the Apache 2 License for the specific language governing permissions and
// limitations under the License.


#include "feat/feature-functions.h"
#include "matrix/matrix-functions.h"


namespace kaldi {

int32 NumFrames(int32 nsamp,
                const FrameExtractionOptions &opts) {
  int32 frame_shift = opts.WindowShift();
  int32 frame_length = opts.WindowSize();
  KALDI_ASSERT(frame_shift != 0 && frame_length != 0);
  if (static_cast<int32>(nsamp) < frame_length)
    return 0;
  else
    return (1 + ((nsamp - frame_length) / frame_shift));
  // view the expression above as: nsamp-frame_length is how much room we have
  // to shift the frame within the waveform; frame_shift is how much we shift
  // it each time and the ratio is how many times we can shift it (integer
  // arithmetic rounds down).
}


void Dither(VectorBase<BaseFloat> *waveform, BaseFloat dither_value) {
  for (int32 i = 0; i < waveform->Dim(); i++)
    (*waveform)(i) += RandGauss() * dither_value;
}


void Preemphasize(VectorBase<BaseFloat> *waveform, BaseFloat preemph_coeff) {
  if (preemph_coeff == 0.0) return;
  KALDI_ASSERT(preemph_coeff >= 0.0 && preemph_coeff <= 1.0);
  for (int32 i = waveform->Dim()-1; i > 0; i--)
    (*waveform)(i) -= preemph_coeff * (*waveform)(i-1);
  (*waveform)(0) -= preemph_coeff * (*waveform)(0);
}



FeatureWindowFunction::FeatureWindowFunction(const FrameExtractionOptions &opts) {
  int32 frame_length = opts.WindowSize();
  KALDI_ASSERT(frame_length > 0);
  window.Resize(frame_length);
  for (int32 i = 0; i < frame_length; i++) {
    BaseFloat i_fl = static_cast<BaseFloat>(i);
    if (opts.window_type == "hanning") {
      window(i) = 0.5  - 0.5*cos(M_2PI * i_fl / (frame_length-1));
    } else if (opts.window_type == "hamming") {
      window(i) = 0.54 - 0.46*cos(M_2PI * i_fl / (frame_length-1));
    } else if (opts.window_type == "povey") {  // like hamming but goes to zero at edges.
      window(i) = pow(0.5 - 0.5*cos(M_2PI * i_fl / (frame_length-1)), 0.85);
    } else if (opts.window_type == "rectangular") {
      window(i) = 1.0;
    } else {
      KALDI_ERR << "Invalid window type " << opts.window_type;
    }
  }
}

// ExtractWindow extracts a windowed frame of waveform with a power-of-two,
// padded size.  It does mean subtraction, pre-emphasis and dithering as
// requested.

void ExtractWindow(const VectorBase<BaseFloat> &wave,
                   int32 f,  // with 0 <= f < NumFrames(feats, opts)
                   const FrameExtractionOptions &opts,
                   const FeatureWindowFunction &window_function,
                   Vector<BaseFloat> *window,
                   BaseFloat *log_energy_pre_window) {
  int32 frame_shift = opts.WindowShift();
  int32 frame_length = opts.WindowSize();
  KALDI_ASSERT(window_function.window.Dim() == frame_length);
  KALDI_ASSERT(frame_shift != 0 && frame_length != 0);
  int32 start = frame_shift*f, end = start + frame_length;
  KALDI_ASSERT(start >= 0 && end <= wave.Dim());
  KALDI_ASSERT(window != NULL);
  int32 frame_length_padded = opts.PaddedWindowSize();

  if (window->Dim() != frame_length_padded)
    window->Resize(frame_length_padded);
  SubVector<BaseFloat> wave_part(wave, start, frame_length);

  SubVector<BaseFloat> window_part(*window, 0, frame_length);
  window_part.CopyFromVec(wave_part);

  if (opts.dither != 0.0) Dither(&window_part, opts.dither);

  if (opts.remove_dc_offset != 0.0)
    window_part.Add(-window_part.Sum() / frame_length);

  if (log_energy_pre_window != NULL) {
    BaseFloat energy = VecVec(window_part, window_part);
    *log_energy_pre_window = log(energy);
  }

  if (opts.preemph_coeff != 0.0)
    Preemphasize(&window_part, opts.preemph_coeff);

  window_part.MulElements(window_function.window);

  if (frame_length != frame_length_padded)
    SubVector<BaseFloat>(*window, frame_length,
                         frame_length_padded-frame_length).SetZero();
}

void ExtractWaveformRemainder(const VectorBase<BaseFloat> &wave,
                              const FrameExtractionOptions &opts,
                              Vector<BaseFloat> *wave_remainder) {
  int32 frame_shift = opts.WindowShift();
  int32 num_frames = NumFrames(wave.Dim(), opts);
  // offset is the amount at the start that has been extracted.
  int32 offset = num_frames * frame_shift;
  KALDI_ASSERT(wave_remainder != NULL);
  int32 remaining_len = wave.Dim() - offset;
  wave_remainder->Resize(remaining_len);
  KALDI_ASSERT(remaining_len >= 0);
  if (remaining_len > 0)
    wave_remainder->CopyFromVec(SubVector<BaseFloat>(wave, offset, remaining_len));
}


void ComputePowerSpectrum(VectorBase<BaseFloat> *waveform) {
  int32 dim = waveform->Dim();

  // no, letting it be non-power-of-two for now.
  // KALDI_ASSERT(dim > 0 && (dim & (dim-1) == 0));  // make sure a power of two.. actually my FFT code
  // does not require this (dan) but this is better in case we use different code [dan].

  // RealFft(waveform, true);  // true == forward (not inverse) FFT; makes no difference here,
  // as we just want power spectrum.

  // now we have in waveform, first half of complex spectrum
  // it's stored as [real0, realN/2-1, real1, im1, real2, im2, ...]
  int32 half_dim = dim/2;
  BaseFloat first_energy = (*waveform)(0) * (*waveform)(0),
      last_energy = (*waveform)(1) * (*waveform)(1);  // handle this special case
  for (int32 i = 1; i < half_dim; i++) {
    BaseFloat real = (*waveform)(i*2), im = (*waveform)(i*2 + 1);
    (*waveform)(i) = real*real + im*im;
  }
  (*waveform)(0) = first_energy;
  (*waveform)(half_dim) = last_energy;  // Will actually never be used, and anyway
  // if the signal has been bandlimited sensibly this should be zero.
}


DeltaFeatures::DeltaFeatures(const DeltaFeaturesOptions &opts): opts_(opts) {
  KALDI_ASSERT(opts.order >= 0 && opts.order < 1000);  // just make sure we don't get binary junk.
  // opts will normally be 2 or 3.
  KALDI_ASSERT(opts.window > 0 && opts.window < 1000);  // again, basic sanity check.
  // normally the window size will be two.

  scales_.resize(opts.order+1);
  scales_[0].Resize(1);
  scales_[0](0) = 1.0;  // trivial window for 0th order delta [i.e. baseline feats]

  for (int32 i = 1; i <= opts.order; i++) {
    Vector<BaseFloat> &prev_scales = scales_[i-1],
        &cur_scales = scales_[i];
    int32 window = opts.window;  // this code is designed to still
    // work if instead we later make it an array and do opts.window[i-1],
    // or something like that. "window" is a parameter specifying delta-window
    // width which is actually 2*window + 1.
    KALDI_ASSERT(window != 0);
    int32 prev_offset = (static_cast<int32>(prev_scales.Dim()-1))/2,
        cur_offset = prev_offset + window;
    cur_scales.Resize(prev_scales.Dim() + 2*window);  // also zeros it.

    BaseFloat normalizer = 0.0;
    for (int32 j = -window; j <= window; j++) {
      normalizer += j*j;
      for (int32 k = -prev_offset; k <= prev_offset; k++) {
        cur_scales(j+k+cur_offset) +=
            static_cast<BaseFloat>(j) * prev_scales(k+prev_offset);
      }
    }
    cur_scales.Scale(1.0 / normalizer);
  }
}

void DeltaFeatures::Process(const MatrixBase<BaseFloat> &input_feats,
                            int32 frame,
<<<<<<< HEAD
                            VectorBase<BaseFloat> *output_frame) const {
=======
                            SubVector<BaseFloat> *output_frame) const {
>>>>>>> 80d46092
  KALDI_ASSERT(frame < input_feats.NumRows());
  int32 num_frames = input_feats.NumRows(),
      feat_dim = input_feats.NumCols();
  KALDI_ASSERT(static_cast<int32>(output_frame->Dim()) == feat_dim * (opts_.order+1));
  output_frame->SetZero();
  for (int32 i = 0; i <= opts_.order; i++) {
    const Vector<BaseFloat> &scales = scales_[i];
    int32 max_offset = (scales.Dim() - 1) / 2;
    SubVector<BaseFloat> output(*output_frame, i*feat_dim, feat_dim);
    for (int32 j = -max_offset; j <= max_offset; j++) {
      // if asked to read
      int32 offset_frame = frame + j;
      if (offset_frame < 0) offset_frame = 0;
      else if (offset_frame >= num_frames)
        offset_frame = num_frames - 1;
      BaseFloat scale = scales(j + max_offset);
      if (scale != 0.0)
        output.AddVec(scale, input_feats.Row(offset_frame));
    }
  }
}

void ComputeDeltas(const DeltaFeaturesOptions &delta_opts,
                   const MatrixBase<BaseFloat> &input_features,
                   Matrix<BaseFloat> *output_features) {
  output_features->Resize(input_features.NumRows(),
                          input_features.NumCols()
                          *(delta_opts.order + 1));
  DeltaFeatures delta(delta_opts);
  for (int32 r = 0; r < static_cast<int32>(input_features.NumRows()); r++) {
    SubVector<BaseFloat> row(*output_features, r);
    delta.Process(input_features, r, &row);
  }
}







void GetEqualLoudnessVector(const MelBanks &mel_banks,
                            Vector<BaseFloat> *ans) {
  int32 n = mel_banks.NumBins();
  // central freq of each mel bin
  const Vector<BaseFloat> &f0 = mel_banks.GetCenterFreqs();
  ans->Resize(n);
  for (int32 i = 0; i < n; i++) {
    BaseFloat fsq = f0(i) * f0(i);
    BaseFloat fsub = fsq / (fsq + 1.6e5);
    (*ans)(i) = fsub * fsub * ((fsq + 1.44e6) / (fsq + 9.61e6));
  }
}

void InitIdftBases(int32 n_bases, int32 dimension, Matrix<BaseFloat> *mat_out) {
  BaseFloat angle = M_PI / static_cast<BaseFloat>(dimension - 1);
  BaseFloat scale = 1.0f / (2.0 * static_cast<BaseFloat>(dimension - 1));
  mat_out->Resize(n_bases, dimension);
  for (int32 i = 0; i < n_bases; i++) {
    (*mat_out)(i, 0) = 1.0 * scale;
    BaseFloat i_fl = static_cast<BaseFloat>(i);
    for (int32 j = 1; j < dimension - 1; j++) {
      BaseFloat j_fl = static_cast<BaseFloat>(j);
      (*mat_out)(i, j) = 2.0 * scale * cos(angle * i_fl * j_fl);
    }

    (*mat_out)(i, dimension -1)
        = scale * cos(angle * i_fl * static_cast<BaseFloat>(dimension-1));
  }
}

// Compute LP coefficients from autocorrelation coefficients.
BaseFloat ComputeLpc(const VectorBase<BaseFloat> &autocorr_in,
                     Vector<BaseFloat> *lpc_out) {
  int32 n = autocorr_in.Dim() - 1;
  KALDI_ASSERT(lpc_out->Dim() == n);
  Vector<BaseFloat> tmp(n);
  BaseFloat ans =  Durbin(n, autocorr_in.Data(),
                          lpc_out->Data(),
                          tmp.Data());
  if (ans <= 0.0)
    KALDI_WARN << "Zero energy in LPC computation";
  return -log((double)1.0/ans);  // forms the C0 value
}

void SpliceFrames(const MatrixBase<BaseFloat> &input_features,
                  int32 left_context,
                  int32 right_context,
                  Matrix<BaseFloat> *output_features) {
  int32 T = input_features.NumRows(), D = input_features.NumCols();
  if (T == 0 || D == 0)
    KALDI_ERR << "SpliceFrames: empty input\n";
  KALDI_ASSERT(left_context >= 0 && right_context >= 0);
  int32 N = 1 + left_context + right_context;
  output_features->Resize(T, D*N);
  for (int32 t = 0; t < T; t++) {
    SubVector<BaseFloat> dst_row(*output_features, t);
    for (int32 j = 0; j < N; j++) {
      int32 t2 = t + j - left_context;
      if (t2 < 0) t2 = 0;
      if (t2 >= T) t2 = T-1;
      SubVector<BaseFloat> dst(dst_row, j*D, D),
          src(input_features, t2);
      dst.CopyFromVec(src);
    }
  }
}

void ReverseFrames(const MatrixBase<BaseFloat> &input_features,
                   Matrix<BaseFloat> *output_features) {
  int32 T = input_features.NumRows(), D = input_features.NumCols();
  if (T == 0 || D == 0)
    KALDI_ERR << "ReverseFrames: empty input\n";
  output_features->Resize(T, D);
  for (int32 t = 0; t < T; t++) {
    SubVector<BaseFloat> dst_row(*output_features, t);
    SubVector<BaseFloat> src_row(input_features, T-1-t);
    dst_row.CopyFromVec(src_row);
  }
}


void SlidingWindowCmnOptions::Check() const {
  KALDI_ASSERT(cmn_window > 0);
  if (center)
    KALDI_ASSERT(min_window > 0 && min_window <= cmn_window);
  // else ignored so value doesn't matter.
}


void SlidingWindowCmn(const SlidingWindowCmnOptions &opts,
                      const MatrixBase<double> &input,
                      MatrixBase<double> *output) {  
  opts.Check();
  int32 num_frames = input.NumRows(), dim = input.NumCols();

  int32 last_window_start = -1, last_window_end = -1;
  Vector<double> cur_sum(dim), cur_sumsq(dim);
    
  for (int32 t = 0; t < num_frames; t++) {
    int32 window_start, window_end; // note: window_end will be one
    // past the end of the window we use for normalization.
    if (opts.center) {
      window_start = t - (opts.cmn_window / 2);
      window_end = window_start + opts.cmn_window;
    } else {
      window_start = t - opts.cmn_window;
      window_end = t + 1;
    }
    if (window_start < 0) { // shift window right if starts <0.
      window_end -= window_start;
      window_start = 0; // or: window_start -= window_start
    }
    if (!opts.center) {
      if (window_end > t)
        window_end = std::max(t + 1, opts.min_window);
    }
    if (window_end > num_frames) {
      window_start -= (window_end - num_frames);
      window_end = num_frames;
      if (window_start < 0) window_start = 0;
    }
    if (last_window_start == -1) {
      SubMatrix<double> input_part(input, 
                                      window_start, window_end - window_start,
                                      0, dim);
      cur_sum.AddRowSumMat(1.0, input_part , 0.0);
      cur_sumsq.AddDiagMat2(1.0, input_part, kTrans, 0.0);
    } else {
      if (window_start > last_window_start) {
        KALDI_ASSERT(window_start == last_window_start + 1);
        SubVector<double> frame_to_remove(input, last_window_start);
        cur_sum.AddVec(-1.0, frame_to_remove);
        cur_sumsq.AddVec2(-1.0, frame_to_remove);
      }
      if (window_end > last_window_end) {
        KALDI_ASSERT(window_end == last_window_end + 1);
        SubVector<double> frame_to_add(input, last_window_end);
        cur_sum.AddVec(1.0, frame_to_add);
        cur_sumsq.AddVec2(1.0, frame_to_add);
      }
    }
    int32 window_frames = window_end - window_start;
    last_window_start = window_start;
    last_window_end = window_end;

    KALDI_ASSERT(window_frames > 0); 
    SubVector<double> input_frame(input, t),
        output_frame(*output, t);
    output_frame.CopyFromVec(input_frame);
    output_frame.AddVec(-1.0 / window_frames, cur_sum);

    if (opts.normalize_variance) {
      if (window_frames == 1) {
        output_frame.Set(0.0);
      } else {
        Vector<double> variance(cur_sumsq);
        variance.Scale(1.0 / window_frames);
        variance.AddVec2(-1.0 / (window_frames * window_frames), cur_sum);
        // now "variance" is the variance of the features in the window,
        // around their own mean.
        int32 num_floored = variance.ApplyFloor(1.0e-10);
        if (num_floored > 0 && num_frames > 1) {
          KALDI_WARN << "Flooring variance When normalizing variance, floored " << num_floored
                     << " elements; num-frames was " << window_frames;
        }
        variance.ApplyPow(-0.5); // get inverse standard deviation.
        output_frame.MulElements(variance);
      }
    }
  }
}



void SlidingWindowCmn(const SlidingWindowCmnOptions &opts,
                      const MatrixBase<BaseFloat> &input,
                      MatrixBase<BaseFloat> *output) {
  KALDI_ASSERT(SameDim(input, *output) && input.NumRows() > 0);
  Matrix<double> input_dbl(input), output_dbl(input.NumRows(), input.NumCols());
  // calll double-precision version
  SlidingWindowCmn(opts, input_dbl, &output_dbl);
  output->CopyFromMat(output_dbl);
}
  


}  // namespace kaldi<|MERGE_RESOLUTION|>--- conflicted
+++ resolved
@@ -200,11 +200,7 @@
 
 void DeltaFeatures::Process(const MatrixBase<BaseFloat> &input_feats,
                             int32 frame,
-<<<<<<< HEAD
                             VectorBase<BaseFloat> *output_frame) const {
-=======
-                            SubVector<BaseFloat> *output_frame) const {
->>>>>>> 80d46092
   KALDI_ASSERT(frame < input_feats.NumRows());
   int32 num_frames = input_feats.NumRows(),
       feat_dim = input_feats.NumCols();
