// fstext/deterministic-fst.h

// Copyright 2011-2012 Gilles Boulianne
//                2014 Telepoint Global Hosting Service, LLC. (Author: David Snyder)
//           2012-2015 Johns Hopkins University (author: Daniel Povey)

// See ../../COPYING for clarification regarding multiple authors
//
// Licensed under the Apache License, Version 2.0 (the "License");
// you may not use this file except in compliance with the License.
// You may obtain a copy of the License at
//
//  http://www.apache.org/licenses/LICENSE-2.0
//
// THIS CODE IS PROVIDED *AS IS* BASIS, WITHOUT WARRANTIES OR CONDITIONS OF ANY
// KIND, EITHER EXPRESS OR IMPLIED, INCLUDING WITHOUT LIMITATION ANY IMPLIED
// WARRANTIES OR CONDITIONS OF TITLE, FITNESS FOR A PARTICULAR PURPOSE,
// MERCHANTABLITY OR NON-INFRINGEMENT.
// See the Apache 2 License for the specific language governing permissions and
// limitations under the License.
//
// This file includes material from the OpenFST Library v1.2.7 available at
// http://www.openfst.org and released under the Apache License Version 2.0.
//
// See ../../COPYING for clarification regarding multiple authors
//
// Licensed under the Apache License, Version 2.0 (the "License");
// you may not use this file except in compliance with the License.
// You may obtain a copy of the License at
//
//     http://www.apache.org/licenses/LICENSE-2.0
//
// Unless required by applicable law or agreed to in writing, software
// distributed under the License is distributed on an "AS IS" BASIS,
// WITHOUT WARRANTIES OR CONDITIONS OF ANY KIND, either express or implied.
// See the License for the specific language governing permissions and
// limitations under the License.
//
// Copyright 2005-2010 Google, Inc.
// Author: riley@google.com (Michael Riley)

#ifndef KALDI_FSTEXT_DETERMINISTIC_FST_H_
#define KALDI_FSTEXT_DETERMINISTIC_FST_H_

/* This header defines the DeterministicOnDemand interface,
   which is an FST with a special interface that allows
   only a single arc with a non-epsilon input symbol
   out of each state.
*/

#include <algorithm>
#include <string>
#include <utility>
#include <vector>

#include <fst/fstlib.h>
#include <fst/fst-decl.h>

#include "util/stl-utils.h"

namespace fst {

/// \addtogroup deterministic_fst_group "Classes and functions related to on-demand deterministic FST's"
/// @{


/// class DeterministicOnDemandFst is an "FST-like" base-class.  It does not
/// actually inherit from any Fst class because its interface is not exactly the
/// same; it's much smaller.  It assumes that the FST can have only one arc for
/// any given input symbol, which makes the GetArc function below possible.
/// (The FST is also assumed to be free of input epsilons).  Note: we don't use
/// "const" in this interface, because it creates problems when we do things
/// like caching.
template<class Arc>
class DeterministicOnDemandFst {
 public:
  typedef typename Arc::StateId StateId;
  typedef typename Arc::Weight Weight;
  typedef typename Arc::Label Label;

  virtual StateId Start() = 0;

  virtual Weight Final(StateId s) = 0;

  /// Note: ilabel must not be epsilon.
  virtual bool GetArc(StateId s, Label ilabel, Arc *oarc) = 0;

  virtual ~DeterministicOnDemandFst() { }
};

/**
   This class wraps an Fst, representing a language model, using the interface
   for "BackoffDeterministicOnDemandFst".  We expect that backoff arcs in the
   language model will have the epsilon label (label 0) on the arcs, and that
   there will be no other epsilons in the language model.  We follow the epsilon
   arcs as long as a particular arc (or a final-prob) is not found at the
   current state.
 */
template<class Arc>
class BackoffDeterministicOnDemandFst: public DeterministicOnDemandFst<Arc> {
 public:
  typedef typename Arc::Weight Weight;
  typedef typename Arc::StateId StateId;
  typedef typename Arc::Label Label;

  explicit BackoffDeterministicOnDemandFst(const Fst<Arc> &fst);

  StateId Start() { return fst_.Start(); }

  Weight Final(StateId s);

  bool GetArc(StateId s, Label ilabel, Arc *oarc);

 private:
  inline StateId GetBackoffState(StateId s, Weight *w);

  const Fst<Arc> &fst_;
};

/**
   Class ScaleDeterministicOnDemandFst takes another DeterministicOnDemandFst
   and scales the weights (like applying a language-model scale).  For instance,
   to subtract existing LM scores from a lattice you could use this with
   a negative weight; and to interpolate LMs you can also use this with
   weights less than one.

   It's specialized for StdArc because there is no generic way to scale weights.
*/
class ScaleDeterministicOnDemandFst:  public DeterministicOnDemandFst<StdArc> {
 public:
  typedef StdArc::Weight Weight;
  typedef StdArc::StateId StateId;
  typedef StdArc::Label Label;

  // Constructor does not take ownership of 'det_fst'.
  ScaleDeterministicOnDemandFst(float scale,
                                DeterministicOnDemandFst<StdArc> *det_fst):
      scale_(scale), det_fst_(*det_fst) { }

  StateId Start() { return det_fst_.Start(); }

  Weight Final(StateId s) {
    // Note: Weight is indirectly a typedef to TropicalWeight.
    Weight final = det_fst_.Final(s);
    if (final == Weight::Zero()) return Weight::Zero();
    else return TropicalWeight(final.Value() * scale_);
  }

  inline bool GetArc(StateId s, Label ilabel, StdArc *oarc) {
    if (det_fst_.GetArc(s, ilabel, oarc)) {
      oarc->weight = TropicalWeight(oarc->weight.Value() * scale_);
      return true;
    } else {
      return false;
    }
  }

 private:
  float scale_;
  DeterministicOnDemandFst<StdArc> &det_fst_;
};

/**
  The class UnweightedNgramFst is a DeterministicOnDemandFst whose states encode
  an n-gram history. Conceptually, for n-gram order n and k labels, the FST is an
  unweighted acceptor with about k^(n-1) states (ignoring end effects). However,
  the FST is created on demand and doesn't need the label vocabulary; GetArc
  matches on any input label. This class is primarily used together with
  ComposeDeterministicOnDemandFst to expand the n-gram history of lattices, ensuring
  that each arc has a sufficiently long unique word history.
 */
template<class Arc>
class UnweightedNgramFst: public DeterministicOnDemandFst<Arc> {
 public:
  typedef typename Arc::Weight Weight;
  typedef typename Arc::StateId StateId;
  typedef typename Arc::Label Label;

  UnweightedNgramFst(int n);

  StateId Start() { return start_state_; };

  Weight Final(StateId s);

  bool GetArc(StateId s, Label ilabel, Arc *oarc);

 private:
  typedef unordered_map<std::vector<Label>,
    StateId, kaldi::VectorHasher<Label> > MapType;
  // The order of the n-gram.
  int n_;
  MapType state_map_;
  StateId start_state_;
  // Map from history-state to pair.
  std::vector<std::vector<Label> > state_vec_;
};

template<class Arc>
class ComposeDeterministicOnDemandFst: public DeterministicOnDemandFst<Arc> {
 public:
  typedef typename Arc::StateId StateId;
  typedef typename Arc::Weight Weight;
  typedef typename Arc::Label Label;

  /// Note: constructor does not "take ownership" of the input fst's.  The input
  /// fst's should be treated as const, in that their contents do not change,
  /// but they are not const as the DeterministicOnDemandFst's data-access
  /// functions are not const, for reasons relating to caching.
  ComposeDeterministicOnDemandFst(DeterministicOnDemandFst<Arc> *fst1,
                                  DeterministicOnDemandFst<Arc> *fst2);

  virtual StateId Start() { return start_state_; }

  virtual Weight Final(StateId s);

  virtual bool GetArc(StateId s, Label ilabel, Arc *oarc);

 private:
  DeterministicOnDemandFst<Arc> *fst1_;
  DeterministicOnDemandFst<Arc> *fst2_;
  typedef unordered_map<std::pair<StateId, StateId>, StateId, kaldi::PairHasher<StateId> > MapType;
  MapType state_map_;
  std::vector<std::pair<StateId, StateId> > state_vec_; // maps from
  // StateId to pair.
  StateId next_state_;
  StateId start_state_;
};

template<class Arc>
class CacheDeterministicOnDemandFst: public DeterministicOnDemandFst<Arc> {
 public:
  typedef typename Arc::StateId StateId;
  typedef typename Arc::Weight Weight;
  typedef typename Arc::Label Label;

  /// We don't take ownership of this pointer.  The argument is "really" const.
  CacheDeterministicOnDemandFst(DeterministicOnDemandFst<Arc> *fst,
                                StateId num_cached_arcs = 100000);

  virtual StateId Start() { return fst_->Start(); }

  /// We don't bother caching the final-probs, just the arcs.
  virtual Weight Final(StateId s) { return fst_->Final(s); }

  virtual bool GetArc(StateId s, Label ilabel, Arc *oarc);

 private:
  // Get index for cached arc.
  inline size_t GetIndex(StateId src_state, Label ilabel);

  DeterministicOnDemandFst<Arc> *fst_;
  StateId num_cached_arcs_;
  std::vector<std::pair<StateId, Arc> > cached_arcs_;
};


/// This class is for didactic purposes, it does not really do anything.
/// It shows how you would wrap a language model.  Note: you should probably
/// have <s> and </s> not be real words in your LM, but <s> correspond somehow
/// to the initial-state of the LM, and </s> be encoded in the final-probs.
template<class Arc>
class LmExampleDeterministicOnDemandFst: public DeterministicOnDemandFst<Arc> {
 public:
  typedef typename Arc::StateId StateId;
  typedef typename Arc::Weight Weight;
  typedef typename Arc::Label Label;

  LmExampleDeterministicOnDemandFst(void *lm,
                                    Label bos_symbol,
                                    Label eos_symbol);


  virtual StateId Start() { return start_state_; }

  /// We don't bother caching the final-probs, just the arcs.
  virtual Weight Final(StateId s);

  virtual bool GetArc(StateId s, Label ilabel, Arc *oarc);

 private:
  // Get index for cached arc.
  inline size_t GetIndex(StateId src_state, Label ilabel);

  typedef unordered_map<std::vector<Label>, StateId, kaldi::VectorHasher<Label> > MapType;
  void *lm_;
  Label bos_symbol_; // beginning of sentence symbol
  Label eos_symbol_; // end of sentence symbol.
  // This example code does not handle <UNK>; we assume the LM has the same vocab as
  // the recognizer.
  MapType state_map_;
  StateId start_state_;
  std::vector<std::vector<Label> > state_vec_; // maps from history-state to pair.

  void *lm; // wouldn't really be void.
};


// Compose an FST (which may be a lattice) with a DeterministicOnDemandFst and
// store the result in fst_composed.  This is mainly used for expanding lattice
// n-gram histories, where fst1 is a lattice and fst2 is an UnweightedNgramFst.
// This does not call Connect.
template<class Arc>
void ComposeDeterministicOnDemand(const Fst<Arc> &fst1,
                                  DeterministicOnDemandFst<Arc> *fst2,
                                  MutableFst<Arc> *fst_composed);

/**
   This function does
   '*fst_composed = Compose(Inverse(*fst2), fst1)'
   Note that the arguments are reversed; this is unfortunate but it's
   because the fst2 argument needs to be non-const and non-const arguments
   must follow const ones.
   This is the counterpart to ComposeDeterministicOnDemand, used for
   the case where the DeterministicOnDemandFst is on the left.  The
   reason why we need to make the left-hand argument to compose the
   inverse of 'fst2' (i.e. with the input and output symbols swapped),
   is that the DeterministicOnDemandFst interface only supports lookup
   by ilabel (see its function GetArc).
<<<<<<< HEAD
   This does not call Connect.
=======
   This does not call Connect().
>>>>>>> 9469b64b
*/
template<class Arc>
void ComposeDeterministicOnDemandInverse(const Fst<Arc> &fst1,
                                         DeterministicOnDemandFst<Arc> *fst2,
                                         MutableFst<Arc> *fst_composed);




/// @}

}  // namespace fst

#include "deterministic-fst-inl.h"

#endif<|MERGE_RESOLUTION|>--- conflicted
+++ resolved
@@ -316,11 +316,7 @@
    inverse of 'fst2' (i.e. with the input and output symbols swapped),
    is that the DeterministicOnDemandFst interface only supports lookup
    by ilabel (see its function GetArc).
-<<<<<<< HEAD
-   This does not call Connect.
-=======
    This does not call Connect().
->>>>>>> 9469b64b
 */
 template<class Arc>
 void ComposeDeterministicOnDemandInverse(const Fst<Arc> &fst1,
